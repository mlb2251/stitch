--- conflicted
+++ resolved
@@ -22,11 +22,8 @@
 # lambdas = "0.2.0"
 lambdas = { git = "https://github.com/mlb2251/lambdas", rev = "2c9bfd0"}
 test-case = "3.3.1"
-<<<<<<< HEAD
 modppl = "0.3.0"
-=======
 rand_chacha = "0.9.0"
->>>>>>> 7189966d
 
 
 # [patch.crates-io]
