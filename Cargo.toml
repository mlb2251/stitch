--- conflicted
+++ resolved
@@ -20,11 +20,7 @@
 colorful = "0.2.1"
 rustc-hash = "1.1.0"
 # lambdas = "0.2.0"
-<<<<<<< HEAD
-lambdas = { git = "https://github.com/mlb2251/lambdas", rev = "5d5b364"}
-=======
 lambdas = { git = "https://github.com/mlb2251/lambdas", rev = "f3e4785"}
->>>>>>> e7b361b9
 
 
 # [patch.crates-io]
