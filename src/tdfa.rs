use core::panic;
use std::collections::{HashMap, HashSet};

use clap::Parser;
use lambdas::{ExprOwned, ExprSet, Idx, Node, Symbol};
use serde::Serialize;

use crate::{CompressionStepConfig, CompressionStepResult, Pattern, SharedData, SymvarInfo};


type State = String;

#[derive(Parser, Debug, Serialize, Clone)]
#[clap(name = "Stitch")]
pub struct TDFAConfig {
    /// If set, we will apply the given TDFA to the programs and use this to annotate the programs
    #[clap(long, required = false)]
    tdfa_json_path: Option<String>,

    /// The root of the TDFA to use for annotation
    #[clap(long, required = false)]
    tdfa_root: Option<String>,

    /// Metavariable locations that are valid for the TDFA
    #[clap(long, required = false)]
    valid_metavars: Option<String>,

    /// Root locations that are valid for the TDFA
    #[clap(long, required = false)]
    valid_roots: Option<String>,

    /// States of the TDFA that not in eta-long-form (e.g., (/seq A B C) makes (/seq A) a valid metavariable)
    #[clap(long, required = false)]
    tdfa_non_eta_long_states: Option<String>,

    /// If set, when present in a symbol, we will take the part before the split as the symbol
    #[clap(long)]
    tdfa_split: Option<String>,
}

impl TDFAConfig {
    fn present(&self) -> bool {
        self.tdfa_json_path.is_some()
    }
}

#[derive(Debug, Clone, Serialize)]
pub struct TDFAGlobalAnnotations {
    symbols: Vec<Option<State>>,
    invalid_metavars: Vec<bool>,
    invalid_roots: Vec<bool>,
}

impl TDFAGlobalAnnotations {
    pub fn new(
        cfg: &CompressionStepConfig,
        set: &ExprSet,
        roots: &[Idx],
        prev_results: &[CompressionStepResult],
<<<<<<< HEAD
=======
        sym_var_info: &Option<SymvarInfo>,
>>>>>>> d2a0f5a3
    ) -> Option<TDFAGlobalAnnotations> {
        if !cfg.tdfa.present() {
            return None;
        }
        let tdfa_cfg = cfg.tdfa.clone();
<<<<<<< HEAD
        let tdfa_string: String = std::fs::read_to_string(tdfa_cfg.tdfa_json_path.as_ref().expect("TDFA parameter 'tdfa_json_path' was not provided")).expect("Could not read file at path specified by 'tdfa_json_path'");
=======
        let tdfa_string = std::fs::read_to_string(tdfa_cfg.tdfa_json_path.as_ref().expect("TDFA parameter 'tdfa_json_path' was not provided")).expect("Could not read file at path specified by 'tdfa_json_path'");
>>>>>>> d2a0f5a3
        let tdfa_root = tdfa_cfg.tdfa_root.clone().expect("TDFA parameter 'tdfa_root' was not provided");
        let valid_metavars = serde_json::from_str::<Vec<State>>(
            tdfa_cfg.valid_metavars.as_ref().expect("TDFA parameter 'valid_metavars' was not provided")
        ).expect("TDFA parameter 'valid_metavars' could not be parsed as a JSON array of states");
        let valid_roots = serde_json::from_str::<Vec<State>>(
            tdfa_cfg.valid_roots.as_ref().expect("TDFA parameter 'valid_roots' was not provided")
        ).expect("TDFA parameter 'valid_roots' could not be parsed as a JSON array of states");
        let tdfa_non_eta_long_states: HashMap<State, State> = serde_json::from_str(
            tdfa_cfg.tdfa_non_eta_long_states.as_ref().expect("TDFA parameter 'tdfa_non_eta_long_states' was not provided")
        ).expect("TDFA parameter 'tdfa_non_eta_long_states' could not be parsed as a JSON object mapping states");
        let tdfa: TDFA = TDFA::new(
            tdfa_root,
            tdfa_string,
            valid_metavars,
            valid_roots,
            tdfa_non_eta_long_states,
            prev_results.iter().map(|r| (r.inv.name.clone(), r.tdfa_annotation.clone())).collect::<Vec<_>>(),
            tdfa_cfg.tdfa_split.clone(),
        );
<<<<<<< HEAD
        let annotated = tdfa.annotate(set, roots);
=======
        let annotated = tdfa.annotate(set, roots, sym_var_info);
>>>>>>> d2a0f5a3
        let mut symbols: Vec<Option<State>> = vec![None; set.len()];
        let mut invalid_metavars = vec![true; set.len()];
        let mut invalid_roots = vec![true; set.len()];
        for (idx, state) in annotated.iter() {
            if tdfa.valid_metavars.contains(state) {
                invalid_metavars[*idx] = false;
            }
            if tdfa.valid_roots.contains(state) {
                invalid_roots[*idx] = false;
            }
            symbols[*idx] = Some(state.clone());
        }
        Some(
            TDFAGlobalAnnotations {
                symbols,
                invalid_metavars,
                invalid_roots,
            }
        )
    }
}

pub fn tdfa_invalid_metavar(
    global_annotations: &Option<TDFAGlobalAnnotations>,
    idx: Idx,
) -> bool {
    match global_annotations {
        Some(annotations) => annotations.invalid_metavars[idx],
        None => false,
    }
}

pub fn tdfa_invalid_root(
    global_annotations: &Option<TDFAGlobalAnnotations>,
    idx: Idx,
) -> bool {
    match global_annotations {
        Some(annotations) => annotations.invalid_roots[idx],
        None => false,
    }
}

#[derive(Debug, Clone)]
pub struct TDFA {
    root: State,
    dfa: HashMap<State, HashMap<Symbol, Vec<State>>>,
    valid_metavars: HashSet<State>,
    valid_roots: HashSet<State>,
    tdfa_non_eta_long_states: HashMap<State, State>,
    split: Option<String>,
}

#[derive(Debug, Clone, PartialEq, Eq, Serialize)]
pub struct TDFAInventionAnnotation {
    root_state: State,
    metavariable_states: Vec<State>,
}

impl TDFAInventionAnnotation {
    pub fn from_pattern(
        pattern: &Pattern,
        shared: &SharedData
    ) -> Option<Self> {
        let Some(global_annotations) = &shared.tdfa_global_annotations else {
            return None;
        }; 
        let annotation = TDFAInventionAnnotation::from_match_location(pattern, shared, pattern.match_locations[0], global_annotations).unwrap();
        for i in 1..pattern.match_locations.len() {
            assert!(annotation == TDFAInventionAnnotation::from_match_location(pattern, shared, pattern.match_locations[i], global_annotations).unwrap(),
                "Inconsistent TDFAInventionAnnotation for match locations: {:?} and {:?}",
                pattern.match_locations[0], pattern.match_locations[i]);
        }
        Some(annotation)
    }

    fn from_match_location(
        pattern: &Pattern,
        shared: &SharedData,
        match_location: Idx,
        global_annotations: &TDFAGlobalAnnotations,
    ) -> Option<Self> {
        let root_sym = global_annotations.symbols[match_location].clone()?;
        let mut ivar_states: Vec<String> = vec![];
        let all_found = pattern.pattern_args.iterate_one_zid_per_argument().all(|ivar_zid| {
            let Some(node) = shared.arg_of_zid_node[ivar_zid].get(&match_location) else {
                return false;
            };
            let Some(ivar_sym) = global_annotations.symbols[node.unshifted_id].clone() else {
                return false;
            };
            ivar_states.push(ivar_sym);
            true
        });
        if !all_found {
            return None;
        }
        Some (Self { root_state: root_sym, metavariable_states: ivar_states })
    }

    pub fn metavariables_are_consistent(
        pattern: &Pattern,
        shared: &SharedData,
    ) -> bool {
        let Some(global_annotations) = &shared.tdfa_global_annotations else {
            return true; // No TDFA, so no metavariable consistency check needed
        };
        // only check the first match location, since all should be consistent
        // the full consistency check is done in `TDFAInventionAnnotation::from_pattern`
        TDFAInventionAnnotation::from_match_location(pattern, shared, pattern.match_locations[0], global_annotations).is_some()
    }

}

impl TDFA {
    pub fn new(root: String, dfa: String, valid_metavars: Vec<State>, valid_roots: Vec<State>, tdfa_non_eta_long_states: HashMap<State, State>, prev_invs: Vec<(String, Option<TDFAInventionAnnotation>)>, split: Option<String>) -> Self {
        let mut dfa: HashMap<State, HashMap<Symbol, Vec<State>>> = serde_json::from_str(&dfa).unwrap();
        for (name, tdfa_annotation) in prev_invs {
            if let Some(annotation) = tdfa_annotation {
                if !dfa.contains_key(&annotation.root_state) {
                    dfa.insert(annotation.root_state.clone(), HashMap::new());
                }
                let transitions = dfa.get_mut(&annotation.root_state).unwrap();
                transitions.insert(
                    Symbol::from(name),
                    annotation.metavariable_states,
                );
            } else {
                panic!("Previous invention annotation is None for DC invariant: {}", name);
            }
        }
        let valid_metavars: HashSet<State> = valid_metavars.into_iter().collect();
        let valid_roots: HashSet<State> = valid_roots.iter().cloned().collect();
        TDFA { root, dfa, tdfa_non_eta_long_states, valid_metavars, valid_roots, split }
    }

    pub fn annotate(
        &self,
        set: &ExprSet,
        roots: &[Idx],
        sym_var_info: &Option<SymvarInfo>,
    ) -> HashMap<usize, State> {
        let mut out = HashMap::new();
        for node in roots {
            self._annotate(set, *node, self.root.clone(), &mut out, sym_var_info);
        }
        out
    }

    fn get_symbol_and_args(&self, set: &ExprSet, mut node: Idx) -> (Symbol, Vec<Idx>, Vec<Idx>) {
        let mut nodes = vec![];
        let mut children = vec![];
        loop {
            match &set[node] {
                Node::App(f, x) => {
                    nodes.push(*f);
                    children.push(*x);
                    node = *f;
                }
                Node::Prim(tag) => {
                    nodes.reverse();
                    children.reverse();
                    return (tag.clone(), nodes, children);
                }
                _ => {
                    panic!("Unexpected node type: {:?}", set[node]);
                }
            }
        }
    }

    fn relevant_symbol(&self, symbol: &State) -> bool {
        self.valid_metavars.contains(symbol) || self.valid_roots.contains(symbol)
    }

<<<<<<< HEAD
    fn matters_to_annotate_node(&self, symbol_1: &State, symbol_2: &State) -> bool {
=======
    fn matters_to_annotate_node(&self, symbol_1: &State, symbol_2: &State, is_symvar_spot: bool) -> bool {
        if is_symvar_spot {
            return true;
        }
>>>>>>> d2a0f5a3
        if self.relevant_symbol(symbol_1) {
            return true;
        }
        if self.relevant_symbol(symbol_2) {
            return true;
        }
        false
    }

    fn _check_consistent(
        &self,
        set: &ExprSet,
        expr: Idx,
        existing_symbol: &State,
        new_symbol: &State,
<<<<<<< HEAD
=======
        is_symvar_spot: bool,
>>>>>>> d2a0f5a3
    ) {
        if *existing_symbol == *new_symbol {
            return;
        }
<<<<<<< HEAD
        if !self.matters_to_annotate_node(existing_symbol, new_symbol) {
=======
        if !self.matters_to_annotate_node(existing_symbol, new_symbol, is_symvar_spot) {
>>>>>>> d2a0f5a3
            return;
        }
        panic!("Inconsistent symbols: {:?} and {:?} for expr {}", existing_symbol, new_symbol, ExprOwned {idx: expr, set: set.clone()});
    }

    fn _annotate(
        &self,
        set: &ExprSet,
        node: Idx,
        state: State,
        out: &mut HashMap<usize, State>,
        sym_var_info: &Option<SymvarInfo>,
    ) {
        if let Some(symbol) = &out.get(&node) {
<<<<<<< HEAD
            self._check_consistent(set, node, symbol, &state);
=======
            self._check_consistent(set, node, symbol, &state, sym_var_info.as_ref().is_some_and(|info| info.is_symvar_spot(node)));
>>>>>>> d2a0f5a3
        } else {
            out.insert(node, state.clone());
        }
        match set[node] {
            Node::IVar(_) | Node::Lam(_, _) | Node::Var(_, _) => panic!("Not compatible"),
            Node::Prim(_) => return,
            Node::App(_, _) => {}
        }
        let (symbol, nodes, args) = self.get_symbol_and_args(set, node);
        let symbol = self.process_split(symbol);
        let transitions = self.dfa.get(&state).and_then(|transitions| transitions.get(&symbol))
            .unwrap_or_else(|| {
                panic!("No transition for state: {:?} and symbol: {:?}", state, symbol);
            }).clone();

        let non_eta_long = self.tdfa_non_eta_long_states.contains_key(&state);
        let mut cur_arg = 0;
        if non_eta_long {
            // transitions are not in eta-long form.
            while cur_arg < transitions.len() {
                let next_state = transitions[cur_arg].clone();
                self._annotate(set, args[cur_arg], next_state, out, sym_var_info);
                cur_arg += 1;
            }
            // now we annotate the rest of the args with the non-eta-long state
            let inner_state = self.tdfa_non_eta_long_states.get(&state).unwrap().clone();
            while cur_arg < args.len() {
                out.insert(nodes[cur_arg], state.clone());
                self._annotate(set, args[cur_arg], inner_state.clone(), out, sym_var_info);
                cur_arg += 1;
            }
        } else {
            assert!(transitions.is_empty() || args.len() % transitions.len() == 0, "Mismatch in number of transitions and arguments {}/{}: {} vs {}", state, symbol, transitions.len(), args.len());
            for (i, arg) in args.iter().enumerate() {
                let next_state = transitions[i % transitions.len()].clone();
                self._annotate(set, *arg, next_state, out, sym_var_info);
            }
        }
    }

    fn process_split(&self, symbol: Symbol) -> Symbol {
        let Some(split) = &self.split else {
            return symbol;
        };
        let Some(idx) = symbol.find(split) else {
            return symbol;
        };
        Symbol::from(symbol[..idx].to_string())
    }
}<|MERGE_RESOLUTION|>--- conflicted
+++ resolved
@@ -57,20 +57,13 @@
         set: &ExprSet,
         roots: &[Idx],
         prev_results: &[CompressionStepResult],
-<<<<<<< HEAD
-=======
         sym_var_info: &Option<SymvarInfo>,
->>>>>>> d2a0f5a3
     ) -> Option<TDFAGlobalAnnotations> {
         if !cfg.tdfa.present() {
             return None;
         }
         let tdfa_cfg = cfg.tdfa.clone();
-<<<<<<< HEAD
-        let tdfa_string: String = std::fs::read_to_string(tdfa_cfg.tdfa_json_path.as_ref().expect("TDFA parameter 'tdfa_json_path' was not provided")).expect("Could not read file at path specified by 'tdfa_json_path'");
-=======
         let tdfa_string = std::fs::read_to_string(tdfa_cfg.tdfa_json_path.as_ref().expect("TDFA parameter 'tdfa_json_path' was not provided")).expect("Could not read file at path specified by 'tdfa_json_path'");
->>>>>>> d2a0f5a3
         let tdfa_root = tdfa_cfg.tdfa_root.clone().expect("TDFA parameter 'tdfa_root' was not provided");
         let valid_metavars = serde_json::from_str::<Vec<State>>(
             tdfa_cfg.valid_metavars.as_ref().expect("TDFA parameter 'valid_metavars' was not provided")
@@ -90,11 +83,7 @@
             prev_results.iter().map(|r| (r.inv.name.clone(), r.tdfa_annotation.clone())).collect::<Vec<_>>(),
             tdfa_cfg.tdfa_split.clone(),
         );
-<<<<<<< HEAD
-        let annotated = tdfa.annotate(set, roots);
-=======
         let annotated = tdfa.annotate(set, roots, sym_var_info);
->>>>>>> d2a0f5a3
         let mut symbols: Vec<Option<State>> = vec![None; set.len()];
         let mut invalid_metavars = vec![true; set.len()];
         let mut invalid_roots = vec![true; set.len()];
@@ -269,14 +258,10 @@
         self.valid_metavars.contains(symbol) || self.valid_roots.contains(symbol)
     }
 
-<<<<<<< HEAD
-    fn matters_to_annotate_node(&self, symbol_1: &State, symbol_2: &State) -> bool {
-=======
     fn matters_to_annotate_node(&self, symbol_1: &State, symbol_2: &State, is_symvar_spot: bool) -> bool {
         if is_symvar_spot {
             return true;
         }
->>>>>>> d2a0f5a3
         if self.relevant_symbol(symbol_1) {
             return true;
         }
@@ -292,19 +277,12 @@
         expr: Idx,
         existing_symbol: &State,
         new_symbol: &State,
-<<<<<<< HEAD
-=======
         is_symvar_spot: bool,
->>>>>>> d2a0f5a3
     ) {
         if *existing_symbol == *new_symbol {
             return;
         }
-<<<<<<< HEAD
-        if !self.matters_to_annotate_node(existing_symbol, new_symbol) {
-=======
         if !self.matters_to_annotate_node(existing_symbol, new_symbol, is_symvar_spot) {
->>>>>>> d2a0f5a3
             return;
         }
         panic!("Inconsistent symbols: {:?} and {:?} for expr {}", existing_symbol, new_symbol, ExprOwned {idx: expr, set: set.clone()});
@@ -319,11 +297,7 @@
         sym_var_info: &Option<SymvarInfo>,
     ) {
         if let Some(symbol) = &out.get(&node) {
-<<<<<<< HEAD
-            self._check_consistent(set, node, symbol, &state);
-=======
             self._check_consistent(set, node, symbol, &state, sym_var_info.as_ref().is_some_and(|info| info.is_symvar_spot(node)));
->>>>>>> d2a0f5a3
         } else {
             out.insert(node, state.clone());
         }
