use std::{fmt::{self, Formatter}, sync::Arc};

use itertools::Itertools;
use lambdas::{Idx, Node, Symbol, Tag, ZId, ZNode};
use rustc_hash::{FxHashMap, FxHashSet};

<<<<<<< HEAD
use crate::{compatible_locations, invalid_metavar_location, Arg, Cost, Pattern, PatternArgs, SharedData, ZIdExtension};
=======
use crate::{invalid_metavar_location, Arg, Cost, LocationsForReusableArgs, Pattern, PatternArgs, SharedData, SymvarInfo, VariableType, ZIdExtension};
>>>>>>> d2a0f5a3

/// Tells us what a hole will expand into at this node.
#[derive(Debug, Clone, PartialEq, Eq, Hash, Ord, PartialOrd)]
enum ExpandsToInner {
    // Literals
    Lam(Tag),
    App,
    Var(i32, Tag),
    Prim(Symbol),
    // IVar is an abstraction argument, which is a hole that can be filled with a value.
    IVar(i32, VariableType),
}

#[derive(Debug, Clone, PartialEq, Eq, Hash, Ord, PartialOrd)]
pub struct ExpandsTo(ExpandsToInner);

impl ExpandsTo {
    #[inline]
    /// true if expanding a node of this ExpandsTo will yield new holes
    #[allow(dead_code)]
    pub fn has_holes(&self) -> bool {
        let ExpandsTo(s) = self;
        match s {
            ExpandsToInner::Lam(_) => true,
            ExpandsToInner::App => true,
            ExpandsToInner::Var(_, _) => false,
            ExpandsToInner::Prim(_) => false,
            ExpandsToInner::IVar(_, _) => false,
        }
    }
    #[inline]
    pub fn is_lam(&self) -> bool {
        matches!(self, ExpandsTo(ExpandsToInner::Lam(_)))
    }

    #[inline]
    pub fn is_app(&self) -> bool {
        matches!(self, ExpandsTo(ExpandsToInner::App))
    }

    #[inline]
    pub fn is_prim_symbol(&self, sym_var_info: &SymvarInfo) -> bool {
        let ExpandsTo(ExpandsToInner::Prim(sym)) = self else {
            return false;
        };
        sym_var_info.valid_symbol(sym)
    }

    #[inline]
    pub fn free_variable(&self, num_variables: usize) -> bool {
        let ExpandsTo(s) = self;
        match s {
            ExpandsToInner::Var(i, _) => *i >= num_variables as i32,
            _ => false,
        }
    }

    #[inline]
    #[allow(dead_code)]
    pub fn is_var(&self) -> bool {
        matches!(self, ExpandsTo(ExpandsToInner::IVar(_, _)))
    }

    #[inline]
    pub fn local_expansion_utility(&self, shared: &SharedData) -> Cost {
        let ExpandsTo(s) = self;
        let res = match s {
            ExpandsToInner::Lam(_) => shared.cost_fn.cost_lam,
            ExpandsToInner::App => shared.cost_fn.cost_app,
            ExpandsToInner::Var(_, _) => shared.cost_fn.cost_var,
            ExpandsToInner::Prim(p) => shared.cost_fn.compute_cost_prim(p),
            ExpandsToInner::IVar(_, _) => 0,
        };
        res as Cost
    }

    #[inline]
    pub fn add_holes(&self, original_hole_zid_extension: &ZIdExtension, holes: &mut Vec<ZId>) {
        let ExpandsTo(expands_to) = self;
        match expands_to {
            ExpandsToInner::Lam(_) => {
                // add new holes
                holes.push(original_hole_zid_extension.body.unwrap());
            }
            ExpandsToInner::App => {
                // add new holes
                    holes.push(original_hole_zid_extension.func.unwrap());
                    holes.push(original_hole_zid_extension.arg.unwrap());
            }
            _ => {}
        }
    }

    pub fn add_variables(&self, original_hole_zid: ZId, pattern_args: &mut PatternArgs) {
        let ExpandsTo(expands_to) = self;
        if let ExpandsToInner::IVar(i, vt) = expands_to {
            pattern_args.add_var(*i as usize, original_hole_zid, *vt);
        }
    }
}


impl std::fmt::Display for ExpandsTo {
    fn fmt(&self, f: &mut Formatter<'_>) -> fmt::Result {
        match self {
            ExpandsTo(ExpandsToInner::Lam(tag)) => {
                write!(f, "(lam")?;
                if *tag != -1 {
                    write!(f, "_{tag}")?;
                }
                write!(f, " ??)")
            },
            ExpandsTo(ExpandsToInner::App) => write!(f, "(?? ??)"),
            ExpandsTo(ExpandsToInner::Var(v, tag)) => {
                write!(f, "${v}")?;
                if *tag != -1 {
                    write!(f, "_{tag}")?;
                }
                Ok(())
            },
            ExpandsTo(ExpandsToInner::Prim(p)) => write!(f, "{p}"),
            ExpandsTo(ExpandsToInner::IVar(v, _)) => write!(f, "#{v}"),
        }
    }
}


/// Used in debugging - tells you what you'd expect the next hole expansion to be
pub fn tracked_expands_to(pattern: &Pattern, hole_zid: ZId, shared: &SharedData) -> ExpandsTo {
    // apply the hole zipper to the original expr being tracked to get the subtree
    // this will expand into, then get the ExpandsTo of that
    let idx = shared.tracking.as_ref().unwrap().expr.immut().zip(&shared.zip_of_zid[hole_zid]).idx;
    match expands_to_of_node(&shared.tracking.as_ref().unwrap().expr.set[idx]) {
        ExpandsTo(ExpandsToInner::IVar(i, VariableType::Metavar)) => {
            ExpandsTo(ExpandsToInner::IVar(pattern.pattern_args.find_variable(shared, i as usize) as i32, VariableType::Metavar))
        }
        e => e
    }
}


pub fn expands_to_of_node(node: &Node) -> ExpandsTo {
    ExpandsTo(
        match node {
            Node::Var(i, tag) => ExpandsToInner::Var(*i, *tag),
            Node::Prim(p) => ExpandsToInner::Prim(p.clone()),
            Node::Lam(_, tag) => ExpandsToInner::Lam(*tag),
            Node::App(_,_) => ExpandsToInner::App,
            Node::IVar(i) => ExpandsToInner::IVar(*i, VariableType::Metavar),
        }
    )
}

#[inline]
pub fn get_syntactic_expansions(arg_of_loc: &FxHashMap<usize, Arg>, match_locations: Vec<usize>, sym_var_info: &Option<SymvarInfo>) -> Vec<(ExpandsTo, Vec<Idx>)> {
    match_locations.into_iter()
        .group_by(|loc| &arg_of_loc[loc].expands_to).into_iter()
        .filter(|(expands_to, _)| sym_var_info.as_ref().is_none_or(|s| !expands_to.is_prim_symbol(s)))
        .map(|(expands_to, locs)| (expands_to.clone(), locs.collect::<Vec<Idx>>()))
        .collect::<Vec<_>>()
}


//#[inline(never)]
/// Return options for what abstraction arguments (aka ivars, #i) can expand into. When expanding to an ivar that
/// already exists in the expression the match locations get subset to enforce the equality constraint - for example
/// in (* #0 #0) both #0s must be the same within each match location. For a fresh ivar that doesn't yet exist in a pattern,
/// we only allow if it is within our max arity limit.
pub fn get_ivars_expansions(original_pattern: &Pattern, arg_of_loc: &FxHashMap<Idx,Arg>, hole_zid: ZId, shared: &Arc<SharedData>) -> Vec<(ExpandsTo, Vec<Idx>)> {
    let mut ivars_expansions = vec![];

    if shared.cfg.no_curried_metavars {
        // dont allow any expansions that result in a metavar to the left of an app
        if let Some(ZNode::Func) = shared.zip_of_zid[hole_zid].last(){
            return ivars_expansions;
        }
    }
    let mut all_reusable_locs = FxHashSet::default();
    // consider all ivars used previously
    let mut locs_for_reusable = LocationsForReusableArgs::new(&original_pattern.match_locations);
    for var in 0..original_pattern.pattern_args.arity() {
        let locs = original_pattern.pattern_args.reusable_args_location(shared, var, arg_of_loc, &mut locs_for_reusable);
        if locs.is_empty() { continue; }
        all_reusable_locs.extend(locs.iter().cloned());
        ivars_expansions.push((ExpandsTo(ExpandsToInner::IVar(var as i32, VariableType::Metavar)), locs));
    }
    // also consider one ivar greater, if this is within the arity limit. This will match at all the same locations as the original.
    if original_pattern.pattern_args.num_ivars() < shared.cfg.max_arity {
        let var = original_pattern.pattern_args.arity();
        let mut locs = original_pattern.match_locations.clone();
        locs.retain(|loc| !invalid_metavar_location(shared, arg_of_loc[loc].shifted_id));
        ivars_expansions.push((ExpandsTo(ExpandsToInner::IVar(var as i32, VariableType::Metavar)), locs));
    }

    if let Some(sym_var_info) = shared.sym_var_info.as_ref() {
        let svar_locations = svar_locations(original_pattern, arg_of_loc, all_reusable_locs, sym_var_info);
        if !svar_locations.is_empty() {
            ivars_expansions.push((ExpandsTo(ExpandsToInner::IVar(original_pattern.pattern_args.arity() as i32, VariableType::Symvar)), svar_locations));
        }
    }


    ivars_expansions
}


<<<<<<< HEAD
/* Perform expansions on variables -- largely for SMC */

pub fn perform_expansion_variable(
    pattern: Pattern,
    shared: &SharedData,
    variable_ivar: usize,
    expands_to: ExpandsTo,
    // locs: Vec<Idx>,
) -> Option<Pattern> {
    let mut pattern = pattern;
    let mut expands_to = expands_to;

    let variable_zids: Vec<usize> = pattern.pattern_args.remove_variable_at(variable_ivar, match &mut expands_to {
        ExpandsTo(ExpandsToInner::IVar(i)) => {
            Some(i)
        }
        _ => None,

    });

    let body_utility = pattern.body_utility +  expands_to.local_expansion_utility(shared) * variable_zids.len() as Cost;
    pattern.body_utility = body_utility;

    let num_vars = pattern.pattern_args.arity() as i32;

    let ExpandsTo(expands_to) = expands_to;

    for variable_zid in variable_zids {
        // add any new holes to the list of holes
        match expands_to {
            ExpandsToInner::Lam(_) => {
                // add new holes
                pattern.pattern_args.add_variable_at(shared.extensions_of_zid[variable_zid].body.unwrap(), num_vars); 
            }
            ExpandsToInner::App => {
                // add new holes
                pattern.pattern_args.add_variable_at(shared.extensions_of_zid[variable_zid].func.unwrap(), num_vars);
                pattern.pattern_args.add_variable_at(shared.extensions_of_zid[variable_zid].arg.unwrap(), num_vars + 1);
            }
            ExpandsToInner::IVar(i) => {
                pattern.pattern_args.add_variable_at(variable_zid, i);
            }
            _ => {}
        }
    }

    Some (pattern)
}


pub fn get_num_variables(pattern: &Pattern) -> usize {
    pattern.pattern_args.arity()
}

pub fn get_zid_for_ivar(pattern: &Pattern, ivar: usize) -> ZId {
    pattern.pattern_args.first_zid_of_ivar[ivar]
}


fn sample_new_ivar(
    original_pattern: &Pattern,
    shared: &SharedData,
    variable_ivar: usize,
    match_loc: &usize,
    rng: &mut impl rand::Rng,
) -> Option<usize> {
    let num_vars = get_num_variables(original_pattern);
    if num_vars <= 1 {
        return None; // no other variable to expand to
    }
    let mut new_ivar = rng.gen_range(0..num_vars - 1);
    if new_ivar >= variable_ivar {
        new_ivar += 1; // skip the variable we are expanding
    }
    let zid_original = get_zid_for_ivar(original_pattern, variable_ivar);
    let zid_new = get_zid_for_ivar(original_pattern, new_ivar);
    if shared.arg_of_zid_node[zid_original][match_loc].shifted_id == shared.arg_of_zid_node[zid_new][match_loc].shifted_id {
        return Some(new_ivar);
    }
    None
}

pub fn sample_variable_reuse_expansion(
    pattern: &Pattern,
    shared: &SharedData,
    variable_ivar: usize,
    match_location: usize,
    rng: &mut impl rand::Rng,
) -> Option<(Pattern, ExpandsTo)> {
    if let Some(new_ivar) = sample_new_ivar(pattern, shared, variable_ivar, &match_location, rng) {
        let zid_original = get_zid_for_ivar(pattern, variable_ivar);
        let zid_new = get_zid_for_ivar(pattern, new_ivar);
        let locs = compatible_locations(
            shared,
            pattern,
            &shared.arg_of_zid_node[zid_original],
            &shared.arg_of_zid_node[zid_new],
        );
        if !locs.is_empty() {
            let mut pattern = pattern.clone();
            pattern.match_locations = locs;
            let expands_to = ExpandsTo(ExpandsToInner::IVar(new_ivar as i32));
            return Some((pattern, expands_to));
        }
    }
    None
=======
pub fn svar_locations(original_pattern: &Pattern, arg_of_loc: &FxHashMap<Idx,Arg>, reusable_locs: FxHashSet<Idx>, sym_var_info: &SymvarInfo) -> Vec<Idx> {

    let mut locations = vec![];

    original_pattern.match_locations.iter().for_each(|loc| {
        if !arg_of_loc[loc].expands_to.is_prim_symbol(sym_var_info) {
            return;
        }
        if reusable_locs.contains(loc) {
            return;
        }

        locations.push(*loc);
    });
    locations
>>>>>>> d2a0f5a3
}<|MERGE_RESOLUTION|>--- conflicted
+++ resolved
@@ -4,11 +4,7 @@
 use lambdas::{Idx, Node, Symbol, Tag, ZId, ZNode};
 use rustc_hash::{FxHashMap, FxHashSet};
 
-<<<<<<< HEAD
-use crate::{compatible_locations, invalid_metavar_location, Arg, Cost, Pattern, PatternArgs, SharedData, ZIdExtension};
-=======
-use crate::{invalid_metavar_location, Arg, Cost, LocationsForReusableArgs, Pattern, PatternArgs, SharedData, SymvarInfo, VariableType, ZIdExtension};
->>>>>>> d2a0f5a3
+use crate::{compatible_locations, invalid_metavar_location, Arg, Cost, LocationsForReusableArgs, Pattern, PatternArgs, SharedData, SymvarInfo, VariableType, ZIdExtension};
 
 /// Tells us what a hole will expand into at this node.
 #[derive(Debug, Clone, PartialEq, Eq, Hash, Ord, PartialOrd)]
@@ -215,7 +211,6 @@
 }
 
 
-<<<<<<< HEAD
 /* Perform expansions on variables -- largely for SMC */
 
 pub fn perform_expansion_variable(
@@ -229,7 +224,7 @@
     let mut expands_to = expands_to;
 
     let variable_zids: Vec<usize> = pattern.pattern_args.remove_variable_at(variable_ivar, match &mut expands_to {
-        ExpandsTo(ExpandsToInner::IVar(i)) => {
+        ExpandsTo(ExpandsToInner::IVar(i, _)) => {
             Some(i)
         }
         _ => None,
@@ -255,7 +250,7 @@
                 pattern.pattern_args.add_variable_at(shared.extensions_of_zid[variable_zid].func.unwrap(), num_vars);
                 pattern.pattern_args.add_variable_at(shared.extensions_of_zid[variable_zid].arg.unwrap(), num_vars + 1);
             }
-            ExpandsToInner::IVar(i) => {
+            ExpandsToInner::IVar(i, _) => {
                 pattern.pattern_args.add_variable_at(variable_zid, i);
             }
             _ => {}
@@ -271,7 +266,7 @@
 }
 
 pub fn get_zid_for_ivar(pattern: &Pattern, ivar: usize) -> ZId {
-    pattern.pattern_args.first_zid_of_ivar[ivar]
+    pattern.pattern_args.variables[ivar].0 as ZId
 }
 
 
@@ -317,12 +312,13 @@
         if !locs.is_empty() {
             let mut pattern = pattern.clone();
             pattern.match_locations = locs;
-            let expands_to = ExpandsTo(ExpandsToInner::IVar(new_ivar as i32));
+            let expands_to = ExpandsTo(ExpandsToInner::IVar(new_ivar as i32,  VariableType::Metavar));
             return Some((pattern, expands_to));
         }
     }
     None
-=======
+}
+
 pub fn svar_locations(original_pattern: &Pattern, arg_of_loc: &FxHashMap<Idx,Arg>, reusable_locs: FxHashSet<Idx>, sym_var_info: &SymvarInfo) -> Vec<Idx> {
 
     let mut locations = vec![];
@@ -338,5 +334,4 @@
         locations.push(*loc);
     });
     locations
->>>>>>> d2a0f5a3
 }