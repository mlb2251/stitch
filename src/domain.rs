use crate::*;
use std::collections::HashMap;
use std::fmt::{self, Formatter, Display, Debug};
use std::hash::Hash;
use std::cell::RefCell;
<<<<<<< HEAD
use serde::{Deserialize, Serialize};
=======
use serde::{Serialize, Deserialize};
>>>>>>> 33084e58


#[derive(Clone, Debug, PartialEq, Eq, Hash, Serialize, Deserialize)]
pub enum Val<D: Domain> {
    Dom(D),
    PrimFun(CurriedFn<D>), // function ptr, arity, any args that have been partially filled in
    LamClosure(Id, Vec<Val<D>>) // body, captured env
}

pub type VResult<D> = Result<Val<D>,VError>;
pub type VError = String;
pub type DSLFn<D> = fn(Vec<Val<D>>, &Executable<D>) -> VResult<D>;

pub enum TrustLevel {
    MayLoopMayPanic,
    WontLoopMayPanic,
    WontLoopWontPanic,
}

#[derive(Debug, Clone)]
pub struct Executable<D: Domain> {
    pub expr: Expr,
    pub evals: RefCell<HashMap<(Id,Vec<Val<D>>), Val<D>>>, // from (node,env) to result
    pub data: RefCell<D::Data>,
}

impl<D: Domain> From<Expr> for Executable<D> {
    fn from(expr: Expr) -> Self {
        Executable {
            expr,
            evals: HashMap::new().into(),
            data: D::Data::default().into(),
        }
    }
}

impl<D:Domain> Display for Executable<D> {
    fn fmt(&self, f: &mut Formatter) -> fmt::Result {
        write!(f, "{}", self.expr)
    }
}

impl<D: Domain> std::str::FromStr for Executable<D> {
    type Err = String;
    fn from_str(s: &str) -> Result<Self, Self::Err> {
        let expr: Expr = s.parse()?;
        Ok(expr.into())
    }
}

/// Wraps a DSL function in a struct that manages currying of the arguments
/// which are fed in one at a time through .apply(). Example: the "+" primitive
/// evaluates to a CurriedFn with arity 2 and empty partial_args. The expression
/// (app + 3) evals to a CurriedFn with vec![3] as the partial_args. The expression
/// (app (app + 3) 4) will evaluate to 7 (since .apply() will fill the last argument,
/// notice that all arguments are filled, and return the result).
<<<<<<< HEAD
#[derive(Clone, Debug, PartialEq, Eq, Hash, Deserialize, Serialize)]
=======
#[derive(Clone, Debug, PartialEq, Eq, Hash, Serialize, Deserialize)]
>>>>>>> 33084e58
pub struct CurriedFn<D: Domain> {
    name: egg::Symbol,
    arity: usize,
    partial_args: Vec<Val<D>>,
}

impl<D: Domain> CurriedFn<D> {
    pub fn new(name: egg::Symbol, arity: usize) -> Self {
        Self {
            name,
            arity,
            partial_args: Vec::new(),
        }
    }
    /// Feed one more argument into the function, returning a new CurriedFn if
    /// still not all the arguments have been received. Evaluate the function
    /// if all arguments have been received. Does not mutate the original.
    pub fn apply(&self, arg: Val<D>, handle: &Executable<D>) -> VResult<D> {
        let mut new_dslfn = self.clone();
        new_dslfn.partial_args.push(arg);
        if new_dslfn.partial_args.len() == new_dslfn.arity {
            D::fn_of_prim(new_dslfn.name).unwrap() (new_dslfn.partial_args, handle)
        } else {
            Ok(Val::PrimFun(new_dslfn))
        }
    }
}

impl<D: Domain> Val<D> {
    pub fn dom(self) -> Result<D,VError> {
        match self {
            Val::Dom(d) => Ok(d),
            _ => Err("Val::unwrap_dom: not a domain value".into())
        }
    }
}
impl<D: Domain> From<D> for Val<D> {
    fn from(d: D) -> Self {
        Val::Dom(d)
    }
}



/// The key trait that defines a domain
pub trait Domain: Clone + Debug + PartialEq + Eq + Hash {
    /// Domain::Data is attached to the Executable so all DSL functions will have a
    /// mut ref to it (through the handle argument). Feel free to make it the empty
    /// tuple if you dont need it.
    /// Motivation: For some complicated domains you could leave Ids as pointers and
    /// have your domaindata be a system to lookup the actual value from the pointer
    /// (and guarantee no value has multiple pointers so that comparison works by Ids).
    /// Btw, I briefly implemented it so that the whole system worked by these pointers
    /// and it was absolutely miserable, see my notes. But this is here if someone finds
    /// a use for it. Ofc be careful not to break function purity with this but otherwise
    /// be creative :)
    type Data: Debug + Default;

    const TRUST_LEVEL: TrustLevel;

    /// given a primitive's symbol return a runtime Val object. For function primitives
    /// this should return a PrimFun(CurriedFn) object.
    fn val_of_prim(_p: egg::Symbol) -> Option<Val<Self>> {
        unimplemented!()
    }
    /// given a function primitive's symbol return the function pointer
    /// you can use to call the function.
    /// Breakdown of the function type: it takes a slice of values as input (the args)
    /// along with a mut ref to an Expr (I'll refer to as a "handle") which is necessary
    /// for calling .apply(f,x). This setup with a handle guarantees we can always track
    /// when applys happen and log them in our Expr.evals, and also it's necessary for
    /// executing LamClosures in order to look up their body Id (and we wouldn't want
    /// LamClosures to carry around full Exprs because that would break the Expr.evals tracking)
    fn fn_of_prim(_p: egg::Symbol) -> Option<DSLFn<Self>> {
        unimplemented!()
    }
    // fn type_of_dom_val(_v: &Self) -> Type<Self> {
    //     unimplemented!()
    // }
}

impl<D: Domain> Executable<D> {
    /// pretty prints the env->result pairs organized by node
    pub fn pretty_evals(&self) -> String {
        let mut s = format!("Evals for {}:",self);
        for id in 1..self.expr.nodes.len() {
            let id = Id::from(id);
            s.push_str(&format!(
                "\n\t{}:\n\t\t{}",
                self.expr.to_string_uncurried(Some(id)),
                self.evals_of_node(id).iter().map(|(env,res)| format!("{:?} -> {:?}",env,res)).collect::<Vec<_>>().join("\n\t\t")
            ))
        }
        s
    }

    /// gets vec of (env,result) pairs for all the envs this node has been evaluated under
    pub fn evals_of_node(&self, node: Id) -> Vec<(Vec<Val<D>>,Val<D>)> {
        self.evals.borrow().iter()
            .filter(|((id,_env),_res)| *id == node)
            .map(|((_id,env),res)| (env.clone(),(*res).clone()))
            .collect()
    }

    /// apply a function (Val) to an argument (Val)
    pub fn apply(&self, f: &Val<D>, x: Val<D>) -> VResult<D> {
        match f {
            Val::PrimFun(f) => f.apply(x.clone(), self),
            Val::LamClosure(f, env) => {
                let mut new_env = vec![x.clone()];
                new_env.extend(env.iter().cloned());
                self.eval_child(*f, &new_env)
            }
            _ => panic!("Expected function or closure"),
        }
    }

    /// Evaluate the expression with the given environment. If this returns
    /// an error the whole Executable should be considered poisoned and you
    /// should not inspect partial results in it. This is because the error
    /// may have come from a panic that could leave Domain::Data in an invalid
    /// state depending on how you implement it. Read about `UnwindSafe` in Rust
    /// for more info. In practice it's probably actually generally safe to do
    /// whatever you want with the expression.
    /// 
    /// You're free to call eval() on nodes multiple times (it caches results), and
    /// to call it on new environments (itll union all the results together naturally). Just
    /// beware of the Error case.
    /// 
    /// todo I can probably add some refcell bool flag that gets flipped when a panic is caught. Or
    /// we could have people mark their stuff as UnwindSafe and really understand the risks (which are
    /// probably nonexistent in most cases and only ever really introduced by Data)
    pub fn eval(&self, env: &[Val<D>]) -> VResult<D> {
        match D::TRUST_LEVEL {
            TrustLevel::WontLoopWontPanic => {
                self.eval_child(self.expr.root(), env)
            }
            TrustLevel::WontLoopMayPanic => {
                std::panic::catch_unwind( // todo note if running in a separate thread eg when parallelizing you dont need catch_unwind i guess
                    std::panic::AssertUnwindSafe( // todo see my notes unsure what to do about this
                        ||self.eval_child(self.expr.root(), env)
                    )
                ).map_err(|e| format!("panic: {:?}",e))
                 .and_then(|res| res) // flattens Result<Result<T,E>,E> -> Result<T,E>
            }
            TrustLevel::MayLoopMayPanic => {
                // todo implement this using run_with_timeout(). Will need to do some Serde stuff but shouldnt be terrible
                unimplemented!()
            }
        }
    }

    /// eval a subexpression in an environment
    pub fn eval_child(&self, child: Id, env: &[Val<D>]) -> VResult<D> {
        let key = (child, env.to_vec());
        if let Some(val) = self.evals.borrow().get(&key).cloned() {
            return Ok(val);
        }
        let val = match self.expr.nodes[usize::from(child)] {
            Lambda::Var(i) => {
                env[i as usize].clone()
            }
            Lambda::IVar(_) => {
                panic!("attempting to execute a #i ivar")
            }
            Lambda::App([f,x]) => {
                let f_val = self.eval_child(f, env)?;
                let x_val = self.eval_child(x, env)?;
                self.apply(&f_val, x_val)?
            }
            Lambda::Prim(p) => {
                match D::val_of_prim(p) {
                    Some(v) => v.clone(),
                    None => panic!("Prim `{}` not found",p),
                }
            }
            Lambda::Lam([b]) => {
                Val::LamClosure(b, env.to_vec())
            }
            Lambda::Programs(_) => {
                panic!("todo implement")
            }
        };
        self.evals.borrow_mut().insert(key, val.clone());
        Ok(val)
    }
}<|MERGE_RESOLUTION|>--- conflicted
+++ resolved
@@ -3,11 +3,7 @@
 use std::fmt::{self, Formatter, Display, Debug};
 use std::hash::Hash;
 use std::cell::RefCell;
-<<<<<<< HEAD
-use serde::{Deserialize, Serialize};
-=======
 use serde::{Serialize, Deserialize};
->>>>>>> 33084e58
 
 
 #[derive(Clone, Debug, PartialEq, Eq, Hash, Serialize, Deserialize)]
@@ -64,11 +60,7 @@
 /// (app + 3) evals to a CurriedFn with vec![3] as the partial_args. The expression
 /// (app (app + 3) 4) will evaluate to 7 (since .apply() will fill the last argument,
 /// notice that all arguments are filled, and return the result).
-<<<<<<< HEAD
-#[derive(Clone, Debug, PartialEq, Eq, Hash, Deserialize, Serialize)]
-=======
 #[derive(Clone, Debug, PartialEq, Eq, Hash, Serialize, Deserialize)]
->>>>>>> 33084e58
 pub struct CurriedFn<D: Domain> {
     name: egg::Symbol,
     arity: usize,
