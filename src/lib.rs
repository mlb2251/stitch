--- conflicted
+++ resolved
@@ -4,11 +4,8 @@
 pub mod egraphs;
 pub mod util;
 pub mod formats;
-<<<<<<< HEAD
 pub mod tdfa;
-=======
 pub mod test_utils;
->>>>>>> 5577ae17
 
 pub use {
     compression::*,
@@ -17,11 +14,8 @@
     util::*,
     formats::*,
     lambdas::*,
-<<<<<<< HEAD
     tdfa::*,
-=======
     test_utils::*,
->>>>>>> 5577ae17
 };
 
 pub use colorful::{Color,Colorful,RGB};
