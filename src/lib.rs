
pub mod compression;
pub mod rewriting;
pub mod egraphs;
pub mod util;
pub mod formats;
<<<<<<< HEAD
pub mod smc;
pub mod expand_variable;
=======
pub mod tdfa;
pub mod test_utils;
>>>>>>> 07edad4d

pub use {
    compression::*,
    rewriting::*,
    egraphs::*,
    util::*,
    formats::*,
    lambdas::*,
<<<<<<< HEAD
    smc::*,
    expand_variable::*,
=======
    tdfa::*,
    test_utils::*,
>>>>>>> 07edad4d
};

pub use colorful::{Color,Colorful,RGB};














<|MERGE_RESOLUTION|>--- conflicted
+++ resolved
@@ -4,13 +4,10 @@
 pub mod egraphs;
 pub mod util;
 pub mod formats;
-<<<<<<< HEAD
 pub mod smc;
 pub mod expand_variable;
-=======
 pub mod tdfa;
 pub mod test_utils;
->>>>>>> 07edad4d
 
 pub use {
     compression::*,
@@ -19,13 +16,10 @@
     util::*,
     formats::*,
     lambdas::*,
-<<<<<<< HEAD
     smc::*,
     expand_variable::*,
-=======
     tdfa::*,
     test_utils::*,
->>>>>>> 07edad4d
 };
 
 pub use colorful::{Color,Colorful,RGB};
