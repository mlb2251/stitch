use crate::*;
use std::collections::{HashMap, VecDeque};
use std::fmt::{self, Formatter, Display};
use std::hash::Hash;
use itertools::Itertools;
use extraction::extract;
use serde_json::json;
use clap::{Parser};
use serde::Serialize;
use std::thread;
use std::sync::Arc;
use parking_lot::Mutex;
use std::ops::DerefMut;


/// At the end of the day we convert our Inventions into InventionExprs to make
/// them standalone without needing to carry the EGraph around to figure out what
/// the body Id points to.
#[derive(Debug, Clone)]
pub struct Invention {
    pub body: Expr, // invention body (not wrapped in lambdas)
    pub arity: usize,
    pub name: String,
}
impl Invention {
    pub fn new(body: Expr, arity: usize, name: &str) -> Self {
        Self { body, arity, name: String::from(name) }
    }
    /// replace any #i with args[i], returning a new expression
    pub fn apply(&self, args: &[Expr]) -> Expr {
        assert_eq!(args.len(), self.arity);
        let map: HashMap<i32, Expr> = args.iter().enumerate().map(|(i,e)| (i as i32, e.clone())).collect();
        ivar_replace(&self.body, self.body.root(), &map)
    }
}

impl Display for Invention {
    fn fmt(&self, f: &mut Formatter) -> fmt::Result {
        write!(f, "[{} arity={}: {}]", self.name, self.arity, self.body)
    }
}


/// Does debruijn index shifting of a subtree, incrementing all Vars by the given amount
#[inline] // useful to inline since callsite can usually tell which Shift type is happening allowing further optimization
pub fn shift(e: Id, incr_by: i32, egraph: &mut EGraph, cache: &mut Option<RecVarModCache>) -> Option<Id> {
    let empty = &mut RecVarModCache::new();
    let seen: &mut RecVarModCache = cache.as_mut().unwrap_or(empty);

    recursive_var_mod(
        |actual_idx, _depth, _which_upward_ref, egraph| {
            Some(egraph.add(Lambda::Var(actual_idx + incr_by)))
        },
        false, // operate on Vars not IVars
        e,egraph,seen
    )
}

/// A node in an ZPath
/// Ord: Func < Body < Arg
#[derive(Debug, Clone, Eq, PartialEq, Hash, PartialOrd, Ord)]
enum ZNode {
    // * order of variants here is important because the derived Ord will use it
    Func, // zipper went into the function, so Id is the arg
    Body, 
    Arg, // zipper went into the arg, so Id is the function
}

/// "zipper id" each unique zipper gets referred to by its zipper id
type ZId = usize;

/// "zipper path" this is a path like "Func Body Arg Body Arg Arg"
#[derive(Debug, Clone, Eq, PartialEq, Hash, PartialOrd, Ord)]
struct ZPath {
    path: Vec<ZNode>,
    threaded_vars: Vec<i32>,
}
// type ZPath = Vec<ZNode>;

/// A Zipper is a single-argument single-use invention, so it's a subtree from the
/// original program with exactly one invention variable #0 used in exactly one place.
/// 
/// A Zipper has a `.path` specifying the path it takes through an expression
/// eg "Func Body Arg Body Arg Arg", along with a `.left` and `.right` specifying
/// the off-zipper elements. For example when the zipper goes to the left (ie path has
/// an `Arg`) the off-zipper element is whatever the Function was in the `app(func,arg)`.
/// This is stored as a Some(Id) referencing the subtree from the original program. Nones are
/// used in cases where an off element doesnt exist. The lengths of all 3 of these fields are the same.
/// 
/// Illustration of the 3 vectors side by side:
/// ```
/// left     | path | right
/// -------------------
/// None     | Func |  Some(23)
/// None     | Body |  None
/// Some(33) | Arg  |  None
/// None     | Func |  Some(45)
/// ```
#[derive(Debug, Clone, Eq, PartialEq, Hash, PartialOrd, Ord)]
struct Zipper {
    zpath: ZPath,
    left: Vec<Option<Id>>,
    right: Vec<Option<Id>>,
}

/// A zipper (single-arg single-use invention) applied to an argument
#[derive(Debug,Clone, Eq, PartialEq, Hash)]
struct AppZipper {
    zipper: Zipper,
    arg: Id,
}

/// a zid referencing a specific ZPath and a #i index
#[derive(Debug,Clone, Eq, PartialEq, Hash, PartialOrd, Ord)]
struct LabelledZId {
    zid: ZId,
    ivar: usize // which #i argument this is, which also corresponds to args[i] ofc
}

/// A Zipper Tuple. This is a multiarg multiuse invention consisting of a list of zippers. This is the core data structure
/// representing a partially or completely constructed invention. Zippers get merged into it, extending
/// the `elems` field by one, `divergence_idxs` by one, and either `multiarg` or `multiuse` by one depending
/// on whether the newly added zipper is reusing an existing argument. Only zippers that are larger than the rightmost zipper can be
/// added to a ztuple
#[derive(Debug,Clone, Eq, PartialEq, Hash, PartialOrd, Ord)]
struct ZTuple {
    elems: Vec<LabelledZId>, // list of zids labelled with #is
    divergence_idxs: Vec<usize>, // locations where the zippers diverge from each other (lengths is 1 less than the number of zippers)
    multiarg: Vec<ZId>, // len=arity, gives the first zid added for each arg
    multiuse: Vec<ZId>, // gives the 2nd and onward zids added for each arg (not the first, thats in multiarg)
    arity: usize,
}

/// A partially constructed invention (`.ztuple`) along with the nodes where it is usable (`.nodes`),
/// the utility of the concrete part of the invention for a single usage (`.left_utility`) and an upper
/// bound on the total utility over all usages (`.utility_upper_bound`),
#[derive(Debug,Clone, Eq, PartialEq, PartialOrd, Ord)]
struct WorklistItem {
    ztuple: ZTuple,
    nodes: Vec<Id>, // nodes in the group
    left_utility: i32, // utility of a single usage
    utility_upper_bound: i32, // upper bound utility over all usages
}

/// A completely finished invention (`.ztuple`) along with the nodes where it is used (`.nodes`)
/// and the total utility of it over all usages.
#[derive(Debug,Clone)]
pub struct FinishedItem {
    ztuple: ZTuple,
    nodes: Vec<Id>, // nodes in the group
    utility: i32,
    compressive_utility: i32,
}

/// The heap item used for heap-based worklists
#[derive(Debug,Clone, Eq, PartialEq, PartialOrd, Ord)]
struct HeapItem {
    key: i32,
    item: WorklistItem,
}

/// This contains all the data that needs to be shared between threads running derive_inventions().
/// Notably we only take the lock on this data once at the start of a loop iteration. If you have
/// additional shared data that you want to access/modify more often then it should be handled
/// separately from this.
struct MutableMultithreadData {
    donelist: Vec<FinishedItem>,
    worklist: VecDeque<WorklistItem>,
    lowest_donelist_utility:i32,
    utility_pruning_cutoff: i32,
}

/// Various tracking stats
#[derive(Clone,Default, Debug)]
struct Stats {
    partial_invs: usize,
    finished_invs: usize,
    upper_bound_fired: usize,
    free_vars_done_fired: usize,
    free_vars_wip_fired: usize,
    single_use_done_fired: usize,
    single_use_wip_fired: usize,
    force_multiuse_fired: usize,
}

/// Args for compression step
#[derive(Parser, Debug, Serialize, Clone)]
#[clap(name = "Stitch")]
pub struct CompressionStepConfig {
    /// max arity of inventions to find (will find all from 0 to this number inclusive)
    #[clap(short='a', long, default_value = "2")]
    pub max_arity: usize,

    /// num threads (no parallelism if set to 1)
    #[clap(short='t', long, default_value = "1")]
    pub threads: usize,

    /// Number of invention candidates compression_step should return. Raising this may weaken the efficacy of upper bound pruning
    /// unless --lossy-candidates is enabled.
    #[clap(short='n', long, default_value = "1")]
    pub inv_candidates: usize,

    /// By default we use a LIFO worklist but this is certainly something to explore more
    /// and this flag makes it fifo https://github.com/mlb2251/stitch/issues/31
    #[clap(long)]
    pub fifo_worklist: bool,

    /// By default we sort the worklist in decreasing zipper order before starting to process it,
    /// but this swaps it to increasing order. https://github.com/mlb2251/stitch/issues/31
    #[clap(long)]
    pub ascending_worklist: bool,

    /// Turning this on means that only the top invention will be guaranteed to be the best invention,
    /// and the 2nd best invention may not be the actual second best invention. Basically, this just enables
    /// pruning of everything that's worse than the best invention which could cause speedups depending on the domain.
    #[clap(long)]
    pub lossy_candidates: bool,

    /// disable caching (though caching isn't used for much currently)
    #[clap(long)]
    pub no_cache: bool,

    /// print out programs rewritten under invention
    #[clap(long,short='r')]
    pub show_rewritten: bool,

    /// disable the free variable pruning optimization
    #[clap(long)]
    pub no_opt_free_vars: bool,

    /// disable the single usage pruning optimization
    #[clap(long)]
    pub no_opt_single_use: bool,

    /// disable the upper bound pruning optimization
    #[clap(long)]
    pub no_opt_upper_bound: bool,

    /// disable the force multiuse pruning optimization
    #[clap(long)]
    pub no_opt_force_multiuse: bool,

    /// disable the useless abstraction pruning optimization
    #[clap(long)]
    pub no_opt_useless_abstract: bool,

    /// Disable stat logging - note that stat logging in multithreading requires taking a mutex
    /// so it could be a source of slowdown in the multithreaded case, hence this flag to disable it.
    /// From some initial tests it seems to cause no slowdown anyways though.
    #[clap(long)]
    pub no_stats: bool,
}

impl WorklistItem {
    fn new(ztuple: ZTuple, nodes: Vec<Id>, left_utility: i32, utility_upper_bound: i32) -> WorklistItem {
        WorklistItem { ztuple: ztuple, nodes: nodes, left_utility: left_utility, utility_upper_bound: utility_upper_bound }
    }
}

impl FinishedItem {
    fn new(ztuple: ZTuple, nodes: Vec<Id>, utility: i32, compressive_utility: i32) -> FinishedItem {
        FinishedItem { ztuple, nodes, utility, compressive_utility }
    }
    fn to_invention(&self, name: &str, appzipper_of_node_zid: &HashMap<(Id,ZId),AppZipper>, egraph: &EGraph ) -> Invention {
        Invention::new(self.ztuple.to_expr(self.nodes[0], appzipper_of_node_zid, egraph), self.ztuple.arity, name)
    }
}

// impl HeapItem {
//     fn new(item: WorklistItem) -> HeapItem {
//         HeapItem { key: item.ztuple.elems.last().unwrap().zid as i32, item: item }
//     }
// }

impl Zipper {
    fn empty() -> Zipper {
        Zipper { zpath: ZPath::empty(), left: vec![], right: vec![] }
    }
}

impl ZPath {
    fn empty() -> ZPath {
        ZPath { path: vec![], threaded_vars: vec![] }
    }
}

impl AppZipper {
    fn new(zipper: Zipper, arg: Id) -> AppZipper {
        AppZipper { zipper: zipper, arg: arg }
    }
    /// clone this applied single-arg single-use invention and extend the zipper by 1 at the top
    /// of the zipper. This is used when constructing the appzippers in a bottom up way
    #[inline]
    fn clone_prepend(&self, new: ZNode, id: Option<Id>) -> AppZipper {
        let mut appzipper: AppZipper = self.clone();
        match new {
            ZNode::Func => {
                assert!(id.is_some());
                appzipper.zipper.left.insert(0,None);
                appzipper.zipper.right.insert(0,id);
            },
            ZNode::Arg => {
                assert!(id.is_some());
                appzipper.zipper.left.insert(0,id);
                appzipper.zipper.right.insert(0,None);
            },
            ZNode::Body => {
                assert!(id.is_none());
                appzipper.zipper.left.insert(0,None);
                appzipper.zipper.right.insert(0,None);        
            },
        }
        appzipper.zipper.zpath.path.insert(0,new);
        appzipper
    }
}

impl LabelledZId {
    fn new(zid: ZId, ivar: usize) -> LabelledZId {
        LabelledZId { zid: zid, ivar: ivar }
    }
}

impl ZTuple {
    /// make an arity 0 ztuple 
    fn empty() -> ZTuple {
        ZTuple { elems: vec![], divergence_idxs: vec![], multiarg: vec![], multiuse: vec![], arity: 0}
    }
    /// make a new single-zipper ztuple
    fn single(zid: ZId) -> ZTuple {
        ZTuple { elems: vec![LabelledZId::new(zid, 0)], divergence_idxs: vec![], multiarg: vec![zid], multiuse: vec![], arity: 1 }
    }
    /// extend ztuple, returning a new ztuple with one extra argument (original is unchanged)
    fn extend(&self, elem: LabelledZId, div_idx: usize, is_multiuse: bool) -> ZTuple {
        let mut res = self.clone();
        res.divergence_idxs.push(div_idx);
        if is_multiuse {
            res.multiuse.push(elem.zid);
        } else {
            res.multiarg.push(elem.zid);
            res.arity += 1;
        }
        res.elems.push(elem);
        res
    }
    /// convert a ztuple to an Expr. This is for extracting out the final complete inventions at the very end so that
    /// there are no more ZIds or Ids and everything is self contained without references to shared data structures.
    fn to_expr(&self, node: Id, appzipper_of_node_zid: &HashMap<(Id,ZId),AppZipper>, egraph: &EGraph) -> Expr {
        if self.elems.is_empty() {
            return extract(node, egraph);  // arity 0
        }

        let mut elem_idx: usize = 0;
        let mut zipper: &Zipper = &appzipper_of_node_zid[&(node,self.elems[elem_idx].zid)].zipper;
        let mut depth: usize = zipper.zpath.path.len() - 1;
        fn start_ivar(ztuple: &ZTuple, elem_idx: usize, zipper: &Zipper) -> Expr {
            let mut expr = Expr::ivar(ztuple.elems[elem_idx].ivar as i32);
            // do any threading, turning #i into something like ((#i $1) $0)
            for var in zipper.zpath.threaded_vars.iter().rev() {
                expr = Expr::app(expr, Expr::var(*var as i32));
            }
            expr
        }
        let mut expr = start_ivar(self, elem_idx, zipper);
        let mut diverged: Vec<(usize,Expr)> = vec![];

        // we do this by a loop where we start at the bottom of the leftmost zipper and gradually extract the Expr bottom up,
        // and whenever we hit a divergence point we store the Expr and jump to the bottom of the next zipper and repeat, being
        // careful to pop and merge our stored expressions as we pass the divergence point a second time from the righthand side.
        loop {
            // encounter divergence point to our right
            if elem_idx < self.divergence_idxs.len() && depth == self.divergence_idxs[elem_idx] {
                // we should diverge to the right
                assert_eq!(zipper.zpath.path[depth], ZNode::Func);
                diverged.push((depth,expr));
                elem_idx += 1;
                zipper = &appzipper_of_node_zid[&(node,self.elems[elem_idx].zid)].zipper;
                depth = zipper.zpath.path.len() - 1;
                expr = start_ivar(self, elem_idx, zipper);
                continue;
            }
            // pass a divergence point to our left that we stored something for
            if !diverged.is_empty() && depth == diverged.last().unwrap().0 {
                // we should ignore our normal Some(f) and instead use the stored diverged expr
                assert_eq!(zipper.zpath.path[depth], ZNode::Arg);
                expr = Expr::app(diverged.pop().unwrap().1, expr);
                if depth == 0 { break }
                depth -= 1;
                continue;
            }

            // normal step upward by 1
            match (&zipper.zpath.path[depth], &zipper.left[depth], &zipper.right[depth]) {
                (ZNode::Arg, Some(f), None) => { expr = Expr::app(extract(*f,egraph), expr); },
                (ZNode::Func, None, Some(x)) => { expr = Expr::app(expr, extract(*x,egraph)); },
                (ZNode::Body, None, None) => { expr = Expr::lam(expr); },
                _ => panic!("malformed zipper"),
            }
            if depth == 0 { break }
            depth -= 1;
        }

        expr
    }
}

/// Construct all single-argument single-usage inventions in a bottom up manner. This returns around O(N^2) inventions
/// since it's any O(N) choice of a parent to be the root of the invention, and any choice of a single descendent of that
/// parent to be the abstracted #0. Returns a map from nodes to the list of single-arg single-use inventions that can be
/// used at that node.
fn get_appzippers(treenodes: &[Id], no_cache:bool, egraph: &mut EGraph, cfg: &CompressionStepConfig) -> HashMap<Id,Vec<AppZipper>> {
    let mut all_appzippers: HashMap<Id,Vec<AppZipper>> = Default::default();
    let cache: &mut Option<RecVarModCache> = &mut if no_cache { None } else { Some(HashMap::new()) };
    
    for treenode in treenodes.iter() {
        // println!("processing id={}: {}", treenode, extract(*treenode, egraph) );

        // im essentially using the egraph just for its structural hashing rn
        assert!(egraph[*treenode].nodes.len() == 1);
        // clone to appease the borrow checker
        let node = egraph[*treenode].nodes[0].clone();

        //==================================//
        // *** PROPAGATE/CREATE APPLAMS *** //
        //==================================//
        let mut appzippers: Vec<AppZipper> = vec![];
        
        // any node can become the identity function (the empty zipper)
        appzippers.push(AppZipper::new(Zipper::empty(), *treenode));

        match node {
            Lambda::IVar(_) => { panic!("attempted to abstract an IVar") }
            Lambda::Var(_) | Lambda::Prim(_) | Lambda::Programs(_) => {},
            Lambda::App([f,x]) => {
                let ref f_appzippers = all_appzippers[&f];
                let ref x_appzippers = all_appzippers[&x];

                // bubbling from the left:
                // (app f x) == (app (appzipper body arg) x) => (appzipper (app body upshift(x)) arg)
                // note no shifting is needed thanks to IVars
                for f_appzipper in f_appzippers.iter() {
                    // bubble out of function so zipper should point left so Func
                    let new: AppZipper = f_appzipper.clone_prepend(ZNode::Func,Some(x));
                    appzippers.push(new);
                }

                // bubbling from the right:
                // (app f x) == (app f (appzipper body arg)) => (appzipper (app upshift(f) body) arg)
                // note no shifting is needed thanks to IVars
                for x_appzipper in x_appzippers.iter() {
                    // bubble out of arg so zipper should point right so Arg
                    let new: AppZipper = x_appzipper.clone_prepend(ZNode::Arg,Some(f));
                    appzippers.push(new);
                }
            },
            Lambda::Lam([b]) => {
                let ref b_appzippers = all_appzippers[&b];
                // bubbling up over the lambda:
                // (lam b) == (lam (appzipper body arg)) => (appzipper (lam body) downshift(arg))
                // where:
                //  - arg must not have any upward refs to $0 in it   since we cant jump over a lambda we point to
                //    > (in the multiarg appzipper case, none of them can have $0)
                //  - in the pre-ivar era this required a RotateShift which turned out to be a huge speed bottleneck
                //    as it created tons of new nodes in the egraph. This is no longer needed with ivars. No shfiting at lal!

                for b_appzipper in b_appzippers.iter() {
                    // unless context threading is turned on, you can't bubble an appzipper over a lambda if its arg refers to the lambda!
                    if cfg.no_ctx_thread && egraph[b_appzipper.arg].data.free_vars.contains(&0) {
                        continue;
                    }

                    let mut new: AppZipper = b_appzipper.clone_prepend(ZNode::Body,None);
                    
                    // downshift the args since the lambda above them moved below them (earlier we made sure none of them had pointers to it)

                    if egraph[b_appzipper.arg].data.free_vars.contains(&0) {
                        // context threading: wrap the arg in a lambda but leave it otherwise unchanged
                        new.arg = egraph.add(Lambda::Lam([b_appzipper.arg]));
                        // depth in number of lambdas (including the newly added one)
                        let depth = new.zipper.zpath.path.iter().filter(|x| **x == ZNode::Body).count();
                        // thread variables equal to depth-1, for example if there are no lambdas (except the newly added one) this will thread $0
                        new.zipper.zpath.threaded_vars.push(depth as i32 - 1);
                        // todo modify zipper to account for this
                    } else {
                        // no threading and no $0 so it's safe to downshift everything in the argument
                        new.arg = shift(b_appzipper.arg, -1, egraph, cache).unwrap();
                    }
                    // println!("Bubbled over lam:\n\t{}\n{}", extract(*treenode,egraph), new.to_string(egraph));
                    appzippers.push(new);
                }
            },
        }
        all_appzippers.insert(*treenode, appzippers);
    }

    // note that we must be very careful pruning here. Most pruning isnt allowed, for example you cant prune things
    // that have free variables out bc if those free vars are on the leading edge you could still merge them away later
    all_appzippers.iter_mut().for_each(|(_,appzippers)| {
<<<<<<< HEAD
        appzippers.retain(|appzipper| !appzipper.zipper.zpath.path.is_empty());
    });
=======
        appzippers.retain(|appzipper|
            !appzipper.zipper.path.is_empty() // no identity function
            // no toplevel abstraction. This is to mirror dreamcoder and so that
            // rewritten programs actually are things that a top down search could find,
            // in particular because when you come across an arrow typed hole in top down
            // search (eg a HOF argument) you autogenerate lambdas and then go into the body.
            && appzipper.zipper.path[0] != ZNode::Body 
        )});
>>>>>>> 910b97d8

    all_appzippers
}

/// utility of a fragment of a zipper, specifically a left edge (the left/right
/// distinction is just so we can include the nonterminal cost in the left edge)
#[inline]
fn left_edge_utility(edge: &[Option<Id>], egraph: &EGraph) -> i32 {
    edge.len() as i32 * COST_NONTERMINAL + // there is 1 nonterminal used at each node of the zipper of course (it's either an App or a Lam)
    edge.iter().filter_map(|option_id|
        option_id.map(|id| egraph[id].data.inventionless_cost)).sum::<i32>()
}
/// utility of the right a fragment of a zipper
#[inline]
fn right_edge_utility(edge: &[Option<Id>], egraph: &EGraph) -> i32 {
    edge.iter().filter_map(|option_id|
        option_id.map(|id| egraph[id].data.inventionless_cost)).sum::<i32>()
}

/// check if the edge has free variables
#[inline]
fn edge_has_free_vars(edge: &[Option<Id>], path: &[ZNode], mut depth: i32, egraph: &EGraph) -> bool {
    // return false;
    debug_assert_eq!(edge.len(), path.len());
    for (edge,node) in edge.iter().zip(path.iter()) {
        if *node == ZNode::Body {
            depth += 1;
            continue;
        }
        if let Some(id) = edge {
            if egraph[*id].data.free_vars.iter().any(|i| *i - depth >= 0) {
                return true;
            }
        }
    }
    return false;
}

/// Returns the first index where the two edges diverge
#[inline]
fn divergence_idx(left: &[ZNode], right: &[ZNode]) -> usize {
    for i in 0..left.len() {
        debug_assert!(i < right.len(), "right is a prefix of left");
        if left[i] != right[i] {
            debug_assert_eq!(left[i], ZNode::Func, "left: {:?}, right: {:?}", left, right);
            debug_assert_eq!(right[i], ZNode::Arg, "left: {:?}, right: {:?}", left, right);
            return i;
        }
    }
    panic!("right does not diverge from left")
}

<<<<<<< HEAD
/// Various tracking stats
#[derive(Clone,Default, Debug)]
struct Stats {
    num_wip: i32,
    num_done: i32,
    upper_bound_fired: i32,
    free_vars_done_fired: i32,
    free_vars_wip_fired: i32,
    single_use_done_fired: i32,
    single_use_wip_fired: i32,
    force_multiuse_fired: i32,
}

/// Args for compression step
#[derive(Parser, Debug, Serialize)]
#[clap(name = "Stitch")]
pub struct CompressionStepConfig {
    /// max arity of inventions to find (will find all from 0 to this number inclusive)
    #[clap(short='a', long, default_value = "2")]
    pub max_arity: usize,

    /// disables context threading
    #[clap(long)]
    pub no_ctx_thread: bool,

    /// disables context threading
    #[clap(long)]
    pub no_other_util: bool,

    /// Number of invention candidates compression_step should return. Raising this may weaken the efficacy of upper bound pruning
    /// unless --lossy-candidates is enabled.
    #[clap(short='a', long, default_value = "1")]
    pub inv_candidates: usize,

    /// By default we use a LIFO worklist but this is certainly something to explore more
    /// and this flag makes it fifo https://github.com/mlb2251/stitch/issues/31
    #[clap(long)]
    pub fifo_worklist: bool,

    /// By default we sort the worklist in decreasing zipper order before starting to process it,
    /// but this swaps it to increasing order. https://github.com/mlb2251/stitch/issues/31
    #[clap(long)]
    pub ascending_worklist: bool,


    // pub worklist_type: WorklistType,

    // #[clap(long)]
    // pub worklist_sort: WorklistSort,

    /// Turning this on means that only the top invention will be guaranteed to be the best invention,
    /// and the 2nd best invention may not be the actual second best invention. Basically, this just enables
    /// pruning of everything that's worse than the best invention which could cause speedups depending on the domain.
    #[clap(long)]
    pub lossy_candidates: bool,

    /// disable caching (though caching isn't used for much currently)
    #[clap(long)]
    pub no_cache: bool,

    /// print out programs rewritten under invention
    #[clap(long,short='r')]
    pub show_rewritten: bool,

    /// disable the free variable pruning optimization
    #[clap(long)]
    pub no_opt_free_vars: bool,

    /// disable the single usage pruning optimization
    #[clap(long)]
    pub no_opt_single_use: bool,

    /// disable the upper bound pruning optimization
    #[clap(long)]
    pub no_opt_upper_bound: bool,

    /// disable the force multiuse pruning optimization
    #[clap(long)]
    pub no_opt_force_multiuse: bool,
}

impl CompressionStepConfig {
    pub fn no_opt(&mut self) {
        self.no_opt_free_vars = true;
        self.no_opt_single_use = true;
        self.no_opt_upper_bound = true;
        self.no_opt_force_multiuse = true;
    }
}

=======
>>>>>>> 910b97d8
// #[derive(ArgEnum, Clone, Debug, Serialize, Parser)]
// enum WorklistType {
//     #[clap(arg_enum, long = "foobaar")]
//     Fifo,
//     #[clap(arg_enum, long = "foofbar")]
//     Lifo
// }

// #[derive(ArgEnum,Clone, Debug, Serialize, Parser)]
// enum WorklistSort {
//     Forward,
//     #[clap(arg_enum, long = "foodbar")]
//     Reverse,
//     #[clap(arg_enum, long = "fzoobar")]
//     Shuffle,
// }


#[derive(Debug, Clone)]
pub struct CompressionStepResult {
    pub inv: Invention,
    pub rewritten: Expr,
    pub done: FinishedItem,
    pub expected_cost: i32,
    pub final_cost: i32,
    pub multiplier: f64,
    pub multiplier_wrt_orig: f64,
    pub uses: i32,
    pub use_exprs: Vec<Expr>,
    pub use_args: Vec<Vec<Expr>>,
    pub dc_inv_str: String,
    pub initial_cost: i32,
}

impl CompressionStepResult {
    fn new(done: FinishedItem, programs_node: Id, inv_name: &str, appzipper_of_node_zid: &HashMap<(Id,ZId),AppZipper>,  num_paths_to_node: &HashMap<Id,i32>, egraph: &mut EGraph, past_invs: &Vec<CompressionStepResult>) -> Self {
        let initial_cost = egraph[programs_node].data.inventionless_cost;

        // cost of the very first initial program before any inventions
        let very_first_cost = if let Some(past_inv) = past_invs.first() { past_inv.initial_cost } else { initial_cost };

        let inv = done.to_invention(inv_name, appzipper_of_node_zid, egraph);
        let rewritten: Expr = rewrite_with_invention_egraph(programs_node, &inv, egraph);
        let expected_cost = initial_cost - done.compressive_utility;
        let final_cost = rewritten.cost();
        if expected_cost != final_cost {
            println!("*** expected cost {} != final cost {}", expected_cost, final_cost);
        }
        let multiplier = initial_cost as f64 / final_cost as f64;
        let multiplier_wrt_orig = very_first_cost as f64 / final_cost as f64;
        let uses = done.nodes.iter().map(|node| num_paths_to_node[node]).sum::<i32>();
        let use_exprs: Vec<Expr> = done.nodes.iter().map(|node| extract(*node, egraph)).collect();
        let use_args: Vec<Vec<Expr>> = done.nodes.iter().map(|node|
            done.ztuple.multiarg.iter().map(|zid|
                extract(appzipper_of_node_zid[&(*node,*zid)].arg, egraph)
            ).collect()).collect();
        
        // dreamcoder compatability
        let dc_inv_str: String = dc_inv_str(&inv, past_invs);
        CompressionStepResult { inv, rewritten, done, expected_cost, final_cost, multiplier, multiplier_wrt_orig, uses, use_exprs, use_args, dc_inv_str, initial_cost }
    }
    pub fn json(&self) -> serde_json::Value {        
        let use_exprs: Vec<String> = self.use_exprs.iter().map(|expr| expr.to_string()).collect();
        let use_args: Vec<String> = self.use_args.iter().map(|args| format!("{} {}", self.inv.name, args.iter().map(|expr| expr.to_string()).collect::<Vec<String>>().join(" "))).collect();
        let all_uses: Vec<serde_json::Value> = use_exprs.iter().zip(use_args.iter()).map(|(expr,args)| json!({args: expr})).collect();

        json!({            
            "body": self.inv.body.to_string(),
            "dreamcoder": self.dc_inv_str,
            "arity": self.inv.arity,
            "name": self.inv.name,
            "rewritten": self.rewritten.split_programs().iter().map(|p| p.to_string()).collect::<Vec<String>>(),
            "utility": self.done.utility,
            "expected_cost": self.expected_cost,
            "final_cost": self.final_cost,
            "multiplier": self.multiplier,
            "multiplier_wrt_orig": self.multiplier_wrt_orig,
            "num_uses": self.uses,
            "uses": all_uses,
        })
    }
}

impl fmt::Display for CompressionStepResult {
    fn fmt(&self, f: &mut fmt::Formatter) -> fmt::Result {
        if self.expected_cost != self.final_cost {
            write!(f,"[cost mismatch] ")?;
        }
        write!(f, "utility: {} | final_cost: {} | {:.2}x | uses: {} | body: {}",
            self.done.utility, self.final_cost, self.multiplier, self.uses, self.inv)
    }
}

/// sort the donelist by utility, truncate to cfg.inv_candidates, update the lowest_donelist_utility to be the lowest utility,
/// update utility_pruning_cutoff to be the highest utility if --lossy-candidates is set else the lowest utility
fn update_donelist(donelist: &mut Vec<FinishedItem>, cfg: &CompressionStepConfig, lowest_donelist_utility: &mut i32, utility_pruning_cutoff: &mut i32) {
    // sort in decreasing order by utility primarily, and break ties using the ztuple (just in order to be deterministic!)
    donelist.sort_unstable_by(|a,b| (b.utility,&b.ztuple).cmp(&(a.utility,&a.ztuple)));
    donelist.truncate(cfg.inv_candidates);
    *lowest_donelist_utility = donelist.last().map(|x|x.utility).unwrap_or(0);
    *utility_pruning_cutoff = if cfg.lossy_candidates { donelist.first().map(|x|x.utility).unwrap_or(0) } else { donelist.last().map(|x|x.utility).unwrap_or(0) };
}

/// sort the donelist by utility, truncate to cfg.inv_candidates, update the lowest_donelist_utility to be the lowest utility,
/// update utility_pruning_cutoff to be the highest utility if --lossy-candidates is set else the lowest utility
fn update_donelist_shared(shared: &mut MutableMultithreadData, cfg: &CompressionStepConfig) {
    // sort in decreasing order by utility primarily, and break ties using the ztuple (just in order to be deterministic!)
    shared.donelist.sort_unstable_by(|a,b| (b.utility,&b.ztuple).cmp(&(a.utility,&a.ztuple)));
    shared.donelist.truncate(cfg.inv_candidates);
    shared.lowest_donelist_utility = shared.donelist.last().map(|x|x.utility).unwrap_or(0);
    shared.utility_pruning_cutoff = if cfg.lossy_candidates { shared.donelist.first().map(|x|x.utility).unwrap_or(0) } else { shared.donelist.last().map(|x|x.utility).unwrap_or(0) };
}



// /// sort the donelist by utility, truncate to cfg.inv_candidates, update the lowest_donelist_utility to be the lowest utility,
// /// update utility_pruning_cutoff to be the highest utility if --lossy-candidates is set else the lowest utility
// fn update_donelist_threaded(shared: Arc<Mutex<MutableMultithreadData>>, cfg: Arc<CompressionStepConfig>) {
//     // sort in decreasing order by utility primarily, and break ties using the ztuple (just in order to be deterministic!)
//     donelist.sort_unstable_by(|a,b| (b.utility,&b.ztuple).cmp(&(a.utility,&a.ztuple)));
//     donelist.truncate(cfg.inv_candidates);
//     *lowest_donelist_utility = donelist.last().map(|x|x.utility).unwrap_or(0);
//     *utility_pruning_cutoff = if cfg.lossy_candidates { donelist.first().map(|x|x.utility).unwrap_or(0) } else { donelist.last().map(|x|x.utility).unwrap_or(0) };
// }

/// This utility directly corresponds to decrease in program cost of the
/// final program tree once it has been rewritten with the invention. Program
/// cost is leaf_nodes * 100 + non_leaf_nodes * 1, so dividing a cost (or a utility)
/// by 100 will give approximately the number of leaf nodes.
/// 
/// At a very high level, we can calculate this utility as:
///     (num places the invention is useful) * (size of invention body)
/// However it's a little more complicated due to inventions re-using their variables
/// and the slight cost of using the invention primitive itself.
/// 
/// `left_utility`: utility of a single use of the whole invention except the righthand edge
/// `right_utility`: utility of the righthand edge of the invention
fn compressive_utility(
    body_utility: i32,
    ztuple: &ZTuple,
    nodes: &Vec<Id>,
    num_paths_to_node: &HashMap<Id,i32>,
    egraph: &EGraph,
    appzipper_of_node_zid: &HashMap<(Id,ZId),AppZipper>,
) -> i32 {


    // tiny penalty: there's one extra `lam` introduced (compared to original programs) for each instance of threading used in each arg
    let ctx_thread_penalty = - COST_NONTERMINAL * ztuple.multiarg.iter().map(|zid| appzipper_of_node_zid[&(nodes[0],*zid)].zipper.zpath.threaded_vars.len()).sum::<usize>() as i32;
    // it costs a tiny bit to apply the invention, for example (app (app inv0 x) y) incurs a cost
    // of COST_TERMINAL for the `inv0` primitive and 2 * COST_NONTERMINAL for the two `app`s.
    let app_penalty = - (COST_TERMINAL + COST_NONTERMINAL * ztuple.arity as i32) + ctx_thread_penalty;
    // multiuse utility depends on the size of the argument that's being used in multiple places. We can
    // look up that argument using appzipper_of_node_zid since ztuple.multiuses gives us the zids for the multiuse
    // cases (leaving out the original use)
    let global_multiuse_utility = ztuple.multiuse.iter()
        .map(|&arg_zid| // for each extra use of a multiuse arg
            nodes.iter().map(|node| // for each node
                num_paths_to_node[node] * // account for same node being used in multiple subtrees
                egraph[appzipper_of_node_zid[&(*node,arg_zid)].arg].data.inventionless_cost
            ).sum::<i32>()
        ).sum::<i32>();
    // total number of places the invention is used. num_paths_to_node accounts for structural hashing
    let num_uses = nodes.iter().map(|node| num_paths_to_node[node]).sum::<i32>();
    // utility = num_uses * (cost of applying invention + invention body utility) + multiuse utility
    num_uses * (app_penalty + body_utility) + global_multiuse_utility
}

/// This utility is just for any utility terms that we care about that don't directly correspond
/// to changes in size that come from rewriting with an invention
fn other_utility(
    body_utility: i32,
    cfg: &CompressionStepConfig,
) -> i32 {
    if cfg.no_other_util { return 0; }
    // this is a bit like the structure penalty from dreamcoder except that
    // that penalty uses inlined versions of nested inventions.
    let structure_penalty = - body_utility * 3 / 2;
    structure_penalty
}

/// This takes a partial invention and gives an upper bound on the maximum
/// compressive_utility() that any completed offspring of this partial invention could have.
fn compressive_utility_upper_bound(
    left_utility: i32,
    global_right_utility_upper_bound: i32,
    ztuple: &ZTuple,
    nodes: &Vec<Id>,
    num_paths_to_node: &HashMap<Id,i32>,
    egraph: &EGraph,
    appzipper_of_node_zid: &HashMap<(Id,ZId),AppZipper>,
) -> i32 {
    // safe bound: this penalty will only increase in offspring so doing the penalty-so-far like this is safe
    let ctx_thread_penalty = - COST_NONTERMINAL * ztuple.multiarg.iter().map(|zid| appzipper_of_node_zid[&(nodes[0],*zid)].zipper.zpath.threaded_vars.len()).sum::<usize>() as i32;
    // safe bound: arity will only increase in offspring inventions, so this term will only
    // get more negative, so this bound is safe.
    let app_penalty = - (COST_TERMINAL + COST_NONTERMINAL * ztuple.arity as i32) + ctx_thread_penalty;
    // safe bound: this is an exact utility for all the multiuse that's happened so far. As long
    // as right_utility_upper_bound incorporates any benefits from possible future multiuse, this is okay.
    let global_multiuse_utility = ztuple.multiuse.iter()
        .map(|&arg_zid| // for each extra use of a multiuse arg
            nodes.iter().map(|node| // for each node
                num_paths_to_node[node] * // account for same node being used in multiple subtrees
                egraph[appzipper_of_node_zid[&(*node,arg_zid)].arg].data.inventionless_cost
            ).sum::<i32>()
        ).sum::<i32>();
    // safe bound: number of usage locations will only decrease in offspring inventions
    let num_uses = nodes.iter().map(|node| num_paths_to_node[node]).sum::<i32>();
    // safe bound: summing a bunch of safe bounds is safe
    num_uses * (app_penalty + left_utility) + global_multiuse_utility + global_right_utility_upper_bound
}

/// This takes a partial invention and gives an upper bound on the maximum
/// other_utility() that any completed offspring of this partial invention could have.
fn other_utility_upper_bound(
    left_utility: i32,
    cfg: &CompressionStepConfig,
) -> i32 {
    // safe bound: since structure_penalty is negative an upper bound is anything less negative or exact. Since
    // left_utility < body_utility we know that this will be a less negative bound.
    let structure_penalty = - left_utility * 3 / 2;
    structure_penalty
}

/// Multistep compression. See `compression_step` if you'd just like to do a single step of compression.
pub fn compression(
    programs_expr: &Expr,
    iterations: usize,
    cfg: &CompressionStepConfig,
) -> Vec<CompressionStepResult> {
    let mut rewritten: Expr = programs_expr.clone();
    let mut step_results: Vec<CompressionStepResult> = Default::default();

    let tstart = std::time::Instant::now();

    for i in 0..iterations {
        println!("{}",format!("\n=======Iteration {}=======",i).blue().bold());
        let inv_name = format!("fn_{}",step_results.len());

        // call actual compression
        let res: Vec<CompressionStepResult> = compression_step(
            &rewritten,
            &inv_name,
            &cfg,
            &step_results);

        if !res.is_empty() {
            // rewrite with the invention
            let res: CompressionStepResult = res[0].clone();
            rewritten = res.rewritten.clone();
            println!("Chose Invention {}: {}", res.inv.name, res);
            step_results.push(res);
        } else {
            println!("No inventions found at iteration {}",i);
            break;
        }
    }

    println!("{}","\n=======Compression Summary=======".blue().bold());
    println!("Found {} inventions", step_results.len());
    println!("Cost Improvement: ({:.2}x better) {} -> {}", compression_factor(programs_expr,&rewritten), programs_expr.cost(), rewritten.cost());
    for i in 0..step_results.len() {
        let res = &step_results[i];
        println!("{} ({:.2}x wrt orig): {}" ,res.inv.name, compression_factor(programs_expr, &res.rewritten), res);
    }
    println!("Time: {}ms", tstart.elapsed().as_millis());
    step_results
}

/// Takes a set of programs as an Expr with Programs as its root, and does one full step of compresison.
/// Returns the top Inventions and the Expr rewritten under that invention along with other useful info in CompressionStepResult
/// The number of inventions returned is based on cfg.inv_candidates
pub fn compression_step(
    programs_expr: &Expr,
    new_inv_name: &str, // name of the new invention, like "inv4"
    cfg: &CompressionStepConfig,
    past_invs: &Vec<CompressionStepResult>, // past inventions we've found
) -> Vec<CompressionStepResult> {

    // build the egraph. We'll just be using this as a structural hasher we don't use rewrites at all. All eclasses will always only have one node.
    let mut egraph: EGraph = Default::default();
    let programs_node = egraph.add_expr(programs_expr.into());
    egraph.rebuild();

    // println!("Initial egraph:\n\t{}\n", egraph_info(&egraph));
    // if args.render_initial {
    //     save(&egraph, "0_programs", &out_dir);
    // }

    let treenodes: Vec<Id> = topological_ordering(programs_node,&egraph);
    assert!(usize::from(*treenodes.iter().max().unwrap()) == treenodes.len() - 1); // ensures we can safely just use Vecs of length treenodes.len() to store various nodewise things

    // populate num_paths_to_node so we know how many different parts of the programs tree
    // a node participates in (ie multiple uses within a single program or among programs)
    let num_paths_to_node: HashMap<Id,i32> = num_paths_to_node(programs_node, &treenodes, &egraph);

    let tstart_total = std::time::Instant::now();

    let tstart = std::time::Instant::now();
    let all_appzippers = get_appzippers(&treenodes, cfg.no_cache, &mut egraph, cfg);
    println!("get_appzippers: {:?}ms", tstart.elapsed().as_millis());

    let tstart = std::time::Instant::now();

    // flatten all the appzippers (single arg single use inventions) to get the list of zipper paths, then sort/dedup.
    let mut zpaths: Vec<ZPath> = all_appzippers.values().flatten().map(|appzipper| appzipper.zipper.zpath.clone()).collect();
    println!("{} total paths (incl dupes)", zpaths.len());
    zpaths.sort();
    zpaths.dedup();
    println!("{} paths", zpaths.len());
    println!("collect paths and dedup: {:?}ms", tstart.elapsed().as_millis());

    // define all the important data structures for compression
    let mut appzipper_of_node_zid: HashMap<(Id,ZId),AppZipper> = Default::default(); // lookup an appzipper from a node and zid
    let mut zids_of_node: Vec<Vec<ZId>> = vec![vec![]; treenodes.len()]; // lookup all zids that a node can use
    let mut nodes_of_zid: Vec<Vec<Id>> = vec![vec![]; zpaths.len()]; // look up all nodes that a zid can be used at
    let mut first_mergeable_zid_of_zid: Vec<ZId> = Default::default(); // used for speed; lets you quickly lookup the smallest mergable (non-suffix) zid larger than your current zid
    let mut worklist: VecDeque<WorklistItem> = Default::default(); // worklist that holds partially constructed inventions
    // let mut worklist: BinaryHeap<HeapItem> = Default::default();
    let mut donelist: Vec<FinishedItem> = Default::default(); // completed inventions will go here

    // populate first_mergeable_zid_of_zid
    for (i,zpath) in zpaths.iter().enumerate() {
        // first path after `i` where the path isnt a prefix is the first mergeable one
        // (note partition_point points to the first elem where the predicate is FALSE assuming the 
        // vec already starts with all Trues and ends with all Falses)
        first_mergeable_zid_of_zid.push(zpaths[i..].partition_point(|p| p.path.starts_with(&zpath.path)) + i);
    }

    let tstart = std::time::Instant::now();

    // populate zids_of_node, nodes_of_zid, and appzipper_of_node_zid
    for (treenode,appzippers) in all_appzippers {
        for appzipper in appzippers {
            if let Ok(i) = zpaths.binary_search(&appzipper.zipper.zpath) {
                zids_of_node[usize::from(treenode)].push(i);
                nodes_of_zid[i].push(treenode);
                appzipper_of_node_zid.insert((treenode,i),appzipper.clone());
            } else { unreachable!() }
        }
    }

    println!("binary search to set up data structs: {:?}ms", tstart.elapsed().as_millis());

    let tstart = std::time::Instant::now();

    // arity 0 inventions
    for node in treenodes.iter() {
        if *node == programs_node { continue; }
        if !egraph[*node].data.free_vars.is_empty() { continue; }
        
        let ztuple = ZTuple::empty();
        let nodes = vec![*node];
        let body_utility = egraph[*node].data.inventionless_cost;
        let compressive_utility = compressive_utility(body_utility, &ztuple, &nodes, &num_paths_to_node, &egraph, &appzipper_of_node_zid);
<<<<<<< HEAD
        let utility = compressive_utility + other_utility(body_utility, cfg);
        if utility == 0 { continue; }
=======
        let utility = compressive_utility + other_utility(body_utility);
        if utility <= 0 { continue; }
>>>>>>> 910b97d8

        donelist.push(FinishedItem::new(ztuple,nodes, utility, compressive_utility));
    }
    println!("got {} arity zero inventions ({:?}ms)", donelist.len(), tstart.elapsed().as_millis());

    let mut lowest_donelist_utility = 0;
    let mut utility_pruning_cutoff = 0;

    // sort and truncate
    update_donelist(&mut donelist, &cfg, &mut lowest_donelist_utility, &mut utility_pruning_cutoff);

    let mut stats: Stats = Default::default();


    let tstart = std::time::Instant::now();

    // **********************
    // * INITIAL INVENTIONS *
    // **********************
    // (these are the single-arg single-use inventions)
    initial_inventions(
        &appzipper_of_node_zid,
        &nodes_of_zid,
        &mut worklist,
        &mut donelist,
        &egraph,
        &mut lowest_donelist_utility,
        &mut utility_pruning_cutoff,
        &num_paths_to_node,
        &mut stats,
        cfg,
    );

    println!("initial_inventions(): {:?}ms", tstart.elapsed().as_millis());
    println!("initial worklist length: {}", worklist.len());
    if let Some(size) = worklist.iter().map(|ztg| ztg.nodes.len()).max() {
        println!("largest ztuple group: {}", size);
    }
    println!("avg ztuple group: {}", worklist.iter().map(|ztg| ztg.nodes.len()).sum::<usize>() as f64 / worklist.len() as f64);

    println!("total prep: {:?}ms", tstart_total.elapsed().as_millis());

    println!("deriving inventions...");
    let tstart = std::time::Instant::now();

    // worklist.make_contiguous().shuffle(&mut rand::thread_rng()); // shuffle
    if cfg.ascending_worklist {
        worklist.make_contiguous().sort(); // ascending sort order
    } else {
        worklist.make_contiguous().sort_by(|a, b| b.cmp(a)); // reverse sort order
    }

    // At this point we transition to multithreading. We don't do this earlier because it'd require messy mutexes during single threaded code.
    // So now here we shadow over all our variables to make atomically refcounted pointers to them (`Arc`), along with `Mutex`s for things
    // that aren't read-only. 
    let shared = Arc::new(Mutex::new(MutableMultithreadData { donelist, worklist, lowest_donelist_utility, utility_pruning_cutoff}));
    let stats =                      Arc::new(Mutex::new(stats));
    let appzipper_of_node_zid =      Arc::new(appzipper_of_node_zid);
    let zids_of_node =               Arc::new(zids_of_node);
    let first_mergeable_zid_of_zid = Arc::new(first_mergeable_zid_of_zid);
    let egraph =                     Arc::new(egraph);
    let num_paths_to_node =          Arc::new(num_paths_to_node);
    // unfortunately since we dont own `cfg` we can't `move` it into an Arc so we need to duplicate it here - no worries it's lightweight
    let cfg: Arc<CompressionStepConfig> = Arc::new(cfg.clone()); 
    
    // *********************
    // * DERIVE INVENTIONS *
    // *********************
    // (this is finding all the higher-arity multi-use inventions through stitching)
    if cfg.threads == 1 {
        // Single threaded
        derive_inventions(
            Arc::clone(&shared),
            Arc::clone(&appzipper_of_node_zid),
            Arc::clone(&zids_of_node),
            Arc::clone(&first_mergeable_zid_of_zid),
            Arc::clone(&egraph),
            Arc::clone(&num_paths_to_node),
            Arc::clone(&stats),
            Arc::clone(&cfg),
        )
    } else {
        // Multithreaded
        let mut handles = vec![];
        for _ in 0..cfg.threads {
            // clone the Arcs to have copies for this thread
            let shared =                     Arc::clone(&shared);
            let appzipper_of_node_zid =      Arc::clone(&appzipper_of_node_zid);
            let zids_of_node =               Arc::clone(&zids_of_node);
            let first_mergeable_zid_of_zid = Arc::clone(&first_mergeable_zid_of_zid);
            let egraph =                     Arc::clone(&egraph);
            let num_paths_to_node =          Arc::clone(&num_paths_to_node);
            let stats =                      Arc::clone(&stats);
            let cfg =                        Arc::clone(&cfg);
            
            // launch thread to just call derive_inventions()
            handles.push(thread::spawn(move || {
                derive_inventions(
                    shared,
                    appzipper_of_node_zid,
                    zids_of_node,
                    first_mergeable_zid_of_zid,
                    egraph,
                    num_paths_to_node,
                    stats,
                    cfg,
                )}));
        }
        // wait for all threads to finish (when all have empty worklists)
        for handle in handles {
            handle.join().unwrap();
        }
    }


    let mut shared_guard = shared.lock();
    let shared: &mut MutableMultithreadData = shared_guard.deref_mut();

    assert!(shared.worklist.is_empty());
    update_donelist_shared(shared, &cfg);
    println!("{:?}", stats.lock().deref_mut());

    let elapsed_derive_inventions = tstart.elapsed().as_millis();

    println!("\nderive_inventions() done: {:?}ms\n", elapsed_derive_inventions);
    println!("total everything: {:?}ms", tstart_total.elapsed().as_millis());

    

    let orig_cost = egraph[programs_node].data.inventionless_cost;

    let mut results: Vec<CompressionStepResult> = vec![];

    let mut egraph: EGraph = Arc::try_unwrap(egraph).unwrap();

    // construct CompressionStepResults and print some info about them)
    println!("Cost before: {}", orig_cost);
    for (i,done) in shared.donelist.iter().enumerate() {
        let res = CompressionStepResult::new(done.clone(), programs_node, new_inv_name, &appzipper_of_node_zid, &num_paths_to_node, &mut egraph, past_invs);

        println!("{}: {}", i, res);
        if cfg.show_rewritten {
            println!("rewritten: {}", res.rewritten);
        }
        results.push(res);
        // if args.render_inventions {
        //     inv_expr.save(&format!("fn_{}",i), &out_dir);
        // }
    }


    println!("Final donelist length: {}",shared.donelist.len());
    println!("derive_inventions() took: {}ms ***\n", elapsed_derive_inventions);

    results
}

/// Finds the initial set of single-arg single-use inventions from the appzippers. This updates `donelist` with the
/// discovered inventions and pushes all the partial inventions to `worklist`. No stitching is done at this point, that
/// will all be done during `derive_inventions`. This just gets the worklist in its initial state!
#[inline(never)]
fn initial_inventions(
    appzipper_of_node_zid: &HashMap<(Id,ZId),AppZipper>,
    nodes_of_zid: &Vec<Vec<Id>>,
    worklist: &mut VecDeque<WorklistItem>,
    // worklist: &mut BinaryHeap<HeapItem>,
    donelist: &mut Vec<FinishedItem>,
    egraph: &EGraph,
    lowest_donelist_utility: &mut i32,
    utility_pruning_cutoff: &mut i32,
    num_paths_to_node: &HashMap<Id,i32>,
    stats: &mut Stats,
    cfg: &CompressionStepConfig,
) {
    for (zid,nodes) in nodes_of_zid.iter().enumerate() {
        let ztuple = ZTuple::single(zid);

        // 1) Define keys that we will use to index into our zippers
        let left_edge_key = |node: &Id| appzipper_of_node_zid[&(*node,zid)].zipper.left.as_slice();
        let path_key = |node: &Id| appzipper_of_node_zid[&(*node,zid)].zipper.zpath.path.as_slice();
        let right_edge_key = |node: &Id| appzipper_of_node_zid[&(*node,zid)].zipper.right.as_slice();
        let both_edge_key = |node: &Id| (appzipper_of_node_zid[&(*node,zid)].zipper.left.as_slice(),
                                         appzipper_of_node_zid[&(*node,zid)].zipper.right.as_slice());


        // 2) Sort our nodes by their both_edge_key (which also sorts them by their left_edge_key since `left` is a prefix of `both`)
        //    and then group adjacent nodes that are equal in terms of `left` or `both` keys, creating two sets of groups.
        let mut nodes = nodes.clone();
        nodes.sort_unstable_by_key(&both_edge_key);
        let left_groups = group_by_key(nodes.clone(), left_edge_key);
        let both_groups = group_by_key(nodes, both_edge_key);

        // *******************
        // * ADD TO DONELIST *
        // *******************
        for group in both_groups {
            // prune finished inventions that are only useful at one node
            if !cfg.no_opt_single_use && group.len() <= 1 {
                stats.single_use_done_fired += 1;
                continue;
            }
            // prune finished inventions that have free variables in them
            if  edge_has_free_vars(left_edge_key(&group[0]), path_key(&group[0]),  0, &egraph) ||
                edge_has_free_vars(right_edge_key(&group[0]), path_key(&group[0]),  0, &egraph) {
                stats.free_vars_done_fired += 1;
                continue;
            }
            // calculate utility of this single-arg single-use invention
            let left_utility = left_edge_utility(left_edge_key(&group[0]), &egraph);
            let right_utility = right_edge_utility(right_edge_key(&group[0]), &egraph);
            let compressive_utility = compressive_utility(left_utility + right_utility, &ztuple, &group, num_paths_to_node, egraph, appzipper_of_node_zid);
            let utility = compressive_utility + other_utility(left_utility + right_utility, cfg);
            // push to donelist if better than worst thing on donelist
            if utility >= 0 && utility > *lowest_donelist_utility {
                donelist.push(FinishedItem::new(ztuple.clone(), group, utility, compressive_utility));
                // if you beat the cutoff, we need to update the cutoff (regardless of whether its --lossy-candidates or not)
                if utility > *utility_pruning_cutoff {
                    update_donelist(donelist, &cfg, lowest_donelist_utility, utility_pruning_cutoff);
                }
            }
            stats.finished_invs += 1;
        }

        // *******************
        // * ADD TO WORKLIST *
        // *******************
        for group in left_groups {
            // prune partial inventions that are only useful at one node
            if !cfg.no_opt_single_use && group.len() <= 1 {
                // println!("rejected bc <= 1: {}", ZTuple::single(zid).to_expr(group[0], &appzipper_of_node_zid, &egraph));
                stats.single_use_wip_fired += 1;
                continue;
            }
            // prune partial inentions that contain free variables in their concrete part
            if !cfg.no_opt_free_vars && edge_has_free_vars(left_edge_key(&group[0]), path_key(&group[0]),  0, &egraph) {
                // panic!("hey");
                stats.free_vars_wip_fired += 1;
                continue;
            }
            // println!("passed: {}", ZTuple::single(zid).to_expr(group[0], &appzipper_of_node_zid, &egraph));
            // upper bound the utility of the partial invention
            let left_utility = left_edge_utility(left_edge_key(&group[0]), &egraph);
            let global_right_utility_upper_bound = group.iter().map(|node| num_paths_to_node[node] * right_edge_utility(right_edge_key(node), &egraph)).sum::<i32>();
            let upper_bound = other_utility_upper_bound(left_utility, cfg) + compressive_utility_upper_bound(left_utility, global_right_utility_upper_bound, &ztuple, &group, num_paths_to_node, egraph, appzipper_of_node_zid);
            // push to worklist if utility upper bound is good enough
            if cfg.no_opt_upper_bound || (upper_bound >= 0 && upper_bound > *utility_pruning_cutoff) {
                worklist.push_back(WorklistItem::new(ztuple.clone(), group, left_utility, upper_bound));
                // worklist.push(HeapItem::new(WorklistItem::new(ZTuple::single(zid), group, left_utility, upper_bound)));
                // worklist.sort_by_key(|wi| -wi.left_utility);
            } else {
                stats.upper_bound_fired += 1;
            }
        }
    }
    update_donelist(donelist, &cfg, lowest_donelist_utility, utility_pruning_cutoff);
}



#[inline(never)]
fn derive_inventions(
    shared: Arc<Mutex<MutableMultithreadData>>,
    appzipper_of_node_zid: Arc<HashMap<(Id,ZId),AppZipper>>,
    zids_of_node: Arc<Vec<Vec<ZId>>>,
    first_mergeable_zid_of_zid: Arc<Vec<ZId>>,
    egraph: Arc<EGraph>,
    num_paths_to_node: Arc<HashMap<Id,i32>>,
    stats: Arc<Mutex<Stats>>,
    cfg: Arc<CompressionStepConfig>,
) {
    let mut worklist_buf: Vec<WorklistItem> = Default::default();
    let mut donelist_buf: Vec<FinishedItem> = Default::default();

    // let mut till_shuffle = 100;

    loop {

        // * MULTITHREADING: CRITICAL SECTION START *
        let wi = {
            // take the lock, which will be released immediately when this scope exits
            let mut shared_guard = shared.lock();
            let shared: &mut MutableMultithreadData = shared_guard.deref_mut();
            let lowest_donelist_utility = shared.lowest_donelist_utility;
            let old_donelist_len = shared.donelist.len();
            // drain from donelist_buf into the actual donelist
            shared.donelist.extend(donelist_buf.drain(..).filter(|done| done.utility > lowest_donelist_utility));
            if !cfg.no_stats { stats.lock().deref_mut().finished_invs += shared.donelist.len() - old_donelist_len; };
            // sort + truncate + update utility_pruning_cutoff and lowest_donelist_utility
            update_donelist_shared(shared, &cfg); // this also updates utility_pruning_cutoff
            // pull out utility_pruning_cutoff now that it has been updated (not earlier)
            let utility_pruning_cutoff = shared.utility_pruning_cutoff;

            let old_worklist_len = shared.worklist.len();
            let worklist_buf_len = worklist_buf.len();
            // drain from worklist_buf into the actual worklist
            shared.worklist.extend(worklist_buf.drain(..).filter(|done| done.utility_upper_bound > utility_pruning_cutoff));
            // num pruned by upper bound = num we were gonna add minus change in worklist length
            if !cfg.no_stats { stats.lock().deref_mut().upper_bound_fired += worklist_buf_len - (shared.worklist.len() - old_worklist_len); };

            // loop until we get a new (unpruned) item from the worklist
            let wi = loop {
                let next = if cfg.fifo_worklist { shared.worklist.pop_front() } else { shared.worklist.pop_back() };
                let wi = match next {
                    Some(wi) => wi,
                    None => return, // worklist was empty! we're done!
                };
                // prune if upper bound is too low (cutoff may have increased in the time since this was added to the worklist)
                if cfg.no_opt_upper_bound || wi.utility_upper_bound > shared.utility_pruning_cutoff {
                    break wi
                } else {
                    if !cfg.no_stats { stats.lock().deref_mut().upper_bound_fired += 1; };
                }
            };
            wi
        };
        // * MULTITHREADING: CRITICAL SECTION END *

        if !cfg.no_stats { stats.lock().deref_mut().partial_invs += 1; };

        let rightmost_zid: ZId = wi.ztuple.elems.last().unwrap().zid;
        let first_mergeable_zid: ZId = first_mergeable_zid_of_zid[rightmost_zid];
        let mut possible_elems: Vec<(LabelledZId,Id)> = vec![];

        // collect all the possible LabelledZIds; these essentially correspond to the different zippers (labelled with #i variables) that
        // we could choose to merge in. We collect these from each of the nodes in the group.
        for node in wi.nodes.iter() {
            // skip over the zids that are prefixes - partition point will binarysearch for the first case where the predicate is false.
            // this works nicely since all (unusuable) prefix ones come before all nonprefix ones and first_mergeable_zid tells us the first nonprefix one
            let zids = &zids_of_node[usize::from(*node)];
            let start: usize = zids.partition_point(|zid| *zid < first_mergeable_zid);
            for zid in &zids[start..] {
                // merging rightmost_zid and zid is possible as long as either arity or multiuse check out

                // add any multiarg
                if wi.ztuple.arity < cfg.max_arity {
                    possible_elems.push((LabelledZId::new(*zid, wi.ztuple.arity), *node));
                }
                // add any multiuse
                let arg = appzipper_of_node_zid[&(*node,*zid)].arg;
                for (argi,arg_zid) in wi.ztuple.multiarg.iter().enumerate() {
                    if arg == appzipper_of_node_zid[&(*node, *arg_zid)].arg {
                        possible_elems.push((LabelledZId::new(*zid, argi), *node));
                    }
                }
            }
        }
        
        // sort by zid (and ivar) (and Id though we dont care about that)
        possible_elems.sort(); // sorting is important!
        // Itertools::group_by(key: F)
        for (elem, subset) in &Itertools::group_by(possible_elems.into_iter(), |(elem, _node)| elem.clone()) {
            let mut nodes: Vec<Id> = subset.map(|(_elem, node)| node).collect();

            // if all usage locations of this partial invention take the SAME argument for the new variable, then prune
            // this partial invention because it's strictly better to inline that argument into the body and not abstract it
            if !cfg.no_opt_useless_abstract && nodes.iter().all(|node| appzipper_of_node_zid[&(nodes[0],elem.zid)].arg == appzipper_of_node_zid[&(*node,elem.zid)].arg ) {
                continue;
            }

            let num_nodes = nodes.len();
            // this partial invention is only used in a single place to lets prune it
            if !cfg.no_opt_single_use && num_nodes == 1 {
                if !cfg.no_stats { stats.lock().deref_mut().single_use_wip_fired += 1; };
                continue;
            }
            let is_multiuse = elem.ivar < wi.ztuple.arity; // multiuse means an old index within the old arity range was reused

            // divergence point doesnt depend on the specific node so we'll just use the first one
            let div_idx = divergence_idx(appzipper_of_node_zid[&(nodes[0],rightmost_zid)].zipper.zpath.path.as_slice(),
                                         appzipper_of_node_zid[&(nodes[0],elem.zid)].zipper.zpath.path.as_slice());
            
            let div_depth = appzipper_of_node_zid[&(nodes[0],rightmost_zid)].zipper.zpath.path[..div_idx].iter().filter(|x| **x == ZNode::Body).count() as i32;

            let new_ztuple: ZTuple = wi.ztuple.extend(elem.clone(), div_idx, is_multiuse);

            // define key functions for grabbing all the slices of zipper we care about
            // left_fold_key is the left inner side of the fold which is rightmost_zid.RIGHT (not LEFT)
            let left_fold_key =  |node: &Id| &appzipper_of_node_zid[&(*node,rightmost_zid)].zipper.right[div_idx+1..];
            let left_fold_path_key =  |node: &Id| &appzipper_of_node_zid[&(*node,rightmost_zid)].zipper.zpath.path[div_idx+1..];
            let right_fold_key = |node: &Id| &appzipper_of_node_zid[&(*node,elem.zid)].zipper.left[div_idx+1..];
            let right_fold_path_key = |node: &Id| &appzipper_of_node_zid[&(*node,elem.zid)].zipper.zpath.path[div_idx+1..];

            let fold_key = |node: &Id| (&appzipper_of_node_zid[&(*node,rightmost_zid)].zipper.right[div_idx+1..],
                                        &appzipper_of_node_zid[&(*node,elem.zid)].zipper.left[div_idx+1..]);
            let right_edge_key = |node: &Id| appzipper_of_node_zid[&(*node,elem.zid)].zipper.right.as_slice();
            let right_path_key = |node: &Id| appzipper_of_node_zid[&(*node,elem.zid)].zipper.zpath.path.as_slice();

            let both_edge_key = |node: &Id| (&appzipper_of_node_zid[&(*node,rightmost_zid)].zipper.right[div_idx+1..],
                                             &appzipper_of_node_zid[&(*node,elem.zid)].zipper.left[div_idx+1..],
                                             appzipper_of_node_zid[&(*node,elem.zid)].zipper.right.as_slice());

            // sorting by `both` will also sort by fold_key since the latter is a prefix of the former
            nodes.sort_unstable_by_key(&both_edge_key);

            let fold_groups = group_by_key(nodes.clone(), fold_key);
            let both_groups = group_by_key(nodes, both_edge_key);
            let num_offspring = fold_groups.len();

            // *******************
            // * ADD TO DONELIST *
            // *******************
            for group in both_groups {
                // if groups are singletons or contain free variables, skip them
                if !cfg.no_opt_single_use && group.len() <= 1 {
                    if !cfg.no_stats { stats.lock().deref_mut().single_use_done_fired += 1; };
                    continue;
                }
                // prune inventions that contain free variables
                if edge_has_free_vars(left_fold_key(&group[0]), left_fold_path_key(&group[0]),  div_depth, &egraph) ||
                    edge_has_free_vars(right_fold_key(&group[0]), right_fold_path_key(&group[0]),  div_depth, &egraph) ||
                    edge_has_free_vars(right_edge_key(&group[0]), right_path_key(&group[0]),  0, &egraph) {
                    if !cfg.no_stats { stats.lock().deref_mut().free_vars_done_fired += 1; };
                    continue;
                }
                // Calculate utility
                // the left side of the fold is a RIGHT-facing edge (since it faces into the fold) hence it's right_edge_utility for the left_fold_key
<<<<<<< HEAD
                let left_utility = wi.left_utility + right_edge_utility(left_fold_key(&group[0]), egraph) + left_edge_utility(right_fold_key(&group[0]), egraph);
                let right_utility = right_edge_utility(right_edge_key(&group[0]), egraph);
                let compressive_utility = compressive_utility(left_utility + right_utility, &new_ztuple, &group, num_paths_to_node, egraph, appzipper_of_node_zid);
                let utility = compressive_utility + other_utility(left_utility + right_utility, cfg);

                // if you beat the worst thing on the donelist, you get pushed on the donelist
                if utility > *lowest_donelist_utility {
                    donelist.push(FinishedItem::new(new_ztuple.clone(), group, utility, compressive_utility));
                    // if you beat the cutoff, we should adjust the cutoff now (regardless of whether it's --lossy-candidates or not)
                    if utility > *utility_pruning_cutoff {
                        update_donelist(donelist, &cfg, lowest_donelist_utility, utility_pruning_cutoff);
                    }
=======
                let left_utility = wi.left_utility + right_edge_utility(left_fold_key(&group[0]), &*egraph) + left_edge_utility(right_fold_key(&group[0]), &*egraph);
                let right_utility = right_edge_utility(right_edge_key(&group[0]), &*egraph);
                let compressive_utility = compressive_utility(left_utility + right_utility, &new_ztuple, &group, &*num_paths_to_node, &*egraph, &*appzipper_of_node_zid);
                let utility = compressive_utility + other_utility(left_utility + right_utility);
                if utility >= 0 {
                    donelist_buf.push(FinishedItem::new(new_ztuple.clone(), group, utility, compressive_utility));
>>>>>>> 910b97d8
                }
            }
    
            // *******************
            // * ADD TO WORKLIST *
            // *******************
            for group in fold_groups {
                // prune partial inventions that are only useful at one node
                if !cfg.no_opt_single_use && group.len() <= 1 {
                    if !cfg.no_stats { stats.lock().deref_mut().single_use_wip_fired += 1; };
                    continue;
                }
                // prune partial inventions that contain free variables in their concrete part
                if !cfg.no_opt_free_vars && 
                   (edge_has_free_vars(left_fold_key(&group[0]), left_fold_path_key(&group[0]),  div_depth, &egraph) ||
                    edge_has_free_vars(right_fold_key(&group[0]), right_fold_path_key(&group[0]),  div_depth, &egraph)) {
                        if !cfg.no_stats { stats.lock().deref_mut().free_vars_wip_fired += 1; };
                    continue;
                }

                // Calculate utility
<<<<<<< HEAD
                let left_utility = wi.left_utility + right_edge_utility(left_fold_key(&group[0]), egraph) + left_edge_utility(right_fold_key(&group[0]), egraph);
                let global_right_utility_upper_bound = group.iter().map(|node| num_paths_to_node[node] * right_edge_utility(right_edge_key(node), egraph)).sum::<i32>();
                let upper_bound = other_utility_upper_bound(left_utility, cfg) + compressive_utility_upper_bound(left_utility, global_right_utility_upper_bound, &new_ztuple, &group, num_paths_to_node, egraph, appzipper_of_node_zid);
                if cfg.no_opt_upper_bound || upper_bound > *utility_pruning_cutoff {
                    // worklist.push(HeapItem::new(WorklistItem::new(new_ztuple.clone(), group, left_utility, upper_bound)));
                    worklist.push_back(WorklistItem::new(new_ztuple.clone(), group, left_utility, upper_bound));
                    // worklist.sort_by_key(|wi| -wi.left_utility);
                } else {
                    stats.upper_bound_fired += 1;
=======
                let left_utility = wi.left_utility + right_edge_utility(left_fold_key(&group[0]), &*egraph) + left_edge_utility(right_fold_key(&group[0]), &*egraph);
                let global_right_utility_upper_bound = group.iter().map(|node| num_paths_to_node[node] * right_edge_utility(right_edge_key(node), &*egraph)).sum::<i32>();
                let upper_bound = other_utility_upper_bound(left_utility) + compressive_utility_upper_bound(left_utility, global_right_utility_upper_bound, &new_ztuple, &group, &*num_paths_to_node, &*egraph, &*appzipper_of_node_zid);

                if upper_bound >= 0 {
                    worklist_buf.push(WorklistItem::new(new_ztuple.clone(), group, left_utility, upper_bound));
>>>>>>> 910b97d8
                }

            }

            // a multiuse invention that is present at all the nodes from the original worklist AND
            // has all the same non-leading-edge so it only has one offspring. It is strictly beneficial (or breakeven
            // for single leaf nodes) to accept this multiuse, so we can just Break before looking at any higher zid 
            // merges and instead let this newly pushed multiuse thing be the one that merges with those future things.
            if !cfg.no_opt_force_multiuse && is_multiuse && num_nodes == wi.nodes.len() && num_offspring == 1 {
                if !cfg.no_stats { stats.lock().deref_mut().force_multiuse_fired += 1; };
                break;
            }
        }
    }
}
<|MERGE_RESOLUTION|>--- conflicted
+++ resolved
@@ -249,6 +249,23 @@
     /// From some initial tests it seems to cause no slowdown anyways though.
     #[clap(long)]
     pub no_stats: bool,
+
+    /// disables other_utility so the only utility is based on compressivity
+    #[clap(long)]
+    pub no_other_util: bool,
+    
+    /// disables context threading
+    #[clap(long)]
+    pub no_ctx_thread: bool,
+}
+
+impl CompressionStepConfig {
+    pub fn no_opt(&mut self) {
+        self.no_opt_free_vars = true;
+        self.no_opt_single_use = true;
+        self.no_opt_upper_bound = true;
+        self.no_opt_force_multiuse = true;
+    }
 }
 
 impl WorklistItem {
@@ -496,19 +513,14 @@
     // note that we must be very careful pruning here. Most pruning isnt allowed, for example you cant prune things
     // that have free variables out bc if those free vars are on the leading edge you could still merge them away later
     all_appzippers.iter_mut().for_each(|(_,appzippers)| {
-<<<<<<< HEAD
-        appzippers.retain(|appzipper| !appzipper.zipper.zpath.path.is_empty());
-    });
-=======
         appzippers.retain(|appzipper|
-            !appzipper.zipper.path.is_empty() // no identity function
+            !appzipper.zipper.zpath.path.is_empty() // no identity function
             // no toplevel abstraction. This is to mirror dreamcoder and so that
             // rewritten programs actually are things that a top down search could find,
             // in particular because when you come across an arrow typed hole in top down
             // search (eg a HOF argument) you autogenerate lambdas and then go into the body.
-            && appzipper.zipper.path[0] != ZNode::Body 
+            && appzipper.zipper.zpath.path[0] != ZNode::Body 
         )});
->>>>>>> 910b97d8
 
     all_appzippers
 }
@@ -561,99 +573,7 @@
     panic!("right does not diverge from left")
 }
 
-<<<<<<< HEAD
-/// Various tracking stats
-#[derive(Clone,Default, Debug)]
-struct Stats {
-    num_wip: i32,
-    num_done: i32,
-    upper_bound_fired: i32,
-    free_vars_done_fired: i32,
-    free_vars_wip_fired: i32,
-    single_use_done_fired: i32,
-    single_use_wip_fired: i32,
-    force_multiuse_fired: i32,
-}
-
-/// Args for compression step
-#[derive(Parser, Debug, Serialize)]
-#[clap(name = "Stitch")]
-pub struct CompressionStepConfig {
-    /// max arity of inventions to find (will find all from 0 to this number inclusive)
-    #[clap(short='a', long, default_value = "2")]
-    pub max_arity: usize,
-
-    /// disables context threading
-    #[clap(long)]
-    pub no_ctx_thread: bool,
-
-    /// disables context threading
-    #[clap(long)]
-    pub no_other_util: bool,
-
-    /// Number of invention candidates compression_step should return. Raising this may weaken the efficacy of upper bound pruning
-    /// unless --lossy-candidates is enabled.
-    #[clap(short='a', long, default_value = "1")]
-    pub inv_candidates: usize,
-
-    /// By default we use a LIFO worklist but this is certainly something to explore more
-    /// and this flag makes it fifo https://github.com/mlb2251/stitch/issues/31
-    #[clap(long)]
-    pub fifo_worklist: bool,
-
-    /// By default we sort the worklist in decreasing zipper order before starting to process it,
-    /// but this swaps it to increasing order. https://github.com/mlb2251/stitch/issues/31
-    #[clap(long)]
-    pub ascending_worklist: bool,
-
-
-    // pub worklist_type: WorklistType,
-
-    // #[clap(long)]
-    // pub worklist_sort: WorklistSort,
-
-    /// Turning this on means that only the top invention will be guaranteed to be the best invention,
-    /// and the 2nd best invention may not be the actual second best invention. Basically, this just enables
-    /// pruning of everything that's worse than the best invention which could cause speedups depending on the domain.
-    #[clap(long)]
-    pub lossy_candidates: bool,
-
-    /// disable caching (though caching isn't used for much currently)
-    #[clap(long)]
-    pub no_cache: bool,
-
-    /// print out programs rewritten under invention
-    #[clap(long,short='r')]
-    pub show_rewritten: bool,
-
-    /// disable the free variable pruning optimization
-    #[clap(long)]
-    pub no_opt_free_vars: bool,
-
-    /// disable the single usage pruning optimization
-    #[clap(long)]
-    pub no_opt_single_use: bool,
-
-    /// disable the upper bound pruning optimization
-    #[clap(long)]
-    pub no_opt_upper_bound: bool,
-
-    /// disable the force multiuse pruning optimization
-    #[clap(long)]
-    pub no_opt_force_multiuse: bool,
-}
-
-impl CompressionStepConfig {
-    pub fn no_opt(&mut self) {
-        self.no_opt_free_vars = true;
-        self.no_opt_single_use = true;
-        self.no_opt_upper_bound = true;
-        self.no_opt_force_multiuse = true;
-    }
-}
-
-=======
->>>>>>> 910b97d8
+
 // #[derive(ArgEnum, Clone, Debug, Serialize, Parser)]
 // enum WorklistType {
 //     #[clap(arg_enum, long = "foobaar")]
@@ -1009,13 +929,8 @@
         let nodes = vec![*node];
         let body_utility = egraph[*node].data.inventionless_cost;
         let compressive_utility = compressive_utility(body_utility, &ztuple, &nodes, &num_paths_to_node, &egraph, &appzipper_of_node_zid);
-<<<<<<< HEAD
         let utility = compressive_utility + other_utility(body_utility, cfg);
-        if utility == 0 { continue; }
-=======
-        let utility = compressive_utility + other_utility(body_utility);
         if utility <= 0 { continue; }
->>>>>>> 910b97d8
 
         donelist.push(FinishedItem::new(ztuple,nodes, utility, compressive_utility));
     }
@@ -1259,7 +1174,7 @@
             // upper bound the utility of the partial invention
             let left_utility = left_edge_utility(left_edge_key(&group[0]), &egraph);
             let global_right_utility_upper_bound = group.iter().map(|node| num_paths_to_node[node] * right_edge_utility(right_edge_key(node), &egraph)).sum::<i32>();
-            let upper_bound = other_utility_upper_bound(left_utility, cfg) + compressive_utility_upper_bound(left_utility, global_right_utility_upper_bound, &ztuple, &group, num_paths_to_node, egraph, appzipper_of_node_zid);
+            let upper_bound = other_utility_upper_bound(left_utility, &cfg) + compressive_utility_upper_bound(left_utility, global_right_utility_upper_bound, &ztuple, &group, num_paths_to_node, egraph, appzipper_of_node_zid);
             // push to worklist if utility upper bound is good enough
             if cfg.no_opt_upper_bound || (upper_bound >= 0 && upper_bound > *utility_pruning_cutoff) {
                 worklist.push_back(WorklistItem::new(ztuple.clone(), group, left_utility, upper_bound));
@@ -1432,27 +1347,12 @@
                 }
                 // Calculate utility
                 // the left side of the fold is a RIGHT-facing edge (since it faces into the fold) hence it's right_edge_utility for the left_fold_key
-<<<<<<< HEAD
-                let left_utility = wi.left_utility + right_edge_utility(left_fold_key(&group[0]), egraph) + left_edge_utility(right_fold_key(&group[0]), egraph);
-                let right_utility = right_edge_utility(right_edge_key(&group[0]), egraph);
-                let compressive_utility = compressive_utility(left_utility + right_utility, &new_ztuple, &group, num_paths_to_node, egraph, appzipper_of_node_zid);
-                let utility = compressive_utility + other_utility(left_utility + right_utility, cfg);
-
-                // if you beat the worst thing on the donelist, you get pushed on the donelist
-                if utility > *lowest_donelist_utility {
-                    donelist.push(FinishedItem::new(new_ztuple.clone(), group, utility, compressive_utility));
-                    // if you beat the cutoff, we should adjust the cutoff now (regardless of whether it's --lossy-candidates or not)
-                    if utility > *utility_pruning_cutoff {
-                        update_donelist(donelist, &cfg, lowest_donelist_utility, utility_pruning_cutoff);
-                    }
-=======
                 let left_utility = wi.left_utility + right_edge_utility(left_fold_key(&group[0]), &*egraph) + left_edge_utility(right_fold_key(&group[0]), &*egraph);
                 let right_utility = right_edge_utility(right_edge_key(&group[0]), &*egraph);
                 let compressive_utility = compressive_utility(left_utility + right_utility, &new_ztuple, &group, &*num_paths_to_node, &*egraph, &*appzipper_of_node_zid);
-                let utility = compressive_utility + other_utility(left_utility + right_utility);
+                let utility = compressive_utility + other_utility(left_utility + right_utility, &cfg);
                 if utility >= 0 {
                     donelist_buf.push(FinishedItem::new(new_ztuple.clone(), group, utility, compressive_utility));
->>>>>>> 910b97d8
                 }
             }
     
@@ -1474,24 +1374,13 @@
                 }
 
                 // Calculate utility
-<<<<<<< HEAD
-                let left_utility = wi.left_utility + right_edge_utility(left_fold_key(&group[0]), egraph) + left_edge_utility(right_fold_key(&group[0]), egraph);
-                let global_right_utility_upper_bound = group.iter().map(|node| num_paths_to_node[node] * right_edge_utility(right_edge_key(node), egraph)).sum::<i32>();
-                let upper_bound = other_utility_upper_bound(left_utility, cfg) + compressive_utility_upper_bound(left_utility, global_right_utility_upper_bound, &new_ztuple, &group, num_paths_to_node, egraph, appzipper_of_node_zid);
-                if cfg.no_opt_upper_bound || upper_bound > *utility_pruning_cutoff {
-                    // worklist.push(HeapItem::new(WorklistItem::new(new_ztuple.clone(), group, left_utility, upper_bound)));
-                    worklist.push_back(WorklistItem::new(new_ztuple.clone(), group, left_utility, upper_bound));
-                    // worklist.sort_by_key(|wi| -wi.left_utility);
-                } else {
-                    stats.upper_bound_fired += 1;
-=======
+                
                 let left_utility = wi.left_utility + right_edge_utility(left_fold_key(&group[0]), &*egraph) + left_edge_utility(right_fold_key(&group[0]), &*egraph);
                 let global_right_utility_upper_bound = group.iter().map(|node| num_paths_to_node[node] * right_edge_utility(right_edge_key(node), &*egraph)).sum::<i32>();
-                let upper_bound = other_utility_upper_bound(left_utility) + compressive_utility_upper_bound(left_utility, global_right_utility_upper_bound, &new_ztuple, &group, &*num_paths_to_node, &*egraph, &*appzipper_of_node_zid);
+                let upper_bound = other_utility_upper_bound(left_utility, &cfg) + compressive_utility_upper_bound(left_utility, global_right_utility_upper_bound, &new_ztuple, &group, &*num_paths_to_node, &*egraph, &*appzipper_of_node_zid);
 
                 if upper_bound >= 0 {
                     worklist_buf.push(WorklistItem::new(new_ztuple.clone(), group, left_utility, upper_bound));
->>>>>>> 910b97d8
                 }
 
             }
