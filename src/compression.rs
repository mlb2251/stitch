use crate::*;
use lambdas::*;
use rand::seq::SliceRandom;
use rustc_hash::{FxHashMap,FxHashSet};
use core::panic;
use std::convert::TryInto;
use std::fmt::{self, Formatter, Display};
use std::hash::{Hash, Hasher};
use std::str::FromStr;
use itertools::Itertools;
use serde_json::{json, Value};
use clap::{Parser};
use serde::Serialize;
use std::thread;
use std::sync::Arc;
use parking_lot::Mutex;
use std::ops::DerefMut;
use std::collections::{BinaryHeap, HashMap};
use rand::Rng;

pub type Cost = i64;

/// Multistep Compression
#[derive(Parser, Debug, Serialize, Clone)]
#[clap(name = "Multistep Compression")]
pub struct MultistepCompressionConfig {

    /// Maximum number of iterations to run compression for (number of inventions to find, though
    /// stitch will stop early if no compressive abstraction exists)
    #[clap(short, long, default_value = "3")]
    pub iterations: usize,

    /// Prefix used to generate names of new abstractions, by default we will name our
    /// abstractions fn_0, fn_1, fn_2, etc
    #[clap(long, default_value = "fn_")]
    pub abstraction_prefix: String,

    /// Number of previous abstractions that have been found before this round of compression - this
    /// is used to calculate what the next abstraction name should be - for example if 2 abstractions have
    /// been found previously then the next abstraction will be fn_2
    #[clap(long, default_value = "0")]
    pub previous_abstractions: usize,

    /// Shuffles the order of the programs passed in
    #[clap(long)]
    pub shuffle: bool,

    /// Truncate the list of programs (happens after shuffle if shuffle is also specified)
    #[clap(long)]
    pub truncate: Option<usize>,

    /// Disable all optimizations
    #[clap(long)]
    pub no_opt: bool,

    /// Disables all prinouts except in the case of a panic. See also `quiet` to just silence internal printouts during each compression step
    /// In Python this defaults to True.
    #[clap(long)]
    pub silent: bool,

    /// Very verbose when rewriting happens - turns off --silent and --quiet which are usually forced on
    /// in rewriting
    #[clap(long)]
    pub verbose_rewrite: bool,

    #[clap(flatten)]
    pub step: CompressionStepConfig,
}

/// Args for compression step
#[derive(Parser, Debug, Serialize, Clone)]
#[clap(name = "Stitch")]
pub struct CompressionStepConfig {
    /// Max arity of abstractions to find (will find arities from 0 to this number inclusive).
    /// Note that scaling with arity can be very expensive
    #[clap(short='a', long, default_value = "2")]
    pub max_arity: usize,

    /// Number of threads to use for compression (no parallelism if set to 1)
    #[clap(short='t', long, default_value = "1")]
    pub threads: usize,

    /// Disable stat logging - note that stat logging in multithreading requires taking a mutex
    /// so it can be a source of slowdown in the massively multithreaded case, hence this flag to disable it.
    #[clap(long)]
    pub no_stats: bool,

    /// How many worklist items a thread will take at once
    #[clap(short='b', long, default_value = "1")]
    pub batch: usize,

    /// Threads will autoadjust how large their batches are based on the worklist size
    #[clap(long)]
    pub dynamic_batch: bool,

    /// Puts result into eta-long form when rewriting (also requires beta-normal form). This
    /// can be useful for programs that will be used to train top down synthesizers, but it also
    /// restricts what abstractions can be found a bit (i.e. only those that can be put in beta-normal
    /// eta-long form are allowed).
    #[clap(long)]
    pub eta_long: bool,

    /// Forbid metavariables to the left of an app
    #[clap(long)]
    pub no_curried_metavars: bool,

    /// Forbid abstraction bodies rooted to the left of an app (see also no_curried_metavars and eta_long)
    #[clap(long)]
    pub no_curried_bodies: bool,

    /// [currently not used] Number of invention candidates compression_step should return in a *single* step. Note that
    /// these will be the top n optimal candidates modulo subsumption pruning (and the top-1 is guaranteed
    /// to be globally optimal)
    #[clap(short='n', long, default_value = "1")]
    pub inv_candidates: usize,

    /// Method for choosing hole to expand at each step. Doesn't have a huge effect.
    #[clap(long, arg_enum, default_value = "depth-first")]
    pub hole_choice: HoleChoice,

    #[clap(flatten)]
    pub cost: CostConfig,

    /// Disables the safety check for the utility being correct; you only want
    /// to do this if you truly dont mind unsoundness for a minute
    #[clap(long)]
    pub no_mismatch_check: bool,

    /// Pattern or abstraction to follow and give prinouts about. If `follow_prune=True` we will aggressively prune to
    /// only follow this pattern, otherwise we will just verbosely print when ancestors of this pattern
    /// are encountered.
    #[clap(long)]
    pub follow: Option<String>,

    /// Variable types for the `follow` invention. Use M for metavariable and S for symbolic variable.
<<<<<<< HEAD
    #[clap(long)]
=======
    #[clap(long, value_parser, value_delimiter = ' ')]
>>>>>>> 31b7057c
    pub follow_types: Option<Vec<VariableType>>,

    /// For use with `follow`, enables aggressive pruning. Useful for ensuring that it is *possible* to find a particular
    /// abstraction by guiding the search directly towards it.
    #[clap(long)]
    pub follow_prune: bool,

    /// Prints every worklist item as it is processed (will slow things down a ton due to rendering out expressions).
    #[clap(long)]
    pub verbose_worklist: bool,
    
    /// Prints whenever a new best abstraction is found
    #[clap(long)]
    pub verbose_best: bool,

    /// Print stats this often (0 means never)
    #[clap(long, default_value = "0")]
    pub print_stats: usize,

    /// Print out programs rewritten under abstraction
    #[clap(long,short='r')]
    pub show_rewritten: bool,

    /// Include the dreamcoder-format rewritten programs in the output
    #[clap(long)]
    pub rewritten_dreamcoder: bool,

    /// For each abstraction learned, includes the rewritten programs right after learning that
    /// abstraction in the output. If `rewritten_dreamcoder` is also specified, then the rewritten
    /// programs in dreamcoder format will also be included.
    #[clap(long)]
    pub rewritten_intermediates: bool,    

    /// Enables edge case handling where inverting the argument capture subsumption pruning is needed for optimality.
    /// Generally not relevant just included for completeness, see the footnoted section
    /// of Section 4.3 of the Stitch paper https://arxiv.org/abs/2211.16605
    #[clap(long)]
    pub inv_arg_cap: bool,

    /// Allow for abstractions that are only useful in a single task (defaults to False like DreamCoder)
    #[clap(long)]
    pub allow_single_task: bool,

    /// Disable the single structurally hashed subtree match pruning. This is a very minor optimization that allows
    /// discarding certain abstractions that only match at a single unique subtree as long as that subtree lacks free
    /// variables, because arity zero abstractions are always superior in this case
    #[clap(long)]
    pub no_opt_single_use: bool,

    /// Disable *upper bound* based pruning. Section 4.2 of Stitch paper https://arxiv.org/abs/2211.16605
    /// This is an extremely important optimization (ablation study in Section 6.4 of Stitch paper)
    #[clap(long)]
    pub no_opt_upper_bound: bool,

    /// Disable *redundant argument elimination* pruning (aka "force multiuse"). Section 4.3 of Stitch paper https://arxiv.org/abs/2211.16605
    /// This is a fairly important optimization (ablation study in Section 6.4 of Stitch paper)
    #[clap(long)]
    pub no_opt_force_multiuse: bool,

    /// Disable *argument capture* pruning (aka "useless abstraction pruning"). Section 4.3 of Stitch paper https://arxiv.org/abs/2211.16605
    /// This is an extremely important optimization (ablation study in Section 6.4 of Stitch paper)
    #[clap(long)]
    pub no_opt_useless_abstract: bool,

    /// Disable the arity zero optimization, which searches first for the most compressive arity-zero abstraction since this
    /// is extremely fast to find and provides a good starting point for our upper bound pruning. In practice this isn't a very
    /// important optimization
    #[clap(long)]
    pub no_opt_arity_zero: bool,

    /// Switch to utility based purely on program size without adding
    /// in the abstraction size (aka the "structure penalty" in DreamCoder)
    #[clap(long)]
    pub no_other_util: bool,

    /// DreamCoder style structure penalty - must be positive. Overall utility is this
    /// difference in corpus size minus structure_penalty * abstraction_size
    #[clap(long, default_value = "1.0")]
    pub structure_penalty: f32,

    /// Used for soundness testing. Whenever you finish an invention do a full rewrite to check
    /// that rewriting doesnt raise a cost mismatch exception. 
    #[clap(long)]
    pub rewrite_check: bool,

    /// Calculate utility exhaustively by performing a full rewrite. Used for debugging when cost mismatch exceptions
    /// are happening and we need something slow but accurate as a temporary solution.
    #[clap(long)]
    pub utility_by_rewrite: bool,

    /// Extra printouts related to running a dreamcoder comparison. Section 6.1 of Stitch paper https://arxiv.org/abs/2211.16605
    #[clap(long)]
    pub dreamcoder_comparison: bool,

    /// Silence all printing within a compression step. See `silent` to silence all outputs between compression steps as well.
    #[clap(long)]
    pub quiet: bool,

    // Fused lambda tags
    #[clap(long, value_parser = clap::value_parser!(FusedLambdaTags), default_value="")]
    pub fused_lambda_tags: FusedLambdaTags,

    /// TDFA settings
    #[clap(flatten)]
    pub tdfa: TDFAConfig,

    /// Symvar settings
    #[clap(flatten)]
    pub symvar: SymvarConfig,
}

#[derive(Debug, Clone, Serialize)]
pub struct FusedLambdaTags {
    tags: Option<FxHashSet<Tag>>,
}

// parse from a string like "1,2,3"
impl std::str::FromStr for FusedLambdaTags {
    type Err = String;
    fn from_str(s: &str) -> Result<Self, Self::Err> {
        if s.is_empty() {
            return Ok(FusedLambdaTags { tags: None })
        }
        let tags = s.split(',').map(|s| s.parse::<Tag>().unwrap()).collect();
        Ok(FusedLambdaTags { tags: Some(tags) })
    }
}

impl CompressionStepConfig {
    pub fn no_opt(&mut self) {
        self.no_opt_upper_bound = true;
        self.no_opt_force_multiuse = true;
        self.no_opt_useless_abstract = true;
        self.no_opt_arity_zero = true;
    }
    pub fn new() -> Self {
        Self::parse_from("compress".split_whitespace())
    }
}
impl MultistepCompressionConfig {
    pub fn new() -> Self {
        Self::parse_from("compress".split_whitespace())
    }
}

// we use these manual implementations - deriving would set things to zero instead of
// to their clap defaults i think
impl Default for MultistepCompressionConfig {
    fn default() -> Self {
        Self::new()
    }
}
impl Default for CompressionStepConfig {
    fn default() -> Self {
        Self::new()
    }
}

/// A Pattern is a partial abstraction which may have holes
#[derive(Debug, Clone, PartialEq, Eq)]
pub struct Pattern {
    pub holes: Vec<ZId>, // zipper to hole in order of when theyre added NOT left to right
    pub pattern_args: PatternArgs,
    pub match_locations: Vec<Idx>, // places where it applies
    pub utility_upper_bound: Cost,
    pub body_utility: Cost, // the size (in `cost`) of a single use of the pattern body so far
    pub tracked: bool, // for debugging
}

impl Hash for Pattern {
    fn hash<H: Hasher>(&self, state: &mut H) {
        // Only hash the structural components of the pattern
        self.holes.hash(state);
        self.pattern_args.hash(state);
        // Intentionally skip:
        // - match_locations (computed)
        // - utility_upper_bound (computed)
        // - body_utility (computed)
        // - tracked (debug flag)
    }
}

/// only used during tracking - gets the zippers to args of a pattern
fn zids_of_ivar_of_expr(expr: &ExprOwned, zid_of_zip: &FxHashMap<Vec<ZNode>,ZId>) -> Option<Vec<Vec<ZId>>> {

    // quickly determine arity
    let mut arity = 0;
    for node in expr.set.iter() {
        if let Node::IVar(ivar) = expr.set[node] {
            if ivar + 1 > arity {
                arity = ivar + 1;
            }
        }
    }

    let mut curr_zip: Vec<ZNode> = vec![];
    let mut zids_of_ivar = vec![vec![]; arity as usize];

    fn helper(expr: Expr, curr_zip: &mut Vec<ZNode>, zids_of_ivar: &mut Vec<Vec<ZId>>, zid_of_zip: &FxHashMap<Vec<ZNode>,ZId>) -> Result<(), ()> {
        match expr.node() {
            Node::Prim(_) => {},
            Node::Var(_, _) => {},
            Node::IVar(i) => {
                zids_of_ivar[*i as usize].push(zid_of_zip.get(curr_zip).cloned().ok_or(())?);
            },
            Node::Lam(b, _) => {
                curr_zip.push(ZNode::Body);
                helper(expr.get(*b), curr_zip, zids_of_ivar, zid_of_zip)?;
                curr_zip.pop();
            }
            Node::App(f,x) => {
                curr_zip.push(ZNode::Func);
                helper(expr.get(*f), curr_zip, zids_of_ivar, zid_of_zip)?;
                curr_zip.pop();
                curr_zip.push(ZNode::Arg);
                helper(expr.get(*x), curr_zip, zids_of_ivar, zid_of_zip)?;
                curr_zip.pop();
            }
        }
        Ok(())
    }
    // we can pick any match location
    if helper(expr.immut(), &mut curr_zip, &mut zids_of_ivar, zid_of_zip).is_err() {
        return None
    };

    Some(zids_of_ivar)
}


/// Args for cost function used
#[derive(Parser, Debug, Serialize, Clone)]
#[clap(name = "Cost Config")]
pub struct CostConfig {
    /// Sets cost for lambdas
    #[clap(long, default_value = "1")]
    pub cost_lam: usize,
    
    /// Sets cost for applications in the lambda calculus
    #[clap(long, default_value = "1")]
    pub cost_app: usize,

    /// Sets cost for `$i` variables
    #[clap(long, default_value = "100")]
    pub cost_var: usize,

    /// Sets cost for `#i` abstraction variables
    #[clap(long, default_value = "100")]
    pub cost_ivar: usize,

    /// Sets cost for primitives like `+` and `*`
    #[clap(long, default_value = "100")]
    pub cost_prim_default: usize,

    /// Sets cost for primitives like `+` and `*` in the form of a dictionary, json encoded
    #[clap(long, default_value = "{}")]
    pub cost_prim: String,
}

impl CostConfig {

    fn compute_cost_prim(&self) -> HashMap<Symbol, i32> {
        let cost_prim: serde_json::Value = serde_json::from_str(&self.cost_prim).unwrap_or_else(|_| {
            panic!("Invalid JSON for argument --cost-prim: {}", self.cost_prim);
        });
        let serde_json::Value::Object(map_obj) = cost_prim else {
            panic!("Expected a JSON object for --cost-prim, got: {}", self.cost_prim);
        };
        let mut map: HashMap<Symbol, i32> = HashMap::default();
        for (k, v) in map_obj {
            if let serde_json::Value::Number(ref num) = v {
                let cost_opt: Option<i32> = num.as_i64().and_then(|x| TryInto::try_into(x).ok());
                let cost = cost_opt.unwrap_or_else(|| {
                    panic!("Expected a number for cost of primitive '{}', got: {}", k, v);
                });
                map.insert(Symbol::from(k), cost);
            } else {
                panic!("Expected a number for cost of primitive '{}', got: {}", k, v);
            }
        }
        map
    }

    pub fn expr_cost(&self) -> ExprCost {
        ExprCost::new(
            self.cost_lam.try_into().unwrap(),
            self.cost_app.try_into().unwrap(),
            self.cost_var.try_into().unwrap(),
            self.cost_ivar.try_into().unwrap(),
            self.compute_cost_prim(),
            self.cost_prim_default.try_into().unwrap(),
        )
    }
}


impl Pattern {
    /// create a single hole pattern `??`
    //#[inline(never)]
    #[allow(clippy::too_many_arguments)]
    fn single_hole(corpus_span: &Span, cost_fn: &ExprCost, cost_of_node_all: &[Cost], num_paths_to_node: &[Cost], tdfa_global_annotations: &Option<TDFAGlobalAnnotations>, set: &ExprSet, cfg: &CompressionStepConfig, follow: &Option<Invention>) -> Self {
        let body_utility = 0;
        let mut match_locations: Vec<Idx> = corpus_span.clone().collect();
        match_locations.sort(); // we assume match_locations is always sorted

        let match_locations_before = match_locations.clone();

        if cfg.no_curried_bodies {
            for node in corpus_span.clone() {
                if let Node::App(f,_) = &set[node] {
                    // similar to eta_long, no appzipper bodies are allowed to be rooted to the left of an App
                    match_locations.retain(|node| node != f);
                }
            }
        }

        match_locations.retain(|node|
            !invalid_match_location(set,
                                    &cfg.fused_lambda_tags.tags,
                                    tdfa_global_annotations,
                                    *node)
        );
        
        if cfg.eta_long {

            assert!(cfg.utility_by_rewrite || cfg.no_mismatch_check, "eta long form requires utility_by_rewrite or no_mismatch_check");

            for node in corpus_span.clone() {
                if let Node::App(f,_) = &set[node] {
                    // this for eta long form / dreamcoder compatability: no appzipper bodies can be rooted to the left of an App
                    // because that means the body is a function type, which isnt allowed. For example an arity 2 invention with a
                    // function type body would be effectively arity 3 and dreamcoder doesnt support this sort of thing.
                    match_locations.retain(|node| node != f);

                    if let Node::Lam(_, _) = &set[*f] {
                        panic!("corpus was not in beta-normal form")
                    }
                }
            }
            // check that original corpus was in eta long form, or at least that if a term appears to the left of an
            // app it never also appears to the right of an app. If it's to the left of an app it must be a function type
            for node in match_locations_before {
                match &set[node] {
                    Node::App(_,x) => {
                        if !AnalyzedExpr::new(FreeVarAnalysis).analyze_get(set.get(*x)).is_empty() {
                            // continue if there are free vars in the expression - eg $0 can validly appear to either the left or right of an app
                            continue 
                        }
                        assert!(match_locations.contains(x), "corpus was not in eta long form (?). This appeared both to the left and right of an app: {}; for example it is to the right in: {}", set.get(*x), set.get(node));
                    },
                    Node::Lam(b, _) => {
                        if !AnalyzedExpr::new(FreeVarAnalysis).analyze_get(set.get(*b)).is_empty() {
                            continue
                        }
                        assert!(match_locations.contains(b), "corpus was not in eta long form (?)");
                    },
                    _ => {}
                }
            }
        }

        // to guarantee eta long we cant allow abstractions to start with a lambda at the top
        if cfg.eta_long {
            match_locations.retain(|node| expands_to_of_node(&set[*node]).is_lam());
        }

        let utility_upper_bound = utility_upper_bound(&match_locations, body_utility, cost_fn, cost_of_node_all, num_paths_to_node, cfg);
        Pattern {
            holes: vec![EMPTY_ZID], // (zid 0 is the empty zipper)
            pattern_args: PatternArgs::default(),
            match_locations, // single hole matches everywhere
            utility_upper_bound,
            body_utility, // 0 body utility
            tracked: follow.is_some(),
        }
    }
    /// convert pattern to an Expr
    fn to_expr(&self, shared: &SharedData) -> ExprOwned {
        let mut set = ExprSet::empty(Order::ChildFirst, false, false);

        let mut curr_zip: Vec<ZNode> = vec![];
        // map zids to zips with a bool thats true if this is a hole and false if its a future ivar
        let zips: Vec<(Vec<ZNode>,Node)> = self.holes.iter().map(|zid| (shared.zip_of_zid[*zid].clone(), Node::Prim(HOLE_SYM.clone())))
            .chain(self.pattern_args.iterate_arguments()
            .map(|labelled_zid| (shared.zip_of_zid[labelled_zid.zid].clone(), Node::IVar(labelled_zid.ivar as i32)))).collect();

        fn helper(set: &mut ExprSet, curr_node: Idx, curr_zip: &mut Vec<ZNode>, zips: &[(Vec<ZNode>,Node)], shared: &SharedData) -> Idx {
            if let Some((_,e)) = zips.iter().find(|(zip,_)| zip == curr_zip) {
                return set.add(e.clone()); // current zip matches a hole
            }
            // no ivar zip match, so recurse
            match &shared.set[curr_node] {
                Node::Prim(p) => set.add(Node::Prim(p.clone())),
                Node::Var(v, tag) => set.add(Node::Var(*v, *tag)),
                Node::Lam(b, tag) => {
                    curr_zip.push(ZNode::Body);
                    let b_idx = helper(set, *b, curr_zip, zips, shared);
                    curr_zip.pop();
                    set.add(Node::Lam(b_idx, *tag))
                }
                Node::App(f,x) => {
                    curr_zip.push(ZNode::Func);
                    let f_idx = helper(set, *f, curr_zip, zips, shared);
                    curr_zip.pop();
                    curr_zip.push(ZNode::Arg);
                    let x_idx = helper(set, *x, curr_zip, zips, shared);
                    curr_zip.pop();
                    set.add(Node::App(f_idx,x_idx))
                }
                _ => unreachable!(),
            }
        }
        // we can pick any match location
        let idx = helper(&mut set, self.match_locations[0], &mut curr_zip, &zips, shared);
        ExprOwned { set, idx }
    }

    /// convert pattern to an Expr then with `hole_zid` highlighted in color with what we would expect it to expand to
    fn show_track_expansion(&self, hole_zid: ZId, shared: &SharedData) -> String {
        let mut expr = self.to_expr(shared);
        let expands_to = format!("{}",tracked_expands_to(self, hole_zid, shared)).magenta().bold().to_string();
        let replace_sentinel = Node::Prim("<REPLACE>".into());
        let idx = expr.immut().zip(&shared.zip_of_zid[hole_zid]).idx;
        expr.set[idx] = replace_sentinel;
        expr.to_string().replace("<REPLACE>", &expands_to)
    }
    pub fn info(&self, shared: &SharedData) -> String {
        format!("{}: utility_upper_bound={}, body_utility={}, match_locations={}, usages={}",self.to_expr(shared), self.utility_upper_bound, self.body_utility, self.match_locations.len(), self.match_locations.iter().map(|loc|shared.num_paths_to_node[*loc]).sum::<Cost>())
    }
}


/// the index of the empty zipper `[]` in the list of zippers
pub const EMPTY_ZID: ZId = 0;

/// an argument to an abstraction.
#[derive(Debug, Clone, PartialEq, Eq, Hash)]
pub struct Arg {
    pub shifted_id: Idx, // post-shifting node - this tells you what the actual argument is
    pub unshifted_id: Idx, // tells you which node in the original corpus this was before it was possibly shifted
    pub shift: i32, // how much was it shifted?
    pub cost: Cost,
    pub expands_to: ExpandsTo,
}

/// The heap item used for heap-based worklists. Holds a pattern
#[derive(Debug,Clone, Eq, PartialEq)]
pub struct HeapItem {
    key: Cost,
    pattern: Pattern,
}
impl PartialOrd for HeapItem {
    fn partial_cmp(&self, other: &Self) -> Option<std::cmp::Ordering> {
        Some(self.cmp(other))
    }
}
impl Ord for HeapItem {
    fn cmp(&self, other: &Self) -> std::cmp::Ordering {
        self.key.cmp(&other.key)
    }
}
impl HeapItem {
    fn new(pattern: Pattern) -> Self {
        HeapItem {
            // key: pattern.body_utility * pattern.match_locations.iter().map(|loc|num_paths_to_node[loc]).sum::<Cost>(),
            key: pattern.utility_upper_bound,
            // system time is suuuper slow btw you want to do something else
            // key: std::time::SystemTime::now().duration_since(std::time::SystemTime::UNIX_EPOCH).unwrap().as_nanos() as i32,
            pattern
        }
    }
}


/// This is the multithread data locked during the critical section of the algorithm.
#[derive(Debug, Clone)]
pub struct CriticalMultithreadData {
    donelist: Vec<FinishedPattern>,
    worklist: BinaryHeap<HeapItem>,
    utility_pruning_cutoff: Cost,
    active_threads: FxHashSet<std::thread::ThreadId>, // list of threads currently holding worklist items
}

/// All the data shared among threads, mostly read-only
/// except for the mutexes
#[derive(Debug)]
pub struct SharedData {
    pub crit: Mutex<CriticalMultithreadData>,
    pub programs: Vec<ExprOwned>,
    pub arg_of_zid_node: Vec<FxHashMap<Idx,Arg>>,
    pub cost_fn: ExprCost,
    pub analyzed_free_vars: AnalyzedExpr<FreeVarAnalysis>,
    pub sym_var_info: Option<SymvarInfo>,
    pub analyzed_ivars: AnalyzedExpr<IVarAnalysis>,
    pub analyzed_cost: AnalyzedExpr<ExprCost>,
    pub corpus_span: Span,
    pub roots: Vec<Idx>,
    pub zids_of_node: FxHashMap<Idx,Vec<ZId>>,
    pub zip_of_zid: Vec<Vec<ZNode>>,
    pub zid_of_zip: FxHashMap<Vec<ZNode>, ZId>,
    pub extensions_of_zid: Vec<ZIdExtension>,
    pub set: ExprSet,
    pub num_paths_to_node: Vec<Cost>,
    pub num_paths_to_node_by_root_idx: Vec<Vec<Cost>>,
    num_paths_to_node_by_root_idx_sparse: Vec<Vec<(usize, Cost)>>,
    pub tdfa_global_annotations: Option<TDFAGlobalAnnotations>,
    pub tasks_of_node: Vec<FxHashSet<usize>>,
    pub task_name_of_task: Vec<String>,
    pub task_of_root_idx: Vec<usize>,
    pub root_idxs_of_task: Vec<Vec<usize>>,
    pub cost_of_node_all: Vec<Cost>,
    pub init_cost: Cost,
    pub init_cost_weighted: Cost,
    pub init_cost_by_root_idx: Vec<Cost>,
    pub init_cost_by_root_idx_weighted: Vec<f32>,
    pub weight_by_root_idx: Vec<f32>,
    pub first_train_cost: Cost,
    pub stats: Mutex<Stats>,
    pub cfg: CompressionStepConfig,
    pub multistep_cfg: MultistepCompressionConfig,
    pub tracking: Option<Tracking>,
    pub fused_lambda_tags: Option<FxHashSet<Tag>>,
    pub prev_results: Vec<CompressionStepResult>,
    pub follow: Option<Invention>,
}

pub fn invalid_metavar_location(shared : &SharedData, node: Idx) -> bool {
    tdfa_invalid_metavar(&shared.tdfa_global_annotations, node) || fused_lambda_location(&shared.set, &shared.fused_lambda_tags, node)
}

fn invalid_match_location(set : &ExprSet, fused_lambda_tags: &Option<FxHashSet<Tag>>, tdfa_global_annotations: &Option<TDFAGlobalAnnotations>, node: Idx) -> bool {
    tdfa_invalid_root(tdfa_global_annotations, node) || fused_lambda_location(set, fused_lambda_tags, node)
}

fn fused_lambda_location(set : &ExprSet, fused_lambda_tags: &Option<FxHashSet<Tag>>, node: Idx) -> bool {
    if let Some(fused_lambda_tags) = fused_lambda_tags {
        if let Node::Lam(_, tag) = &set[node] {
            if fused_lambda_tags.contains(tag) {
                return true
            }
        }
    }
    false
}

/// Used for debugging tracking information
#[derive(Debug)]
pub struct Tracking {
    pub expr: ExprOwned,
    pub zids_of_ivar: Vec<Vec<ZId>>,
    pub type_of_ivar: Vec<VariableType>,
}

impl CriticalMultithreadData {
    /// Create a new mutable multithread data struct with
    /// a worklist that just has a single hole on it
    fn new(donelist: Vec<FinishedPattern>, worklist: BinaryHeap<HeapItem>, cfg: &CompressionStepConfig) -> Self {        
        let mut res = CriticalMultithreadData {
            donelist,
            worklist,
            // we allow negative utilities in follow_prune case
            utility_pruning_cutoff: if !cfg.follow_prune { 0 } else { Cost::MIN },
            active_threads: FxHashSet::default(),
        };
        res.update(cfg);
        res
    }
    /// sort the donelist by utility, truncate to cfg.inv_candidates, update 
    /// update utility_pruning_cutoff to be the lowest utility
    //#[inline(never)]
    fn update(&mut self, cfg: &CompressionStepConfig) {
        // sort in decreasing order by utility primarily, and break ties using the argchoice zids (just in order to be deterministic!)
        // let old_best = self.donelist.first().map(|x|x.utility).unwrap_or(0);
        self.donelist.sort_unstable_by(|a,b| (b.utility,&b.pattern.pattern_args).cmp(&(a.utility,&a.pattern.pattern_args)));
        self.donelist.truncate(cfg.inv_candidates);
        // the cutoff is the lowest utility
        // we allow negative utilities in follow_prune case
        let default_bound = if !cfg.follow_prune { 0 } else { Cost::MIN };
        self.utility_pruning_cutoff = if cfg.no_opt_upper_bound { default_bound } else { std::cmp::max(0,self.donelist.last().map(|x|x.utility).unwrap_or(0)) };
    }
}



/// At the end of the day we convert our Inventions into InventionExprs to make
/// them standalone without needing to carry the EGraph around to figure out what
/// the body Idx points to.
#[derive(Debug, Clone)]
pub struct Invention {
    pub body: ExprOwned, // invention body (not wrapped in lambdas)
    pub arity: usize,
    pub name: String,
    pub variable_types: Vec<VariableType>, // type of each variable
}

impl Invention {
    pub fn new(body: ExprOwned, arity: usize, name: &str, variable_types: Vec<VariableType>) -> Self {
        Self { body, arity, name: String::from(name), variable_types }
    }
    pub fn from_string(name: &str, body: &str, variable_types: Option<Vec<VariableType>>) -> Self {
        let mut set = ExprSet::empty(Order::ChildFirst, false, false);
        let idx = set.parse_extend(body).unwrap();
        let body = ExprOwned { set, idx };
        let arity = AnalyzedExpr::new(IVarAnalysis).analyze_get(body.immut()).iter().max().map(|x|*x as usize + 1).unwrap_or(0);
        Self { body, arity, name: String::from(name), variable_types: variable_types.unwrap_or_else(|| vec![VariableType::Metavar; arity]) }
    }

    pub fn to_tracking(self, zid_of_zip: &FxHashMap<Vec<ZNode>, ZId>) -> Option<Tracking> {
        let zids_of_ivar = zids_of_ivar_of_expr(&self.body, zid_of_zip)?;
        Some(Tracking { expr: self.body, zids_of_ivar, type_of_ivar: self.variable_types })
    }

    pub fn from_compression_output(output: &Value) -> Invention {
        Invention {
            body: {
                let mut set = ExprSet::empty(Order::ChildFirst, false, false);
                let idx = set.parse_extend(output["body"].as_str().unwrap()).unwrap();
                ExprOwned::new(set, idx)
            },
            arity: output["arity"].as_u64().unwrap() as usize,
            name: output["name"].as_str().unwrap().parse().unwrap(),
            variable_types: if let Some(var_types) = output.get("variable_types") {
                var_types.as_array().unwrap().iter().map(|v| VariableType::from_str(v.as_str().unwrap()).unwrap()).collect()
            } else {
                vec![VariableType::Metavar; output["arity"].as_u64().unwrap() as usize]
            }
        }
    }

    pub fn from_compression_output(output: &Value) -> Invention {
        let arity = output["arity"].as_u64().unwrap() as usize;
        Invention {
            body: {
                let mut set = ExprSet::empty(Order::ChildFirst, false, false);
                let idx = set.parse_extend(output["body"].as_str().unwrap()).unwrap();
                ExprOwned::new(set, idx)
            },
            arity,
            name: output["name"].as_str().unwrap().parse().unwrap(),
            variable_types: if let Some(var_types) = output.get("variable_types") {
                var_types.as_array().unwrap().iter().map(|v| VariableType::from_str(v.as_str().unwrap()).unwrap()).collect()
            } else {
                vec![VariableType::Metavar; arity]
            }
        }
    }
}

impl Display for Invention {
    fn fmt(&self, f: &mut Formatter) -> fmt::Result {
        write!(f, "[{} arity={}: {}", self.name, self.arity, self.body.immut())?;
        if self.variable_types.iter().any(|x| *x != VariableType::Metavar) {
            write!(f, ", variable_types={}", self.variable_types.iter().map(|t| t.to_string()).collect::<Vec<_>>().join(" "))?;
        }
        write!(f, "]")
    }
}

/// Various tracking stats
#[derive(Clone,Default, Debug)]
pub struct Stats {
    worklist_steps: usize,
    finished: usize,
    calc_final_utility: usize,
    calc_unargcap: usize,
    donelist_push: usize,
    azero_calc_util: usize,
    azero_calc_unargcap: usize,
    upper_bound_fired: usize,
    // conflict_upper_bound_fired: usize,
    free_vars_fired: usize,
    single_use_fired: usize,
    single_task_fired: usize,
    pub useless_abstract_fired: usize,
    pub force_multiuse_fired: usize,
}



/// a strategy for choosing which hole to expand next in a partial pattern
#[derive(Debug, Clone, clap::ArgEnum, Serialize)]
pub enum HoleChoice {
    Random,
    BreadthFirst,
    DepthFirst,
    MaxLargestSubset,
    HighEntropy,
    LowEntropy,
    MaxCost,
    MinCost,
    ManyGroups,
    FewGroups,
    FewApps,
}

impl HoleChoice {
    //#[inline(never)]
    fn choose_hole(&self, pattern: &Pattern, shared: &SharedData) -> usize {
        if pattern.holes.len() == 1 {
            return 0;
        }
        match *self {
            HoleChoice::BreadthFirst => 0,
            HoleChoice::DepthFirst => pattern.holes.len() - 1,
            HoleChoice::Random => {
                let mut rng = rand::thread_rng();
                rng.gen_range(0..pattern.holes.len())
            },
            HoleChoice::FewApps => {
                pattern.holes.iter().enumerate().map(|(hole_idx,hole_zid)|
                    (hole_idx, pattern.match_locations.iter().filter(|loc|shared.arg_of_zid_node[*hole_zid][loc].expands_to.is_app()).count()))
                        .min_by_key(|x|x.1).unwrap().0
            }
            HoleChoice::MaxCost => {
                pattern.holes.iter().enumerate().map(|(hole_idx,hole_zid)|
                    (hole_idx, pattern.match_locations.iter().map(|loc|shared.arg_of_zid_node[*hole_zid][loc].cost).sum::<Cost>()))
                        .max_by_key(|x|x.1).unwrap().0
            }
            HoleChoice::MinCost => {
                pattern.holes.iter().enumerate().map(|(hole_idx,hole_zid)|
                    (hole_idx, pattern.match_locations.iter().map(|loc|shared.arg_of_zid_node[*hole_zid][loc].cost).sum::<Cost>()))
                        .min_by_key(|x|x.1).unwrap().0
            }
            HoleChoice::MaxLargestSubset => {
                // todo warning this is extremely slow, partially bc of counts() but I think
                // mainly because where there are like dozens of holes doing all these lookups and clones and hashmaps is a LOT
                pattern.holes.iter().enumerate()
                    .map(|(hole_idx,hole_zid)| (hole_idx, *pattern.match_locations.iter()
                        .map(|loc| shared.arg_of_zid_node[*hole_zid][loc].expands_to.clone()).counts().values().max().unwrap())).max_by_key(|&(_,max_count)| max_count).unwrap().0
            }
            _ => unimplemented!()
        }
    }
}

/// tells you which zipper if any you would get if you extended the depth
/// of whatever the current zipper is in any of these directions.
#[derive(Clone,Debug)]
pub struct ZIdExtension {
    pub body: Option<ZId>,
    pub arg: Option<ZId>,
    pub func: Option<ZId>,
}

/// empties worklist_buf and donelist_buf into the shared worklist while holding the mutex, updates
/// the donelist and cutoffs, and grabs and returns a new worklist item along with new cutoff bounds.
//#[inline(never)]
fn get_worklist_item(
    worklist_buf: &mut Vec<HeapItem>,
    donelist_buf: &mut Vec<FinishedPattern>,
    shared: &Arc<SharedData>,
) -> Option<(Vec<Pattern>,Cost)> {

    // * MULTITHREADING: CRITICAL SECTION START *
    // take the lock, which will be released immediately when this scope exits
    let mut shared_guard = shared.crit.lock();
    let mut crit: &mut CriticalMultithreadData = shared_guard.deref_mut();
    let old_best_utility = crit.donelist.first().map(|x|x.utility).unwrap_or(0);
    let old_donelist_len: usize = crit.donelist.len();
    let old_utility_pruning_cutoff = crit.utility_pruning_cutoff;
    // drain from donelist_buf into the actual donelist
    crit.donelist.extend(donelist_buf.drain(..).filter(|done| done.utility > old_utility_pruning_cutoff));
    if !shared.cfg.no_stats { shared.stats.lock().deref_mut().finished += crit.donelist.len() - old_donelist_len; };
    // sort + truncate + update utility_pruning_cutoff
    crit.update(&shared.cfg); // this also updates utility_pruning_cutoff

    if shared.cfg.verbose_best && crit.donelist.first().map(|x|x.utility).unwrap_or(0) > old_best_utility {

        let new_expected_cost = shared.first_train_cost - crit.donelist.first().unwrap().compressive_utility + crit.donelist.first().unwrap().to_expr(shared).cost(&shared.cost_fn) as Cost;
        let trainratio = shared.first_train_cost as f64 / new_expected_cost as f64;
        if !shared.cfg.quiet { println!("{} @ step={} util={} trainratio={:.2} for {}", "[new best utility]".blue(), shared.stats.lock().deref_mut().worklist_steps, crit.donelist.first().unwrap().utility, trainratio, crit.donelist.first().unwrap().info(shared)) }
    }

    // pull out the newer version of this now that its been updated, since we're returning it at the end
    let mut utility_pruning_cutoff = crit.utility_pruning_cutoff;

    let old_worklist_len = crit.worklist.len();
    let worklist_buf_len = worklist_buf.len();
    // drain from worklist_buf into the actual worklist
    crit.worklist.extend(worklist_buf.drain(..).filter(|heap_item| heap_item.pattern.utility_upper_bound > utility_pruning_cutoff));
    // num pruned by upper bound = num we were gonna add minus change in worklist length
    if !shared.cfg.no_stats { shared.stats.lock().deref_mut().upper_bound_fired += worklist_buf_len - (crit.worklist.len() - old_worklist_len); };

    let mut returned_items = vec![];

    // try to get a new worklist item
    crit.active_threads.remove(&thread::current().id()); // remove ourself from the active threads
    // if !shared.cfg.quiet { println!("worklist len: {}", crit.worklist.len()) }

    loop {
        // with dynamic batch size, take worklist_size/num_threads items from the worklist
        let batch_size = if shared.cfg.dynamic_batch { std::cmp::max(1, crit.worklist.len() / shared.cfg.threads ) } else { shared.cfg.batch };
        while crit.worklist.is_empty() {
            if !returned_items.is_empty() {
                // give up and return whatever we've got
                crit.active_threads.insert(thread::current().id());
                return Some((returned_items, utility_pruning_cutoff));
            }
            if crit.active_threads.is_empty() {
                return None // all threads are stuck waiting for work so we're all done
            }
            // the worklist is empty but someone else currently has a worklist item so we should give up our lock then take it back
            drop(shared_guard);
            shared_guard = shared.crit.lock();
            crit = shared_guard.deref_mut();
            // update our cutoff in case it changed
            utility_pruning_cutoff = crit.utility_pruning_cutoff;
        }
        
        let heap_item = crit.worklist.pop().unwrap();
        // prune if upper bound is too low (cutoff may have increased in the time since this was added to the worklist)
        if shared.cfg.no_opt_upper_bound || heap_item.pattern.utility_upper_bound > utility_pruning_cutoff {
            // we got one!
            returned_items.push(heap_item.pattern);
            if returned_items.len() == batch_size {
                // we got enough, so return it
                crit.active_threads.insert(thread::current().id());
                return Some((returned_items, utility_pruning_cutoff));
            }
        } else if !shared.cfg.no_stats { shared.stats.lock().deref_mut().upper_bound_fired += 1; }
    }
    // * MULTITHREADING: CRITICAL SECTION END *
}

/// The core top down branch and bound search
fn stitch_search(
    shared: Arc<SharedData>,
) {
    
    // local buffers to eventually pour into the global worklist and donelist when we take the mutex
    let mut worklist_buf: Vec<HeapItem> = Default::default();
    let mut donelist_buf: Vec<_> = Default::default();

    loop {

        // get a new worklist item along with pruning cutoffs
        let (patterns, mut weak_utility_pruning_cutoff) =
            match get_worklist_item(
                &mut worklist_buf,
                &mut donelist_buf,
                &shared,
            ) {
                Some(pattern) => pattern,
                None => return,
        };

        for original_pattern in patterns {

            if !shared.cfg.no_stats { shared.stats.lock().deref_mut().worklist_steps += 1; };
            if !shared.cfg.no_stats && shared.cfg.print_stats > 0 && shared.stats.lock().deref_mut().worklist_steps % shared.cfg.print_stats == 0 && !shared.cfg.quiet { println!("{:?} \n\t@ [bound={}; uses={}] chose: {}",shared.stats.lock().deref_mut(),   original_pattern.utility_upper_bound, original_pattern.match_locations.iter().map(|loc| shared.num_paths_to_node[*loc]).sum::<Cost>(), original_pattern.to_expr(&shared)) };

            if shared.cfg.verbose_worklist && !shared.cfg.quiet { println!("[bound={}; uses={}] chose: {}", original_pattern.utility_upper_bound, original_pattern.match_locations.iter().map(|loc| shared.num_paths_to_node[*loc]).sum::<Cost>(), original_pattern.to_expr(&shared)) }

            // choose which hole we're going to expand
            let hole_idx: usize = shared.cfg.hole_choice.choose_hole(&original_pattern, &shared);

            // pop that hole from the list of holes
            let mut holes_after_pop: Vec<ZId> = original_pattern.holes.clone();
            let hole_zid: ZId = holes_after_pop.remove(hole_idx);

            // get the hashmap for looking up the Arg struct for this hole based on match location. The Arg
            // struct has a bunch of info about the hole, including what it expands into at each match location
            let arg_of_loc = &shared.arg_of_zid_node[hole_zid];

            // sort the match locations by node type (ie what theyll expand into) so that we can do a group_by() on
            // node type in order to iterate over all the different expansions
            // We also sort secondarily by `loc` to ensure each groupby subsequence has the locations in sorted order
            let mut match_locations = original_pattern.match_locations.clone();
            match_locations.sort_by_cached_key(|loc| (&arg_of_loc[loc].expands_to, *loc));

            let syntactic_expansions = get_syntactic_expansions(arg_of_loc, match_locations, &shared.sym_var_info);
            let ivars_expansions = get_ivars_expansions(&original_pattern, arg_of_loc, hole_zid, &shared);

            let mut found_tracked = false;
            // for each way of expanding the hole...

            'expansion:
                for (expands_to, locs) in syntactic_expansions.into_iter().chain(ivars_expansions.into_iter())
            {
                // for debugging
                let tracked = original_pattern.tracked && expands_to == tracked_expands_to(&original_pattern, hole_zid, &shared);
                if tracked { found_tracked = true; }
                if shared.cfg.follow_prune && !tracked { continue 'expansion; }


                if should_prune_single_use(&shared, &locs) {
                    if !shared.cfg.no_stats { shared.stats.lock().deref_mut().single_use_fired += 1; }
                    continue 'expansion;
                }

                if should_prune_single_task(&shared, &locs) {
                    if !shared.cfg.no_stats { shared.stats.lock().deref_mut().single_task_fired += 1; }
                    if tracked && !shared.cfg.quiet { println!("{} single task pruned when expanding {} to {}", "[TRACK]".red().bold(), original_pattern.to_expr(&shared), zipper_replace(original_pattern.to_expr(&shared), &shared.zip_of_zid[hole_zid], Node::Prim(format!("<{expands_to}>").into()))) }
                    continue 'expansion;
                }

                // Pruning (FREE VARS): if an invention has free variables in the body then it's not a real function and we can discard it
                // Here we just check if our expansion just yielded a variable, and if that is bound based on how many lambdas there are above it.
                if expands_to.free_variable(shared.zip_of_zid[hole_zid].iter().filter(|znode|**znode == ZNode::Body).count()) {
                    if !shared.cfg.no_stats { shared.stats.lock().deref_mut().free_vars_fired += 1; };
                    if tracked && !shared.cfg.quiet { println!("{} pruned by free var in body when expanding {} to {}", "[TRACK]".red().bold(), original_pattern.to_expr(&shared), original_pattern.show_track_expansion(hole_zid, &shared)) }
                    continue 'expansion; // free var
                }

                // update the body utility
                let body_utility = original_pattern.body_utility + expands_to.local_expansion_utility(&shared);

                // update the upper bound
                let util_upper_bound: Cost = utility_upper_bound(&locs, body_utility, &shared.cost_fn, &shared.cost_of_node_all, &shared.num_paths_to_node, &shared.cfg);
                assert!(util_upper_bound <= original_pattern.utility_upper_bound, "{} > {}", util_upper_bound, original_pattern.utility_upper_bound);

                // Pruning (UPPER BOUND): if the upper bound is less than the best invention we've found so far (our cutoff), we can discard this pattern
                if !shared.cfg.no_opt_upper_bound && util_upper_bound <= weak_utility_pruning_cutoff {
                    if !shared.cfg.no_stats { shared.stats.lock().deref_mut().upper_bound_fired += 1; };
                    if tracked && !shared.cfg.quiet { println!("{} upper bound ({} < {}) pruned when expanding {} to {}", "[TRACK]".red().bold(), util_upper_bound, weak_utility_pruning_cutoff, original_pattern.to_expr(&shared), original_pattern.show_track_expansion(hole_zid, &shared)) }
                    continue 'expansion; // too low utility
                }

                // assert!(shared.cfg.no_opt_upper_bound || !holes_after_pop.is_empty() || !original_pattern.arg_choices.is_empty() || expands_to.has_holes() || expands_to.is_var(),
                        // "unexpected arity 0 invention: upper bounds + priming with arity 0 inventions should have prevented this");
                // assert!(shared.cfg.no_opt_upper_bound || (locs.len() > 1 || !shared.egraph[locs[0]].data.free_vars.is_empty()),
                //         "single-use pruning doesn't seem to be happening, it should be an automatic side effect of upper bounds + priming with arity zero inventions (as long as they dont have free vars)\n{}\n{}\n{}\n{}\n{}", original_pattern.to_expr(&shared), extract(locs[0], &shared.egraph), expands_to,  util_upper_bound, weak_utility_pruning_cutoff);

                // add any new holes to the list of holes
                let mut holes = holes_after_pop.clone();
                expands_to.syntactic_expansion(&shared.extensions_of_zid[hole_zid], |zid, _| holes.push(zid));

                // update arg_choices and possibly variables if a new ivar was added
                let mut pattern_args = original_pattern.pattern_args.clone();
                expands_to.add_variables(hole_zid, &mut pattern_args);

                if original_pattern.pattern_args.is_useless_abstract(&shared, &locs) {
                    continue 'expansion;
                }
                
                if  original_pattern.pattern_args.is_redundant_argument(&shared, &locs) {
                    if tracked && !shared.cfg.quiet { println!("{} force multiuse pruned when expanding {} to {}", "[TRACK]".red().bold(), original_pattern.to_expr(&shared), original_pattern.show_track_expansion(hole_zid, &shared)) }
                    continue 'expansion;
                }


                // build our new pattern with all the variables we've just defined. Copy in the argchoices and prefixes
                // from the old pattern.
                let new_pattern = Pattern {
                    holes,
                    pattern_args,
                    match_locations: locs,
                    utility_upper_bound: util_upper_bound,
                    body_utility,
                    tracked
                };

                // new_pattern.utility_upper_bound = utility_upper_bound_with_conflicts(&new_pattern, body_utility_no_refinement + refinement_body_utility, &shared);
                // // branch and bound again
                // if !shared.cfg.no_opt_upper_bound && new_pattern.utility_upper_bound <= weak_utility_pruning_cutoff {
                //     if !shared.cfg.no_stats { shared.stats.lock().deref_mut().conflict_upper_bound_fired += 1; };
                //     if tracked { if !shared.cfg.quiet { println!("{} upper bound ({} < {}) pruned when expanding {} to {}", "[TRACK]".red().bold(), util_upper_bound, weak_utility_pruning_cutoff, original_pattern.to_expr(&shared), original_pattern.show_track_expansion(hole_zid, &shared)) } }
                //     continue 'expansion; // too low utility
                // }

                if new_pattern.holes.is_empty() {
                    // it's a finished pattern

                    let mut finished_pattern = FinishedPattern::new(new_pattern, &shared);

                    if !shared.cfg.no_stats { shared.stats.lock().calc_final_utility += 1; };

                    // Pruning (UPPER BOUND): here we use just compressive_utility to prune before calling the expensive
                    // inverse_argument_capture(). Note that this pruning is okay because compressive utility itself is an upper bound
                    // on total utility.
                    if finished_pattern.compressive_utility <= weak_utility_pruning_cutoff {
                        continue 'expansion // todo could add a tracked{} printing thing here
                    }

                    if !shared.cfg.no_stats { shared.stats.lock().calc_unargcap += 1; };
                    inverse_argument_capture(&mut finished_pattern, &shared.cfg, &shared.zip_of_zid, &shared.arg_of_zid_node, &shared.extensions_of_zid, &shared.set, &shared.analyzed_ivars, &shared.cost_fn);

                    // Pruning (UPPER BOUND)
                    if finished_pattern.utility <= weak_utility_pruning_cutoff {
                        continue 'expansion // todo could add a tracked{} printing thing here
                    }

                    if !shared.cfg.no_stats { shared.stats.lock().donelist_push += 1; };

                    if shared.cfg.rewrite_check {
                        // run rewriting just to make sure the assert in it passes
                        let rw_fast = rewrite_fast(&finished_pattern, &shared, &Node::Prim("fake_inv".into()), &shared.cost_fn);
                        let (rw_slow, _, _) = rewrite_with_inventions_resumable(&shared.programs.iter().map(|p|p.to_string()).collect::<Vec<_>>(), &[finished_pattern.clone().to_invention("fake_inv", &shared)], &shared.multistep_cfg, &shared.prev_results);
                        for (fast,slow) in rw_fast.iter().zip(rw_slow.iter()) {
                            assert_eq!(fast.to_string(), slow.to_string());
                        }
                    }

                    if tracked && !shared.cfg.quiet { println!("{} pushed {} to donelist (util: {})", "[TRACK:DONE]".green().bold(), finished_pattern.to_expr(&shared), finished_pattern.utility) }

                    if shared.cfg.inv_candidates == 1 && finished_pattern.utility > weak_utility_pruning_cutoff {
                        // if we're only looking for one invention, we can directly update our cutoff here
                        weak_utility_pruning_cutoff = finished_pattern.utility;
                    }

                    donelist_buf.push(finished_pattern);

                } else {
                    // it's a partial pattern so just add it to the worklist
                    if tracked && !shared.cfg.quiet { println!("{} pushed {} to work list (bound: {})", "[TRACK]".green().bold(), original_pattern.show_track_expansion(hole_zid, &shared), new_pattern.utility_upper_bound) }
                    worklist_buf.push(HeapItem::new(new_pattern))
                }
            }

            if original_pattern.tracked && !found_tracked {
                // let new = format!("<{}>",tracked_expands_to(&original_pattern, hole_zid, &shared));
                // let mut s = original_pattern.to_expr(&shared).zipper_replace(&shared.zip_of_zid[hole_zid], &new ).to_string();
                // s = s.replace(&new, &new.clone().magenta().bold().to_string());
            if !shared.cfg.quiet { println!("{} pruned when expanding because there were no match locations for the target expansion of {} to {}", "[TRACK]".red().bold(), original_pattern.to_expr(&shared), original_pattern.show_track_expansion(hole_zid, &shared)) }
            }
        
        }
    }

}

fn should_prune_single_use(shared: &SharedData, locs: &[Idx]) -> bool {
    // Pruning (SINGLE USE): prune inventions that only match at a single unique (structurally hashed) subtree. This only applies if we
    // also are priming with arity 0 inventions. Basically if something only matches at one subtree then the best you can
    // do is the arity zero invention which is the whole subtree, and since we already primed with arity 0 inventions we can
    // prune here. The exception is when there are free variables so arity 0 wouldn't have applied.
    // Also, note that upper bounding + arity 0 priming does nearly perfectly handle this already, but there are cases where
    // you can't improve your structure penalty bound enough to catch everything hence this separate single_use thing.
    !shared.cfg.no_opt_single_use && !shared.cfg.no_opt_arity_zero && locs.len()  == 1 && shared.analyzed_free_vars[locs[0]].is_empty() && shared.sym_var_info.as_ref().is_none_or(|svi| !svi.contains_symbols(locs[0]))
}

fn should_prune_single_task(shared: &SharedData, locs: &[usize]) -> bool {
    // Pruning (SINGLE TASK): prune inventions that are only used in one task
    !shared.cfg.allow_single_task
            && locs.iter().all(|node| shared.tasks_of_node[*node].len() == 1)
            && locs.iter().all(|node| shared.tasks_of_node[locs[0]].iter().next() == shared.tasks_of_node[*node].iter().next())
}

pub fn should_prune_single_use_or_task(shared: &SharedData, locs: &[Idx]) -> bool {
    should_prune_single_use(shared, locs) || should_prune_single_task(shared, locs)
}


/// A finished abstraction
#[derive(Debug, Clone, PartialEq, Eq)]
pub struct FinishedPattern {
    pub pattern: Pattern,
    pub utility: Cost,
    pub compressive_utility: Cost,
    pub util_calc: UtilityCalculation,
    pub arity: usize,
    pub usages: Cost,
}

impl FinishedPattern {
    //#[inline(never)]
    fn new(pattern: Pattern, shared: &SharedData) -> Self {
        let arity = pattern.pattern_args.arity();
        let usages = pattern.match_locations.iter().map(|loc| shared.num_paths_to_node[*loc]).sum();
        let compressive_utility = compressive_utility(&pattern,shared);
        let noncompressive_utility = noncompressive_utility(pattern.body_utility, &shared.cfg);
        let utility = noncompressive_utility + compressive_utility.util;
        assert!(utility <= pattern.utility_upper_bound, "{} BUT utility is higher: {} (usages: {})", pattern.info(shared), utility, usages);
        let mut res = FinishedPattern {
            pattern,
            utility,
            compressive_utility: compressive_utility.util,
            util_calc: compressive_utility,
            arity,
            usages,
        };
        if shared.cfg.utility_by_rewrite {
            let rewritten: Vec<ExprOwned> = rewrite_fast(&res, shared, &Node::Prim("fake_inv".into()), &shared.cost_fn);
            res.compressive_utility = shared.init_cost - shared.root_idxs_of_task.iter().map(|root_idxs|
                root_idxs.iter().map(|idx| rewritten[*idx].cost(&shared.cost_fn) as Cost).min().unwrap()
            ).sum::<Cost>();
            // res.compressive_utility = shared.init_cost - rewritten.iter().map(|e|e.cost()).sum::<Cost>();
            res.util_calc.util = res.compressive_utility;
            res.utility = res.compressive_utility + noncompressive_utility;
        }
        res
    }
    // convert finished invention to an Expr
    pub fn to_expr(&self, shared: &SharedData) -> ExprOwned {
        self.pattern.to_expr(shared)
    }
    pub fn to_invention(&self, name: &str, shared: &SharedData) -> Invention {
        Invention::new(self.to_expr(shared), self.arity, name, self.pattern.pattern_args.variable_types())
    }
    pub fn info(&self, shared: &SharedData) -> String {
        format!("{} -> finished: utility={}, compressive_utility={}, arity={}, usages={}",self.pattern.info(shared), self.utility, self.compressive_utility, self.arity, self.usages)
    }

}
// #[derive(Debug, Clone, PartialEq, Eq, Hash)]
// struct Refinement {
//     refined_subtree: Idx, // the thing you can refine out
//     uses: HashMap<Idx,i32>, // map from loc to number of times it's used
//     refined_subtree_cost: i32, // the compressive utility gained by refining it
// }


/// figure out all the N^2 zippers from choosing any given node and then choosing a descendant and returning the zipper from
/// the node to the descendant. We also collect a bunch of other useful stuff like the argument you would get if you abstracted
/// the descendant and introduced an invention rooted at the ancestor node.
#[allow(clippy::type_complexity)]
//#[inline(never)]
fn get_zippers(
    corpus_span: &Span,
    analyzed_cost: &AnalyzedExpr<ExprCost>,
    set: &mut ExprSet,
    analyzed_free_vars: &mut AnalyzedExpr<FreeVarAnalysis>,
) -> (FxHashMap<Vec<ZNode>, ZId>, Vec<Vec<ZNode>>, Vec<FxHashMap<Idx,Arg>>, FxHashMap<Idx,Vec<ZId>>,  Vec<ZIdExtension>) {

    let mut zid_of_zip: FxHashMap<Vec<ZNode>, ZId> = Default::default();
    let mut zip_of_zid: Vec<Vec<ZNode>> = Default::default();
    let mut arg_of_zid_node: Vec<FxHashMap<Idx,Arg>> = Default::default();
    let mut zids_of_node: FxHashMap<Idx,Vec<ZId>> = Default::default();

    zid_of_zip.insert(vec![], EMPTY_ZID);
    zip_of_zid.push(vec![]);
    arg_of_zid_node.push(FxHashMap::default());
    
    // loop over all nodes in all programs in bottom up order
    for idx in corpus_span.clone() {
        // if !shared.cfg.quiet { println!("processing Idx={}: {}", treenode, extract(*treenode, egraph) ) }

        
        // any node can become the identity function (the empty zipper with itself as the arg)
        let mut zids: Vec<ZId> = vec![EMPTY_ZID];

        // clone to appease the borrow checker
        let node = set.get(idx).node().clone();

        arg_of_zid_node[EMPTY_ZID].insert(idx,
            Arg { shifted_id: idx, unshifted_id: idx, shift: 0, cost: analyzed_cost[idx] as Cost, expands_to: expands_to_of_node(&node) });

        match node {
            Node::IVar(_) => { unreachable!() }
            Node::Var(_, _) | Node::Prim(_) => {},
            Node::App(f,x) => {
                // bubble from `f`
                for f_zid in zids_of_node[&f].iter() {
                    // clone and extend zip to get new zid for this node
                    let mut zip = zip_of_zid[*f_zid].clone();
                    zip.insert(0,ZNode::Func);
                    let zid = zid_of_zip.entry(zip.clone()).or_insert_with(|| {
                        let zid = zip_of_zid.len();
                        zip_of_zid.push(zip);
                        arg_of_zid_node.push(FxHashMap::default());
                        zid
                    });
                    // add new zid to this node
                    zids.push(*zid);
                    // give it the same arg
                    let arg = arg_of_zid_node[*f_zid][&f].clone();
                    arg_of_zid_node[*zid].insert(idx, arg);
                }

                // bubble from `x`
                for x_zid in zids_of_node[&x].iter() {
                    // clone and extend zip to get new zid for this node
                    let mut zip = zip_of_zid[*x_zid].clone();
                    zip.insert(0,ZNode::Arg);
                    let zid = zid_of_zip.entry(zip.clone()).or_insert_with(|| {
                        let zid = zip_of_zid.len();
                        zip_of_zid.push(zip);
                        arg_of_zid_node.push(FxHashMap::default());
                        zid
                    });
                    // add new zid to this node
                    zids.push(*zid);
                    // give it the same arg
                    let arg = arg_of_zid_node[*x_zid][&x].clone();
                    arg_of_zid_node[*zid].insert(idx, arg);

                }
            },
            Node::Lam(b, _) => {
                for b_zid in zids_of_node[&b].iter() {

                    // clone and extend zip to get new zid for this node
                    let mut zip = zip_of_zid[*b_zid].clone();
                    zip.insert(0,ZNode::Body);
                    let zid = zid_of_zip.entry(zip.clone()).or_insert_with(|| {
                        let zid = zip_of_zid.len();
                        zip_of_zid.push(zip.clone());
                        arg_of_zid_node.push(FxHashMap::default());
                        zid
                    });
                    // add new zid to this node
                    zids.push(*zid);
                    // shift the arg but keep the unshifted part the same
                    let mut arg: Arg = arg_of_zid_node[*b_zid][&b].clone();

                    if !analyzed_free_vars.analyze_get(set.get(arg.shifted_id)).is_empty() {
                        // the arg has free vars so we should actually downshift it by 1
                        if analyzed_free_vars[arg.shifted_id].contains(&0) {
                            // furthermore one of those vars is a 0 then it will get shifted to -1, so we handle that slightly specially
                            // by inserting an IVar to indicate this

                            // how many lambdas are along this zipper? (including most recent one)
                            let depth_root_to_arg = zip.iter().filter(|x| **x == ZNode::Body).count() as i32;

                            // find all pointers to $0 (this is the `init_depth` parameter) and replace then with #(num_lams - 1) that is
                            // point past all lambdas except the newly added one. For example if there were no lambdas other than the
                            // newly added one this would be num_lams=1 so it'd be #0.
                            arg.shifted_id = insert_arg_ivars(&mut set.get_mut(arg.shifted_id), depth_root_to_arg-1, 0, analyzed_free_vars);
                        }
                        arg.shifted_id = set.get_mut(arg.shifted_id).shift(-1, 0, analyzed_free_vars);
                        arg.shift -= 1;
                    }
                    arg_of_zid_node[*zid].insert(idx, arg);
                }
            },
        }
        zids_of_node.insert(idx, zids);
    }

    let extensions_of_zid = zip_of_zid.iter().map(|zip| {
        let mut zip_body = zip.clone();
        zip_body.push(ZNode::Body);
        let mut zip_arg = zip.clone();
        zip_arg.push(ZNode::Arg);
        let mut zip_func = zip.clone();
        zip_func.push(ZNode::Func);
        ZIdExtension {
            body: zid_of_zip.get(&zip_body).copied(),
            arg: zid_of_zip.get(&zip_arg).copied(),
            func: zid_of_zip.get(&zip_func).copied(),
        }
    }).collect();

    (zid_of_zip,
    zip_of_zid,
    arg_of_zid_node,
    zids_of_node,
    extensions_of_zid)
}

/// the complete result of a single step of compression, this is a somewhat expensive data structure
/// to create.
#[derive(Debug, Clone)]
pub struct CompressionStepResult {
    pub set: ExprSet,
    pub inv: Invention,
    pub rewritten: Vec<ExprOwned>,
    pub rewritten_dreamcoder: Option<Vec<String>>,
    pub done: FinishedPattern,
    pub expected_cost: Cost,
    pub final_cost: Cost,
    pub multiplier: f64,
    pub multiplier_wrt_orig: f64,
    pub uses: Cost,
    pub use_exprs: Vec<Idx>,
    pub use_args: Vec<Vec<Idx>>,
    pub dc_inv_str: String,
    pub initial_cost: Cost,
    pub name_mapping: Vec<(String,String)>,
    pub dc_comparison_millis: Option<usize>,
    pub tdfa_annotation: Option<TDFAInventionAnnotation>,
}

impl CompressionStepResult {
    fn new(done: FinishedPattern, inv_name: &str, shared: &mut SharedData, very_first_cost: Cost, name_mapping: &[(String,String)], dc_comparison_millis: Option<usize>) -> Self {

        let inv = done.to_invention(inv_name, shared);
        let rewritten = rewrite_fast(&done, shared, &Node::Prim(inv.name.clone().into()), &shared.cost_fn);

        let expected_cost = shared.init_cost_weighted - done.compressive_utility;
        // let final_cost = rewritten.cost();
        let final_cost = shared.root_idxs_of_task.iter().map(|root_idxs|
            root_idxs.iter().map(|idx| (rewritten[*idx].cost(&shared.cost_fn) as f32 * shared.weight_by_root_idx[*idx]).round() as Cost).min().unwrap()
        ).sum::<Cost>();
        if expected_cost != final_cost && !shared.cfg.quiet { println!("*** expected cost {expected_cost} != final cost {final_cost}") }
        let multiplier = shared.init_cost_weighted as f64 / final_cost as f64;
        let multiplier_wrt_orig = very_first_cost as f64 / final_cost as f64;
        let uses = done.usages;
        let use_exprs: Vec<Idx> = done.pattern.match_locations.clone();
        let use_args: Vec<Vec<Idx>> = done.pattern.match_locations.iter().map(|node|
            done.pattern.pattern_args.use_args(shared, node)).collect();
        

        // dreamcoder compatability
        let dc_inv_str: String = dc_inv_str(&inv, name_mapping);
        // Rewrite to dreamcoder syntax with all past invention
        // we rewrite "inv1)" and "inv1 " instead of just "inv1" because we dont want to match on "inv10"

        // Combine the past_invs with the existing dreamcoder inventions.
        let mut name_mapping = name_mapping.to_vec();
        name_mapping.push((inv.name.clone(), dc_inv_str.clone()));
        

        let rewritten_dreamcoder: Option<Vec<String>> = if !shared.cfg.rewritten_dreamcoder { None } else {
            Some(rewritten.iter().map(|p|{
            let mut res: String = p.to_string();
            for (name, anonymous) in &name_mapping {
                res = replace_prim_with(&res, name, anonymous);
            }

            // Now go ahead and replace the current invention.
            res = replace_prim_with(&res, inv_name, &dc_inv_str);
            res = res.replace("(lam ","(lambda ");
            res
        }).collect())};

        let tdfa_annotation = TDFAInventionAnnotation::from_pattern(&done.pattern, shared);

        CompressionStepResult {
            set: shared.set.clone(),
            inv,
            rewritten,
            rewritten_dreamcoder,
            done,
            expected_cost,
            final_cost,
            multiplier,
            multiplier_wrt_orig,
            uses,
            use_exprs,
            use_args,
            dc_inv_str,
            initial_cost: shared.init_cost,
            name_mapping,
            dc_comparison_millis,
            tdfa_annotation,
        }
    }
    pub fn json(&self, cfg: &CompressionStepConfig) -> serde_json::Value {        
        let all_uses: Vec<serde_json::Value> = {
            let use_exprs: Vec<String> = self.use_exprs.iter().map(|expr| self.set.get(*expr).to_string()).collect();
            let use_args: Vec<String> = self.use_args.iter().map(|args| format!("{} {}", self.inv.name, args.iter().map(|expr| self.set.get(*expr).to_string()).collect::<Vec<String>>().join(" "))).collect();
            use_exprs.iter().zip(use_args.iter()).sorted().map(|(expr,args)| json!({args: expr})).collect()
        };

        let rewritten = if !cfg.rewritten_intermediates { None } else { Some(self.rewritten.iter().map(|p| p.to_string()).collect::<Vec<String>>()) };
        let rewritten_dreamcoder = if !cfg.rewritten_intermediates { &None } else { &self.rewritten_dreamcoder };

        let variable_types = self.inv.variable_types.iter().map(|ty| ty.to_string()).collect::<Vec<_>>();

        json!({            
            "body": self.inv.body.to_string(),
            "dreamcoder": self.dc_inv_str,
            "arity": self.inv.arity,
            "name": self.inv.name,
            "utility": self.done.utility,
            "final_cost": self.final_cost,
            "compression_ratio": self.multiplier,
            "cumulative_compression_ratio": self.multiplier_wrt_orig,
            "num_uses": self.uses,
            "rewritten": rewritten,
            "rewritten_dreamcoder": rewritten_dreamcoder,
            "uses": all_uses,
            "dc_comparison_millis": self.dc_comparison_millis,
            "tdfa_annotation": self.tdfa_annotation,
            "variable_types": variable_types,
        })
    }
}

impl fmt::Display for CompressionStepResult {
    fn fmt(&self, f: &mut fmt::Formatter) -> fmt::Result {
        if self.expected_cost != self.final_cost {
            write!(f,"[cost mismatch of {}] ", self.expected_cost - self.final_cost)?;
        }
        write!(f, "utility: {} | final_cost: {} | {:.2}x | uses: {} | body: {}",
            self.done.utility, self.final_cost, self.multiplier, self.uses, self.inv)
    }
}

/// calculates the total upper bound on compressive + noncompressive utility
//#[inline(never)]
fn utility_upper_bound(
    match_locations: &[Idx],
    body_utility_lower_bound: Cost,
    cost_fn: &ExprCost,
    cost_of_node_all: &[Cost],
    num_paths_to_node: &[Cost],
    cfg: &CompressionStepConfig,
) -> Cost {
    compressive_utility_upper_bound(match_locations, cost_fn, cost_of_node_all, num_paths_to_node)
        + noncompressive_utility_upper_bound(body_utility_lower_bound, cfg)
}

/// This utility is just for any utility terms that we care about that don't directly correspond
/// to changes in size that come from rewriting with an invention. Currently this is just the
/// size of the abstraction itself
//#[inline(never)]
fn noncompressive_utility(
    body_utility: Cost,
    cfg: &CompressionStepConfig,
) -> Cost {
    if cfg.no_other_util { return 0; }
    // this is a bit like the structure penalty from dreamcoder except that
    // that penalty uses inlined versions of nested inventions.
    // 0
    - (body_utility as f32 * cfg.structure_penalty) as Cost
}

/// This takes a partial invention and gives an upper bound on the maximum
/// compressive_utility() that any completed offspring of this partial invention could have.
//#[inline(never)]
fn compressive_utility_upper_bound(
    match_locations: &[Idx],
    cost_fn: &ExprCost,
    cost_of_node_all: &[Cost],
    num_paths_to_node: &[Cost],
) -> Cost {
    match_locations.iter().map(|node|
        std::cmp::max(0, cost_of_node_all[*node] - num_paths_to_node[*node] * cost_fn.compute_cost_new_prim() as Cost)
    ).sum::<Cost>()
    
    // shared.init_cost - shared.root_idxs_of_task.iter().map(|root_idxs|
    //     root_idxs.iter().map(|idx| shared.init_cost_by_root_idx[*idx] - adjusted_util_by_root_idx[*idx]).min().unwrap()
    // ).sum::<Cost>()
}


/// This takes a partial invention and gives an upper bound on the maximum
/// other_utility() that any completed offspring of this partial invention could have.
//#[inline(never)]
fn noncompressive_utility_upper_bound(
    _body_utility_lower_bound: Cost,
    cfg: &CompressionStepConfig,
) -> Cost {
    // 0
    if cfg.no_other_util { return 0; }
    // - body_utility_lower_bound
    0
    // safe bound: since structure_penalty is negative an upper bound is anything less negative or exact. Since
    // left_utility < body_utility we know that this will be a less negative bound.
    
}

pub fn compressive_utility_from_marginals(
    pattern: &Pattern,
    shared: &SharedData,
    marginal_util: Vec<Cost>
) -> UtilityCalculation {
    assert!(marginal_util.len() == pattern.match_locations.len(),
        "utility_of_loc_once should have the same length as match_locations, but got {} and {}",
        marginal_util.len(), pattern.match_locations.len());
    let unused_locations: FxHashSet<Idx> = marginal_util.iter().enumerate().filter_map(|(idx, util)|
        if *util > 0 {None} else {Some(pattern.match_locations[idx])}
    ).collect();
    let mut util_by_root = vec![0; shared.roots.len()];
    for (loc_idx, loc) in pattern.match_locations.iter().enumerate() {
        // for each match location, we add the utility of that location to the util_by_root for each root
        let util = marginal_util[loc_idx];
        if util > 0 {
            for (root_idx, num_paths) in shared.num_paths_to_node_by_root_idx_sparse[*loc].iter() {
                util_by_root[*root_idx] += util * num_paths;
            }
        }
    }

    let util = shared.init_cost_weighted - shared.root_idxs_of_task.iter().map(|root_idxs|
        root_idxs.iter().map(|idx| (shared.init_cost_by_root_idx_weighted[*idx] - util_by_root[*idx] as f32 * shared.weight_by_root_idx[*idx]).round() as Cost).min().unwrap()
    ).sum::<Cost>();

    UtilityCalculation {util, unused_locations}
}

//#[inline(never)]
fn compressive_utility(pattern: &Pattern, shared: &SharedData) -> UtilityCalculation {

    // * BASIC CALCULATION
    // Roughly speaking compressive utility is num_usages(invention) * size(invention), however there are a few extra
    // terms we need to take care of too.

    let Some(marginal_utilities) = get_utility_of_loc_once(pattern, shared) else {
        // All utilities were 0 or negative, so we should autoreject this pattern
        return UtilityCalculation { util: 0, unused_locations: Default::default() };
    };
    let self_intersects = can_self_unify(&pattern.pattern_args, shared, pattern.match_locations[0]);
    if self_intersects.is_empty() {
        // no conflicts, so we can just return the utility assuming no corrections
        return compressive_utility_from_marginals(pattern, shared, marginal_utilities);
    }
    let loc_to_idx = pattern.match_locations.iter().enumerate().map(|(idx, loc)| (*loc, idx)).collect::<FxHashMap<_,_>>();
    let mut marginal_utilities = marginal_utilities;
    // match locations are sorted by location in ExprSet, so are in bottom up order
    for (i, loc) in pattern.match_locations.iter().enumerate() {
        let mut alternate_utility = 0;
        for zid in &self_intersects {
            let child = shared.arg_of_zid_node[*zid][loc].unshifted_id;
            if loc_to_idx.contains_key(&child) {
                let idx = loc_to_idx[&child];
                alternate_utility += marginal_utilities[idx];
            }
        }
        marginal_utilities[i] -= alternate_utility;
        if marginal_utilities[i] < 0 {
            marginal_utilities[i] = 0; // we don't want to count negative utilities
        }
    }
    compressive_utility_from_marginals(pattern, shared, marginal_utilities)
}

//#[inline(never)]
fn get_utility_of_loc_once(pattern: &Pattern, shared: &SharedData) -> Option<Vec<Cost>> {
    // it costs a tiny bit to apply the invention, for example (app (app inv0 x) y) incurs a cost
    // of COST_TERMINAL for the `inv0` primitive and 2 * COST_NONTERMINAL for the two `app`s.
    // Also an extra COST_NONTERMINAL for each argument that is refined (for the lambda).
    // Returns None if all utilities are 0 or negative, in which case the pattern should be autorejected.
    let app_penalty = - (shared.cost_fn.compute_cost_new_prim() as Cost + shared.cost_fn.cost_app as Cost * pattern.pattern_args.arity() as Cost);

    // get a list of (ivar,usages-1) filtering out things that are only used once, this will come in handy for adding multi-use utility later
    let ivar_multiuses: Vec<(usize,Cost)> = pattern.pattern_args.multiuses();
    let mut at_least_one_util_valid = false;

    let results = pattern.match_locations.iter().map(|loc| {

        if pattern.pattern_args.has_free_ivars(shared, loc) {
            return 0; // set whole util to 0 for this loc, causing an autoreject
        }

        // if !shared.cfg.quiet { println!("calculating util of {}", extract(*loc, &shared.egraph)) }
        // compressivity of body (no refinement) minus slight penalty from the application
        let base_utility = pattern.body_utility + app_penalty;
        // if !shared.cfg.quiet { println!("base {}", base_utility) }

        // for each extra usage of an argument, we gain the cost of that argument as
        // extra utility. Note that it doesn't matter which
        // of the zids we use as long as it corresponds to the right ivar
        let multiuse_utility = ivar_multiuses.iter().map(|(zid,count)|
            count * shared.arg_of_zid_node[*zid][loc].cost as Cost
        ).sum::<Cost>();
        // if !shared.cfg.quiet { println!("multiuse {}", multiuse_utility) }

        let util = base_utility + multiuse_utility;
        if util > 0 {
            at_least_one_util_valid = true;
        }
        util
    }).collect();
    if !at_least_one_util_valid {
        // if all utilities are 0 or negative, we should autoreject this pattern
        return None;
    }
    Some(results)
}

#[derive(Debug, Clone, PartialEq, Eq)]
pub struct UtilityCalculation {
    pub util: Cost,
    pub unused_locations: FxHashSet<Idx>, // if present, do not accept
}

// (not used in popl code - experimental)
pub fn inverse_delta(cost_once: Cost, usages: Cost, arg_uses: usize, cost_fn: &ExprCost) -> (Cost, Cost, Cost) {
    let compressive_delta = - (cost_once + cost_fn.cost_app as Cost) * usages;
    let noncompressive_delta = arg_uses as Cost * (cost_once - cost_fn.compute_cost_new_prim() as Cost) ;
    (compressive_delta,noncompressive_delta, compressive_delta+noncompressive_delta)
}

// (not used in popl code - experimental; always exists at the first return statement unless --inv-arg-cap is turned on)
#[allow(clippy::too_many_arguments)]
pub fn inverse_argument_capture(finished: &mut FinishedPattern, cfg: &CompressionStepConfig, zip_of_zid: &[Vec<ZNode>], arg_of_zid_node: &[FxHashMap<Idx,Arg>], extensions_of_zid: &[ZIdExtension], set: &ExprSet, analyzed_ivars: &AnalyzedExpr<IVarAnalysis>, cost_fn: &ExprCost) {
    if !cfg.inv_arg_cap || cfg.no_other_util {
        return
    }
    // panic!("inverse_argument_capture is disabled");
    if finished.arity >= cfg.max_arity {
        return
    }
    let _max_num_to_add = cfg.max_arity - finished.arity;

    while finished.arity < cfg.max_arity {
    let counts = use_counts(&finished.pattern, zip_of_zid, arg_of_zid_node, extensions_of_zid, set, analyzed_ivars);
    let possible_to_uninline = possible_to_uninline(counts, finished.usages, cost_fn);
    
    let best = possible_to_uninline.into_iter().max_by_key(|(delta, _compressive_delta, _noncompressive_delta, _cost, _zids)| *delta);
    
    if let Some((delta, compressive_delta, _noncompressive_delta, _cost, zids)) = best {
        let ivar = finished.arity;
        for zid in &zids {
            finished.pattern.pattern_args.add_var(ivar, *zid, VariableType::Metavar);
        }
        finished.compressive_utility += compressive_delta;
        finished.util_calc.util += compressive_delta;
        finished.utility += delta;
        finished.arity +=1;
        // println!("UNARG")
    } else {
        return
    }
    }
}

/// not used in popl code - experimental
fn possible_to_uninline(counts: FxHashMap<Idx, (Cost, Vec<usize>)>, finished_usages: Cost, cost_fn: &ExprCost) -> Vec<(Cost,Cost,Cost,Cost,Vec<ZId>)> {
    let possible_to_uninline = counts.values()
    // can only have a positive delta to compression if used more times within the abstraction than
    // there are usages of the abstraction in the corpus
    .filter(|(_,zids)| zids.len() > finished_usages as usize)
    // argument must be larger than the cost of adding the terminal for the new abstraction variable
    .filter(|(cost,_zids)| *cost > cost_fn.compute_cost_new_prim() as Cost)
    .filter_map(|(cost,zids)| {
        let (compressive_delta,noncompressive_delta, delta) = inverse_delta(*cost, finished_usages, zids.len(), cost_fn);
        if delta > 0 {
            Some((delta, compressive_delta, noncompressive_delta, *cost, zids.clone()))
        } else {
            None
        }
    });
    possible_to_uninline.collect()
}

/// not used in popl code - experimental
fn use_counts(pattern: &Pattern, zip_of_zid: &[Vec<ZNode>], arg_of_zid_node: &[FxHashMap<Idx,Arg>], extensions_of_zid: &[ZIdExtension], set: &ExprSet, analyzed_ivars: &AnalyzedExpr<IVarAnalysis>) -> FxHashMap<Idx,(Cost,Vec<ZId>)> {
    let mut curr_zip: Vec<ZNode> = vec![];
    let curr_zid: ZId = EMPTY_ZID;
    let zids = &pattern.pattern_args.iterate_arguments().cloned().collect::<Vec<LabelledZId>>();

    // map zids to zips with a bool thats true if this is a hole and false if its a future ivar
    let zips: Vec<Vec<ZNode>> = zids.iter()
        .map(|labelled_zid| zip_of_zid[labelled_zid.zid].clone()).collect();

    let mut counts: FxHashMap<Idx,(Cost,Vec<ZId>)> = Default::default();

    #[allow(clippy::too_many_arguments)]
    fn helper(curr_node: Idx, match_loc: Idx, curr_zip: &mut Vec<ZNode>, curr_zid: ZId, zips: &[Vec<ZNode>], zids: &[LabelledZId], arg_of_zid_node: &[FxHashMap<Idx,Arg>], extensions_of_zid: &[ZIdExtension], set: &ExprSet,  counts: &mut FxHashMap<Idx,(Cost,Vec<ZId>)>, analyzed_ivars: &AnalyzedExpr<IVarAnalysis>) {
        if zids.iter().any(|labelled| labelled.zid == curr_zid){
            return // current zip matches an arg
        }
        // if curr_zip is not a prefix of any arg zipper, then increment its count
        if zips.iter().all(|zip| !zip.starts_with(curr_zip)) {
            // also make sure its valid ie doesnt have any free ivars as ew do during normal checks
            let arg = arg_of_zid_node[curr_zid].get(&match_loc).unwrap();
            if analyzed_ivars[arg.shifted_id].is_empty() {
                counts.entry(arg.shifted_id)
                    .or_insert_with(||(arg.cost as Cost, vec![]))
                    .1.push(curr_zid);
            }
        }
        match &set[curr_node] {
            Node::Prim(_) => {},
            Node::Var(_, _) => {},
            Node::Lam(b, _) => {
                curr_zip.push(ZNode::Body);
                let new_zid = extensions_of_zid[curr_zid].body.unwrap();
                helper(*b, match_loc, curr_zip, new_zid, zips, zids,  arg_of_zid_node, extensions_of_zid, set, counts, analyzed_ivars);
                curr_zip.pop();
            }
            Node::App(f,x) => {
                curr_zip.push(ZNode::Func);
                let new_zid = extensions_of_zid[curr_zid].func.unwrap();
                helper(*f, match_loc, curr_zip, new_zid, zips, zids,  arg_of_zid_node, extensions_of_zid, set, counts, analyzed_ivars);
                curr_zip.pop();
                curr_zip.push(ZNode::Arg);
                let new_zid = extensions_of_zid[curr_zid].arg.unwrap();
                helper(*x, match_loc, curr_zip, new_zid, zips, zids,  arg_of_zid_node, extensions_of_zid, set, counts, analyzed_ivars);
                curr_zip.pop();
            }
            _ => unreachable!(),
        }
    }
    // we can pick any match location
    helper(pattern.match_locations[0], pattern.match_locations[0], &mut curr_zip, curr_zid, &zips, zids, arg_of_zid_node, extensions_of_zid, set, &mut counts, analyzed_ivars);
    counts
}

/// Multistep compression
pub fn multistep_compression_internal(
    train_programs: &[ExprOwned],
    tasks: Option<Vec<String>>,
    weights: Option<Vec<f32>>,
    name_mapping: Option<Vec<(String, String)>>,
    follow: Option<Vec<Invention>>,
    cfg: &MultistepCompressionConfig,
    prev_results: &[CompressionStepResult]
) -> Vec<CompressionStepResult> {

    let mut rewritten: Vec<ExprOwned> = train_programs.to_vec();
    let mut step_results: Vec<CompressionStepResult> = prev_results.to_vec();
    let cost_fn = &cfg.step.cost.expr_cost();

    let tstart = std::time::Instant::now();

    let mut cfg = cfg.clone();

    if let Some(follow) = &follow {
        assert_eq!(follow.len(), cfg.iterations);
        cfg.step.follow_prune = true;
        cfg.step.rewrite_check = false; // this will cause a loop
        if !cfg.verbose_rewrite{
            cfg.step.quiet = true;
        }
        cfg.step.no_opt();
    }

    let very_first_cost = min_cost(train_programs, &weights, &tasks, cost_fn);

    let tasks: Vec<String> = tasks.unwrap_or_else(|| {
        (0..train_programs.len())
            .map(|i| i.to_string())
            .collect()
    });

    let weights: Vec<f32> = weights.unwrap_or_else(|| vec![1.0; train_programs.len()]);

    let mut name_mapping = name_mapping.unwrap_or_default();




    for i in 0..cfg.iterations {
        if !cfg.step.quiet { println!("{}",format!("\n=======Iteration {i}=======").blue().bold()) }
        let (inv_name, follow_iter) = if let Some(follow) = &follow {
            (follow[i].name.clone(), Some(follow[i].clone()))
        } else {
            (format!("{}{}", cfg.abstraction_prefix, cfg.previous_abstractions + step_results.len()), cfg.step.follow.as_ref().map(|x| Invention::from_string("inv", x, cfg.step.follow_types.clone())))
        };

        // call actual compression
        let res: Vec<CompressionStepResult> = compression_step(
            &rewritten,
            &inv_name,
            &cfg,
            &tasks,
            &weights,
            very_first_cost,
            &name_mapping,
            &step_results,
            &follow_iter,
        );

        if !res.is_empty() {
            // rewrite with the invention
            let res: CompressionStepResult = res[0].clone();
            rewritten = res.rewritten.clone();
            name_mapping = res.name_mapping.clone();
            if !cfg.step.quiet { println!("Chose Invention {}: {}", res.inv.name, res) }
            step_results.push(res);
        } else if follow.is_some() {
            // if `follow` was given then we will keep going for the full set of iterations
            if !cfg.step.quiet { println!("Invention not found: {:?}", follow.as_ref().unwrap() ) }
        } else {
            if !cfg.step.quiet { println!("No inventions found at iteration {i}") }
            break;    
        }
    }

    if cfg.step.show_rewritten {
        println!("rewritten:\n{}", rewritten.iter().map(|p|p.to_string()).collect::<Vec<_>>().join("\n"));
    }

    if !cfg.step.quiet { println!("{}","\n=======Compression Summary=======".blue().bold()) }
    if !cfg.step.quiet { println!("Found {} inventions", step_results.len()) }
    let rewritten_cost = min_cost(&rewritten, &Some(weights.clone()), &Some(tasks.clone()), cost_fn);
    if !cfg.step.quiet { println!("Cost Improvement: ({:.2}x better) {} -> {}", compression_factor(very_first_cost, rewritten_cost), very_first_cost, rewritten_cost) }
    for res in step_results.iter() {
        let rewritten_cost = min_cost(&res.rewritten, &Some(weights.clone()), &Some(tasks.clone()), cost_fn);
        if !cfg.step.quiet { println!("{} ({:.2}x wrt orig): {}" , res.inv.name.clone().blue(), compression_factor(very_first_cost, rewritten_cost), res) }
    }
    if !cfg.step.quiet { println!("Time: {}ms", tstart.elapsed().as_millis()) }
    if cfg.step.follow_prune && !(
        cfg.step.no_opt_upper_bound
        && cfg.step.no_opt_force_multiuse
        && cfg.step.no_opt_useless_abstract
        && cfg.step.no_opt_arity_zero) && !cfg.step.quiet { println!("{} you often want to run --follow-track with --no-opt otherwise your target may get pruned", "[WARNING]".yellow()) }

    step_results
}

pub fn construct_shared(
    programs: &[ExprOwned],
    multistep_cfg: &MultistepCompressionConfig,
    tasks: &[String],
    weights: &[f32],
    prev_results: &[CompressionStepResult],
    follow: &Option<Invention>,
) -> Option<Arc<SharedData>> {
    let cfg = &multistep_cfg.step.clone();

    let cost_fn = &cfg.cost.expr_cost();

    let mut tstart = std::time::Instant::now();

    // structurally hashed exprset
    let mut set = ExprSet::empty(Order::ChildFirst, false, true);
    let roots: Vec<Idx> = programs.iter().map(|e| e.immut().copy_rec(&mut set)).collect();
    let corpus_span: Span = 0..set.len();

    let mut analyzed_cost = AnalyzedExpr::new(cost_fn.clone());
    analyzed_cost.analyze(&set);

    // populate num_paths_to_node so we know how many different parts of the programs tree
    // a node participates in (ie multiple uses within a single program or among programs)
    let (num_paths_to_node, num_paths_to_node_by_root_idx, num_paths_to_node_by_root_idx_sparse) = num_paths_to_node(&roots, &corpus_span, &set);

    if !cfg.quiet { println!("num_paths_to_node(): {:?}ms", tstart.elapsed().as_millis()) }
    tstart = std::time::Instant::now();

    let mut task_name_of_task: Vec<String> = vec![];
    let mut task_of_root_idx: Vec<usize> = vec![];
    let mut root_idxs_of_task: Vec<Vec<usize>> = vec![];
    for (root_idx,task_name) in tasks.iter().enumerate() {
        let task = task_name_of_task.iter().position(|name| name == task_name)
            .unwrap_or_else(||{
                task_name_of_task.push(task_name.clone());
                root_idxs_of_task.push(vec![]);
                task_name_of_task.len() - 1
            });
        task_of_root_idx.push(task);
        root_idxs_of_task[task].push(root_idx);
    }
    let tasks_of_node: Vec<FxHashSet<usize>> = associate_tasks(&roots, &set, &corpus_span, &task_of_root_idx);

    let init_cost_by_root_idx: Vec<Cost> = roots.iter().map(|idx| analyzed_cost[*idx] as Cost).collect();
    let init_cost_by_root_idx_weighted: Vec<f32> = init_cost_by_root_idx.iter().zip(weights.iter()).map(|(cost,weight)| (*cost as f32 * weight)).collect();
    let init_cost: Cost = root_idxs_of_task.iter().map(|root_idxs|
        root_idxs.iter().map(|idx| init_cost_by_root_idx[*idx]).min().unwrap()
    ).sum();
    let init_cost_weighted: Cost = root_idxs_of_task.iter().map(|root_idxs|
        root_idxs.iter().map(|idx| init_cost_by_root_idx_weighted[*idx].round() as Cost).min().unwrap()
    ).sum();
    let first_train_cost = roots.iter().map(|idx| analyzed_cost[*idx] as Cost).sum(); // This is used for --verbose-print

    if !cfg.quiet { println!("associate_tasks() and other task stuff: {:?}ms", tstart.elapsed().as_millis()) }
    if !cfg.quiet { println!("num unique tasks: {}", task_name_of_task.len()) }
    if !cfg.quiet { println!("num unique programs: {}", roots.len()) }
    tstart = std::time::Instant::now();
    
    // cost of a single usage times number of paths to node
    let cost_of_node_all: Vec<Cost> = corpus_span.clone().map(|node| analyzed_cost[node] as Cost * num_paths_to_node[node]).collect();

    let mut analyzed_free_vars = AnalyzedExpr::new(FreeVarAnalysis);

    if !cfg.quiet { println!("cost_of_node structs: {:?}ms", tstart.elapsed().as_millis()) }
    tstart = std::time::Instant::now();

    let (zid_of_zip,
        zip_of_zid,
        arg_of_zid_node,
        zids_of_node,
        extensions_of_zid) = get_zippers(&corpus_span, &analyzed_cost, &mut set, &mut analyzed_free_vars);
    
    if !cfg.quiet { println!("get_zippers(): {:?}ms", tstart.elapsed().as_millis()) }
    tstart = std::time::Instant::now();
    
    if !cfg.quiet { println!("{} zips", zip_of_zid.len()) }
    if !cfg.quiet { println!("arg_of_zid_node size: {}", arg_of_zid_node.len()) }

    let tracking = match follow {
        Some(follow) => if let Some(x) = follow.clone().to_tracking(&zid_of_zip) {
            Some(x)
        } else {
            if !cfg.quiet { println!("Tracking: can't possibly find a match for this in corpus because one if the necessary zippers ZIDs doesnt exist in corpus")}
            return None
        }
        None => None
    };


    if !cfg.quiet { println!("Tracking setup: {:?}ms", tstart.elapsed().as_millis()) }
    tstart = std::time::Instant::now();

    let mut analyzed_ivars = AnalyzedExpr::new(IVarAnalysis);
    analyzed_free_vars.analyze(&set);
    analyzed_cost.analyze(&set);
    analyzed_ivars.analyze(&set);

    let sym_var_info = SymvarInfo::new(&set, &cfg.symvar);


    if !cfg.quiet { println!("ran analyses: {:?}ms", tstart.elapsed().as_millis()) }
    tstart = std::time::Instant::now();


    let mut stats: Stats = Default::default();
    
    // define all the important data structures for compression
    let mut donelist: Vec<FinishedPattern> = Default::default(); // completed inventions will go here    

    let tdfa_global_annotations = TDFAGlobalAnnotations::new(cfg, &set, &roots, prev_results, &sym_var_info);

    let single_hole = Pattern::single_hole(&corpus_span, cost_fn, &cost_of_node_all, &num_paths_to_node, &tdfa_global_annotations, &set, cfg, follow);

    let mut azero_pruning_cutoff = 0;

    // arity 0 inventions
    if !cfg.no_opt_arity_zero {

        // we use single hole match locations in case they were pruned down from corpus_span by single_hole()
        for node in single_hole.match_locations.clone() {

            // Pruning (FREE VARS): inventions with free vars in the body are not well-defined functions
            // and should thus be discarded
            if !analyzed_free_vars[node].is_empty() {
                if !cfg.no_stats { stats.free_vars_fired += 1; };
                continue;
            }

            // PRUNING (SYMBOLIC VARS): inventions with symbolic variables in the body are not 0-arity inventions
            if sym_var_info.as_ref().is_some_and(|info| info.contains_symbols(node)) {
                continue;
            }

            // Pruning (SINGLE TASK): prune if used in only one task
            if !cfg.allow_single_task && tasks_of_node[node].len() < 2 {
                if !cfg.no_stats { stats.single_task_fired += 1; };
                continue;
            }

            // Note that "single use" pruning is intentionally not done here,
            // since any invention specific to a node will by definition only
            // be useful at that node

            let match_locations = vec![node];
            let body_utility = analyzed_cost[node] as Cost;

            // compressive_utility for arity-0 is cost_of_node_all[node] minus the penalty of using the new prim
            let compressive_utility: Cost = init_cost_weighted - root_idxs_of_task.iter().map(|root_idxs|
                root_idxs.iter().map(|idx|
                    (init_cost_by_root_idx_weighted[*idx]
                    - weights[*idx] * (num_paths_to_node_by_root_idx[*idx][node] * (analyzed_cost[node] - cost_fn.compute_cost_new_prim()) as Cost) as f32).round() as Cost)
                    .min().unwrap()
            ).sum::<Cost>();
            
            let utility = compressive_utility + noncompressive_utility(body_utility, cfg);
            if utility <= 0 { continue; }


            if !cfg.no_stats { stats.azero_calc_util += 1; };

            // Pruning (UPPER BOUND): Here we use compressive_utility which itself is an upper bound on total utility
            // so it is sound to prune based on it, as if we pruned based on compressive_utility then we would definitely
            // prune based on total utility. The pruning here before total utility is done because inverse_argument_capture()
            // is expensive.
            if compressive_utility <= azero_pruning_cutoff {
                continue // upper bound pruning
            }

            let pattern = Pattern {
                holes: vec![],
                pattern_args: PatternArgs::default(),
                match_locations,
                utility_upper_bound: utility,
                body_utility,
                tracked: false,
            };
            let mut finished_pattern = FinishedPattern {
                pattern,
                utility,
                compressive_utility,
                util_calc: UtilityCalculation { util: compressive_utility, unused_locations: Default::default()},
                arity: 0,
                usages: num_paths_to_node[node]
            };

            // This handle the case covered by Appendix B in the paper
            inverse_argument_capture(&mut finished_pattern, cfg, &zip_of_zid, &arg_of_zid_node, &extensions_of_zid, &set, &analyzed_ivars, cost_fn);
            if !cfg.no_stats { stats.azero_calc_unargcap += 1; };

            // Pruning (UPPER BOUND): This is the full upper bound pruning
            if finished_pattern.utility <= azero_pruning_cutoff {
                continue // upper bound pruning
            }
            // Pruning (UPPER BOUND): Here we update the upper bound (only in the inv_candidates=1 case for now but would
            // be good to handle other cases more generally by pushing to donelist and doing donelist.update())
            if cfg.inv_candidates == 1 && finished_pattern.utility > azero_pruning_cutoff {
                // if we're only looking for one invention, we can directly update our cutoff here
                azero_pruning_cutoff = finished_pattern.utility
            }
            donelist.push(finished_pattern);
        }
    }

    if !cfg.quiet { println!("arity 0: {:?}ms", tstart.elapsed().as_millis()) }
    tstart = std::time::Instant::now();

    if !cfg.quiet { println!("got {} arity zero inventions", donelist.len()) }

    let mut worklist = BinaryHeap::new();
    worklist.push(HeapItem::new(single_hole));

    let crit = CriticalMultithreadData::new(donelist, worklist, cfg);
    
    let fused_copy: Option<FxHashSet<Tag>> = if let Some(fused_tags) = &cfg.fused_lambda_tags.tags {
        let mut fused_copy = FxHashSet::default();
        fused_copy.extend(fused_tags.iter().cloned());
        Some(fused_copy)
    } else {
        None
    };
    
    let shared = Arc::new(SharedData {
        crit: Mutex::new(crit),
        programs: programs.to_vec(),
        arg_of_zid_node,
        cost_fn: cost_fn.clone(),
        analyzed_free_vars,
        analyzed_ivars,
        sym_var_info,
        analyzed_cost,    
        corpus_span: corpus_span.clone(),
        roots: roots.to_vec(),
        zids_of_node,
        zip_of_zid,
        zid_of_zip,
        extensions_of_zid,
        set,
        num_paths_to_node,
        num_paths_to_node_by_root_idx,
        num_paths_to_node_by_root_idx_sparse,
        tdfa_global_annotations,
        tasks_of_node,
        task_name_of_task,
        task_of_root_idx,
        root_idxs_of_task,
        cost_of_node_all,
        init_cost,
        init_cost_weighted,
        init_cost_by_root_idx,
        init_cost_by_root_idx_weighted,
        weight_by_root_idx: weights.to_vec(),
        first_train_cost,
        stats: Mutex::new(stats),
        cfg: cfg.clone(),
        multistep_cfg: multistep_cfg.clone(),
        tracking,
        fused_lambda_tags: fused_copy,
        prev_results: prev_results.to_vec(),
        follow: follow.clone(),
    });

    if !shared.cfg.quiet { println!("built SharedData: {:?}ms", tstart.elapsed().as_millis()) }

    Some(shared)
}

/// Takes a set of programs and does one full step of compresison.
#[allow(clippy::too_many_arguments)]
pub fn compression_step(
    programs: &[ExprOwned],
    new_inv_name: &str, // name of the new invention, like "inv4"
    multistep_cfg: &MultistepCompressionConfig,
    tasks: &[String],
    weights: &[f32],
    very_first_cost: Cost,
    name_mapping: &[(String, String)],
    prev_results: &[CompressionStepResult],
    follow: &Option<Invention>,
) -> Vec<CompressionStepResult> {

    let tstart_total = std::time::Instant::now();
    let tstart_prep = std::time::Instant::now();

    let Some(shared) = construct_shared(
        programs,
        multistep_cfg,
        tasks,
        weights,
        prev_results,
        follow,
    ) else {
        return vec![];
    };

    let mut tstart = std::time::Instant::now();

    if shared.cfg.verbose_best {
        let mut crit = shared.crit.lock();
        if !crit.deref_mut().donelist.is_empty() {
            let best_util = crit.deref_mut().donelist.first().unwrap().utility;
            let best_expr: String = crit.deref_mut().donelist.first().unwrap().info(&shared);
            let new_expected_cost =
                shared.first_train_cost
                - crit.donelist.first().unwrap().compressive_utility
                + crit.donelist.first().unwrap().to_expr(&shared).cost(&shared.cost_fn) as Cost;
            let trainratio = shared.first_train_cost as f64/new_expected_cost as f64;
            if !shared.cfg.quiet { println!("{} @ step=0 util={} trainratio={:.2} for {}", "[new best utility]".blue(), best_util, trainratio, best_expr) }
        }
    }

    if !shared.cfg.quiet { println!("TOTAL PREP: {:?}ms", tstart_prep.elapsed().as_millis()) }

    if !shared.cfg.quiet { println!("running pattern search...") }

    // *****************
    // * STITCH SEARCH *
    // *****************
    if shared.cfg.threads == 1 {
        // Single threaded
        stitch_search(Arc::clone(&shared));
    } else {
        // Multithreaded
        let mut handles = vec![];
        for _ in 0..shared.cfg.threads {
            // clone the Arcs to have copies for this thread
            let shared = Arc::clone(&shared);
            
            // launch thread to just call stitch_search()
            handles.push(thread::spawn(move || {
                stitch_search(shared);
            }));
        }
        // wait for all threads to finish (when all have empty worklists)
        for handle in handles {
            handle.join().unwrap();
        }
    }

    if !shared.cfg.quiet { println!("TOTAL SEARCH: {:?}ms", tstart.elapsed().as_millis()) }
    if !shared.cfg.quiet { println!("TOTAL PREP + SEARCH: {:?}ms", tstart_total.elapsed().as_millis()) }


    tstart = std::time::Instant::now();

    // at this point we hold the only reference so we can get rid of the Arc
    let mut shared: SharedData = Arc::try_unwrap(shared).unwrap();

    // one last .update()
    shared.crit.lock().deref_mut().update(&shared.cfg);

    if !shared.cfg.quiet { println!("{:?}", shared.stats.lock().deref_mut()) }
    assert!(shared.crit.lock().deref_mut().worklist.is_empty());

    let donelist: Vec<FinishedPattern> = shared.crit.lock().deref_mut().donelist.clone();

    let dc_comparison_millis = if shared.cfg.dreamcoder_comparison {
        if !shared.cfg.quiet { println!("Timing point 1 (from the start of compression_step to final donelist): {:?}ms", tstart_total.elapsed().as_millis()) }
        if !shared.cfg.quiet { println!("Timing Comparison Point A (search) (millis): {}", tstart_total.elapsed().as_millis()) }
        let tstart_rewrite = std::time::Instant::now();
        rewrite_fast(&donelist[0], &shared, &Node::Prim(new_inv_name.into()), &shared.cost_fn);
        if !shared.cfg.quiet { println!("Timing point 2 (rewriting the candidate): {:?}ms", tstart_rewrite.elapsed().as_millis()) }
        if !shared.cfg.quiet { println!("Timing Comparison Point B (search+rewrite) (millis): {}", tstart_total.elapsed().as_millis()) }
        Some(tstart_total.elapsed().as_millis() as usize)
    } else {
        None
    };

    let mut results: Vec<CompressionStepResult> = vec![];

    // construct CompressionStepResults and print some info about them)
    if !shared.cfg.quiet { println!("Cost before: {}", shared.init_cost) }
    for (i,done) in donelist.iter().enumerate() {
        let res = CompressionStepResult::new(done.clone(), new_inv_name, &mut shared, very_first_cost, name_mapping, dc_comparison_millis);
        if !shared.cfg.quiet { println!("{i}: {res}") }
        results.push(res);
    }

    if shared.cfg.follow_prune && !results.is_empty() {
        if let Some(follow) = follow {
            assert_eq!(follow.body.to_string(), results[0].inv.body.to_string(), "found something other than the followed abstraction somehow");
        }
    }

    if !shared.cfg.quiet { println!("post processing: {:?}ms", tstart.elapsed().as_millis()) }

    results
}

/// toplevel entrypoint to compression used by most apis
pub fn multistep_compression(
    programs: &[String],
    tasks: Option<Vec<String>>,
    weights: Option<Vec<f32>>,
    name_mapping: Option<Vec<(String,String)>>,
    follow: Option<Vec<Invention>>,
    cfg: &MultistepCompressionConfig
)-> (Vec<CompressionStepResult>, serde_json::Value) {
    multistep_compression_resumable(programs, tasks, weights, name_mapping, follow, cfg, &[])
}


// Like `multistep_compression` but allows for resumable compression, where you can provide the prior inventions
pub fn multistep_compression_resumable(
    programs: &[String],
    tasks: Option<Vec<String>>,
    weights: Option<Vec<f32>>,
    name_mapping: Option<Vec<(String,String)>>,
    follow: Option<Vec<Invention>>,
    cfg: &MultistepCompressionConfig,
    prev_results: &[CompressionStepResult]
)-> (Vec<CompressionStepResult>, serde_json::Value) {
    let mut programs = programs.to_vec();
    let mut cfg = cfg.clone();

    if let Some(tasks) = &tasks {
        assert_eq!(tasks.len(), programs.len());
    }

    if cfg.silent {
        cfg.step.quiet = true
    }
    
    if cfg.no_opt {
        cfg.step.no_opt();
    }
    
    if cfg.shuffle {
        programs.shuffle(&mut rand::thread_rng());
    }
    if let Some(n) = cfg.truncate {
        programs.truncate(n);
    }
    
    // parse the program strings into expressions
    let train_programs: Vec<ExprOwned> = programs.iter().map(|p|{
        let mut set = ExprSet::empty(Order::ChildFirst, false, false);
        let idx = set.parse_extend(p).unwrap();
        ExprOwned::new(set,idx)
    }).collect();

    let cost_fn = cfg.step.cost.expr_cost();

    if !cfg.silent {
        println!("{}","**********".blue().bold());
        println!("{}","* Stitch *".blue().bold());
        println!("{}","**********".blue().bold());
        programs_info(&train_programs, &cost_fn);
    }

    let step_results = multistep_compression_internal(
        &train_programs, 
        tasks.clone(),
        weights.clone(),
        name_mapping, 
        follow,
        &cfg,
        prev_results,
    );

    // write everything to json
    let json_res = json_of_step_results(&step_results, &train_programs, weights, tasks, &cost_fn, &cfg);

    (step_results, json_res)
}

pub fn json_of_step_results(step_results: &[CompressionStepResult], train_programs: &Vec<ExprOwned>, weights: Option<Vec<f32>>, tasks: Option<Vec<String>>, cost_fn: &ExprCost, cfg: &MultistepCompressionConfig) -> serde_json::Value {
    let rewritten: &Vec<ExprOwned> = step_results.iter().last().map(|res| &res.rewritten).unwrap_or(train_programs);
    let original_cost = min_cost(train_programs, &weights, &tasks, cost_fn);
    let final_cost = min_cost(rewritten, &weights, &tasks, cost_fn);
    let rewritten = step_results.iter().last().map(|res| &res.rewritten).unwrap_or(train_programs).iter().map(|p| p.to_string()).collect::<Vec<String>>();
    let rewritten_dreamcoder = if !cfg.step.rewritten_dreamcoder { None } else {
        let rewritten_dreamcoder = step_results.iter().last().map(|res| res.rewritten_dreamcoder.clone().unwrap()).unwrap_or_else(||train_programs.iter().map(
            |p| p.to_string().replace("(lam ", "(lambda ").replace("(lam_", "(lambda_")
        ).collect::<Vec<String>>());
        Some(rewritten_dreamcoder)
    };
    json!({
        "cmd": std::env::args().join(" "),
        "args": cfg,
        "original_cost": original_cost,
        "final_cost": final_cost,
        "compression_ratio": compression_factor(original_cost,final_cost),
        "num_abstractions": step_results.len(),
        "original": train_programs.iter().map(|p| p.to_string()).collect::<Vec<String>>(),
        "rewritten": rewritten.iter().map(|p| p.to_string()).collect::<Vec<String>>(),
        "rewritten_dreamcoder": rewritten_dreamcoder,
        "abstractions": step_results.iter().map(|inv| inv.json(&cfg.step)).collect::<Vec<serde_json::Value>>(),
    })
}<|MERGE_RESOLUTION|>--- conflicted
+++ resolved
@@ -133,11 +133,7 @@
     pub follow: Option<String>,
 
     /// Variable types for the `follow` invention. Use M for metavariable and S for symbolic variable.
-<<<<<<< HEAD
-    #[clap(long)]
-=======
     #[clap(long, value_parser, value_delimiter = ' ')]
->>>>>>> 31b7057c
     pub follow_types: Option<Vec<VariableType>>,
 
     /// For use with `follow`, enables aggressive pruning. Useful for ensuring that it is *possible* to find a particular
