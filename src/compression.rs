use crate::*;
use lambdas::*;
use rand::seq::SliceRandom;
use rustc_hash::{FxHashMap,FxHashSet};
use core::panic;
use std::convert::TryInto;
use std::fmt::{self, Formatter, Display};
use std::hash::{Hash, Hasher};
use itertools::Itertools;
use serde_json::json;
use clap::{Parser};
use serde::Serialize;
use std::thread;
use std::sync::Arc;
use parking_lot::Mutex;
use std::ops::DerefMut;
use std::collections::{BinaryHeap, HashMap};
use rand::Rng;

pub type Cost = i64;

/// Multistep Compression
#[derive(Parser, Debug, Serialize, Clone)]
#[clap(name = "Multistep Compression")]
pub struct MultistepCompressionConfig {

    /// Maximum number of iterations to run compression for (number of inventions to find, though
    /// stitch will stop early if no compressive abstraction exists)
    #[clap(short, long, default_value = "3")]
    pub iterations: usize,

    /// Prefix used to generate names of new abstractions, by default we will name our
    /// abstractions fn_0, fn_1, fn_2, etc
    #[clap(long, default_value = "fn_")]
    pub abstraction_prefix: String,

    /// Number of previous abstractions that have been found before this round of compression - this
    /// is used to calculate what the next abstraction name should be - for example if 2 abstractions have
    /// been found previously then the next abstraction will be fn_2
    #[clap(long, default_value = "0")]
    pub previous_abstractions: usize,

    /// Shuffles the order of the programs passed in
    #[clap(long)]
    pub shuffle: bool,

    /// Truncate the list of programs (happens after shuffle if shuffle is also specified)
    #[clap(long)]
    pub truncate: Option<usize>,

    /// Disable all optimizations
    #[clap(long)]
    pub no_opt: bool,

    /// Disables all prinouts except in the case of a panic. See also `quiet` to just silence internal printouts during each compression step
    /// In Python this defaults to True.
    #[clap(long)]
    pub silent: bool,

    /// Very verbose when rewriting happens - turns off --silent and --quiet which are usually forced on
    /// in rewriting
    #[clap(long)]
    pub verbose_rewrite: bool,

    #[clap(flatten)]
    pub step: CompressionStepConfig,
}

/// Args for compression step
#[derive(Parser, Debug, Serialize, Clone)]
#[clap(name = "Stitch")]
pub struct CompressionStepConfig {
    /// Max arity of abstractions to find (will find arities from 0 to this number inclusive).
    /// Note that scaling with arity can be very expensive
    #[clap(short='a', long, default_value = "2")]
    pub max_arity: usize,

    /// Number of threads to use for compression (no parallelism if set to 1)
    #[clap(short='t', long, default_value = "1")]
    pub threads: usize,

    /// Disable stat logging - note that stat logging in multithreading requires taking a mutex
    /// so it can be a source of slowdown in the massively multithreaded case, hence this flag to disable it.
    #[clap(long)]
    pub no_stats: bool,

    /// How many worklist items a thread will take at once
    #[clap(short='b', long, default_value = "1")]
    pub batch: usize,

    /// Threads will autoadjust how large their batches are based on the worklist size
    #[clap(long)]
    pub dynamic_batch: bool,

    /// Puts result into eta-long form when rewriting (also requires beta-normal form). This
    /// can be useful for programs that will be used to train top down synthesizers, but it also
    /// restricts what abstractions can be found a bit (i.e. only those that can be put in beta-normal
    /// eta-long form are allowed).
    #[clap(long)]
    pub eta_long: bool,

    /// Forbid metavariables to the left of an app
    #[clap(long)]
    pub no_curried_metavars: bool,

    /// Forbid abstraction bodies rooted to the left of an app (see also no_curried_metavars and eta_long)
    #[clap(long)]
    pub no_curried_bodies: bool,

    /// [currently not used] Number of invention candidates compression_step should return in a *single* step. Note that
    /// these will be the top n optimal candidates modulo subsumption pruning (and the top-1 is guaranteed
    /// to be globally optimal)
    #[clap(short='n', long, default_value = "1")]
    pub inv_candidates: usize,

    /// Method for choosing hole to expand at each step. Doesn't have a huge effect.
    #[clap(long, arg_enum, default_value = "depth-first")]
    pub hole_choice: HoleChoice,

    #[clap(flatten)]
    pub cost: CostConfig,

    /// Disables the safety check for the utility being correct; you only want
    /// to do this if you truly dont mind unsoundness for a minute
    #[clap(long)]
    pub no_mismatch_check: bool,

    /// Pattern or abstraction to follow and give prinouts about. If `follow_prune=True` we will aggressively prune to
    /// only follow this pattern, otherwise we will just verbosely print when ancestors of this pattern
    /// are encountered.
    #[clap(long)]
    pub follow: Option<String>,

    /// For use with `follow`, enables aggressive pruning. Useful for ensuring that it is *possible* to find a particular
    /// abstraction by guiding the search directly towards it.
    #[clap(long)]
    pub follow_prune: bool,

    /// Prints every worklist item as it is processed (will slow things down a ton due to rendering out expressions).
    #[clap(long)]
    pub verbose_worklist: bool,
    
    /// Prints whenever a new best abstraction is found
    #[clap(long)]
    pub verbose_best: bool,

    /// Print stats this often (0 means never)
    #[clap(long, default_value = "0")]
    pub print_stats: usize,

    /// Print out programs rewritten under abstraction
    #[clap(long,short='r')]
    pub show_rewritten: bool,

    /// Include the dreamcoder-format rewritten programs in the output
    #[clap(long)]
    pub rewritten_dreamcoder: bool,

    /// For each abstraction learned, includes the rewritten programs right after learning that
    /// abstraction in the output. If `rewritten_dreamcoder` is also specified, then the rewritten
    /// programs in dreamcoder format will also be included.
    #[clap(long)]
    pub rewritten_intermediates: bool,    

    /// Enables edge case handling where inverting the argument capture subsumption pruning is needed for optimality.
    /// Generally not relevant just included for completeness, see the footnoted section
    /// of Section 4.3 of the Stitch paper https://arxiv.org/abs/2211.16605
    #[clap(long)]
    pub inv_arg_cap: bool,

    /// Allow for abstractions that are only useful in a single task (defaults to False like DreamCoder)
    #[clap(long)]
    pub allow_single_task: bool,

    /// Disable the single structurally hashed subtree match pruning. This is a very minor optimization that allows
    /// discarding certain abstractions that only match at a single unique subtree as long as that subtree lacks free
    /// variables, because arity zero abstractions are always superior in this case
    #[clap(long)]
    pub no_opt_single_use: bool,

    /// Disable *upper bound* based pruning. Section 4.2 of Stitch paper https://arxiv.org/abs/2211.16605
    /// This is an extremely important optimization (ablation study in Section 6.4 of Stitch paper)
    #[clap(long)]
    pub no_opt_upper_bound: bool,

    /// Disable *redundant argument elimination* pruning (aka "force multiuse"). Section 4.3 of Stitch paper https://arxiv.org/abs/2211.16605
    /// This is a fairly important optimization (ablation study in Section 6.4 of Stitch paper)
    #[clap(long)]
    pub no_opt_force_multiuse: bool,

    /// Disable *argument capture* pruning (aka "useless abstraction pruning"). Section 4.3 of Stitch paper https://arxiv.org/abs/2211.16605
    /// This is an extremely important optimization (ablation study in Section 6.4 of Stitch paper)
    #[clap(long)]
    pub no_opt_useless_abstract: bool,

    /// Disable the arity zero optimization, which searches first for the most compressive arity-zero abstraction since this
    /// is extremely fast to find and provides a good starting point for our upper bound pruning. In practice this isn't a very
    /// important optimization
    #[clap(long)]
    pub no_opt_arity_zero: bool,

    /// Switch to utility based purely on program size without adding
    /// in the abstraction size (aka the "structure penalty" in DreamCoder)
    #[clap(long)]
    pub no_other_util: bool,

    /// DreamCoder style structure penalty - must be positive. Overall utility is this
    /// difference in corpus size minus structure_penalty * abstraction_size
    #[clap(long, default_value = "1.0")]
    pub structure_penalty: f32,

    /// Used for soundness testing. Whenever you finish an invention do a full rewrite to check
    /// that rewriting doesnt raise a cost mismatch exception. 
    #[clap(long)]
    pub rewrite_check: bool,

    /// Calculate utility exhaustively by performing a full rewrite. Used for debugging when cost mismatch exceptions
    /// are happening and we need something slow but accurate as a temporary solution.
    #[clap(long)]
    pub utility_by_rewrite: bool,

    /// Extra printouts related to running a dreamcoder comparison. Section 6.1 of Stitch paper https://arxiv.org/abs/2211.16605
    #[clap(long)]
    pub dreamcoder_comparison: bool,

    /// Silence all printing within a compression step. See `silent` to silence all outputs between compression steps as well.
    #[clap(long)]
    pub quiet: bool,

    /// Fused lambda tags
    #[clap(long, value_parser = clap::value_parser!(FusedLambdaTags), default_value="")]
    pub fused_lambda_tags: FusedLambdaTags,

    /// If true, we will use Sequential Monte Carlo (SMC) to sample patterns
    #[clap(long)]
    pub smc: bool,

    /// Seed for the random number generator used in SMC
    #[clap(long, default_value = "0")]
    pub seed: u64,

    /// Number of particles to use in SMC
    #[clap(long, default_value = "1000")]
    pub smc_particles: usize,

    /// If true, we will use "fast utility" in SMC, which is a heuristic that
    /// estimates the utility of a pattern without fully rewriting it.
    #[clap(long)]
    pub smc_fast_utility: bool,

    /// Number of smc steps we will run after finding a best pattern
    /// before stopping. e.g., if --smc-extra-step=10, we will stop at
    /// step 29 if a best pattern is found at step 19.
    #[clap(long, default_value = "10")]
    pub smc_extra_steps: usize,

    /// Number of expansions to make before recalculating the utility of a pattern
    /// in SMC. This is used to control the tradeoff between exploration and exploitation.
    #[clap(long, default_value = "1")]
    pub smc_expand_per_step: usize,

    /// SMC temperature, used to control the exploration-exploitation tradeoff.
    /// A higher temperature means more exploration, while a lower temperature means more exploitation.
    #[clap(long, default_value = "1.0")]
    pub smc_temperature: f32,

    /// TDFA settings
    #[clap(flatten)]
    pub tdfa: TDFAConfig,

    /// Symvar settings
    #[clap(flatten)]
    pub symvar: SymvarConfig,
}

#[derive(Debug, Clone, Serialize)]
pub struct FusedLambdaTags {
    tags: Option<FxHashSet<Tag>>,
}

// parse from a string like "1,2,3"
impl std::str::FromStr for FusedLambdaTags {
    type Err = String;
    fn from_str(s: &str) -> Result<Self, Self::Err> {
        if s.is_empty() {
            return Ok(FusedLambdaTags { tags: None })
        }
        let tags = s.split(',').map(|s| s.parse::<Tag>().unwrap()).collect();
        Ok(FusedLambdaTags { tags: Some(tags) })
    }
}

impl CompressionStepConfig {
    pub fn no_opt(&mut self) {
        self.no_opt_upper_bound = true;
        self.no_opt_force_multiuse = true;
        self.no_opt_useless_abstract = true;
        self.no_opt_arity_zero = true;
    }
    pub fn new() -> Self {
        Self::parse_from("compress".split_whitespace())
    }
}
impl MultistepCompressionConfig {
    pub fn new() -> Self {
        Self::parse_from("compress".split_whitespace())
    }
}

// we use these manual implementations - deriving would set things to zero instead of
// to their clap defaults i think
impl Default for MultistepCompressionConfig {
    fn default() -> Self {
        Self::new()
    }
}
impl Default for CompressionStepConfig {
    fn default() -> Self {
        Self::new()
    }
}

/// A Pattern is a partial abstraction which may have holes
#[derive(Debug, Clone, PartialEq, Eq)]
pub struct Pattern {
    pub holes: Vec<ZId>, // zipper to hole in order of when theyre added NOT left to right
    pub pattern_args: PatternArgs,
    pub match_locations: Vec<Idx>, // places where it applies
    pub utility_upper_bound: Cost,
    pub body_utility: Cost, // the size (in `cost`) of a single use of the pattern body so far
    pub tracked: bool, // for debugging
}

impl Hash for Pattern {
    fn hash<H: Hasher>(&self, state: &mut H) {
        // Only hash the structural components of the pattern
        self.holes.hash(state);
        self.pattern_args.hash(state);
        // Intentionally skip:
        // - match_locations (computed)
        // - utility_upper_bound (computed)
        // - body_utility (computed)
        // - tracked (debug flag)
    }
}

/// only used during tracking - gets the zippers to args of a pattern
fn zids_of_ivar_of_expr(expr: &ExprOwned, zid_of_zip: &FxHashMap<Vec<ZNode>,ZId>) -> Option<Vec<Vec<ZId>>> {

    // quickly determine arity
    let mut arity = 0;
    for node in expr.set.iter() {
        if let Node::IVar(ivar) = expr.set[node] {
            if ivar + 1 > arity {
                arity = ivar + 1;
            }
        }
    }

    let mut curr_zip: Vec<ZNode> = vec![];
    let mut zids_of_ivar = vec![vec![]; arity as usize];

    fn helper(expr: Expr, curr_zip: &mut Vec<ZNode>, zids_of_ivar: &mut Vec<Vec<ZId>>, zid_of_zip: &FxHashMap<Vec<ZNode>,ZId>) -> Result<(), ()> {
        match expr.node() {
            Node::Prim(_) => {},
            Node::Var(_, _) => {},
            Node::IVar(i) => {
                zids_of_ivar[*i as usize].push(zid_of_zip.get(curr_zip).cloned().ok_or(())?);
            },
            Node::Lam(b, _) => {
                curr_zip.push(ZNode::Body);
                helper(expr.get(*b), curr_zip, zids_of_ivar, zid_of_zip)?;
                curr_zip.pop();
            }
            Node::App(f,x) => {
                curr_zip.push(ZNode::Func);
                helper(expr.get(*f), curr_zip, zids_of_ivar, zid_of_zip)?;
                curr_zip.pop();
                curr_zip.push(ZNode::Arg);
                helper(expr.get(*x), curr_zip, zids_of_ivar, zid_of_zip)?;
                curr_zip.pop();
            }
        }
        Ok(())
    }
    // we can pick any match location
    if helper(expr.immut(), &mut curr_zip, &mut zids_of_ivar, zid_of_zip).is_err() {
        return None
    };

    Some(zids_of_ivar)
}


/// Args for cost function used
#[derive(Parser, Debug, Serialize, Clone)]
#[clap(name = "Cost Config")]
pub struct CostConfig {
    /// Sets cost for lambdas
    #[clap(long, default_value = "1")]
    pub cost_lam: usize,
    
    /// Sets cost for applications in the lambda calculus
    #[clap(long, default_value = "1")]
    pub cost_app: usize,

    /// Sets cost for `$i` variables
    #[clap(long, default_value = "100")]
    pub cost_var: usize,

    /// Sets cost for `#i` abstraction variables
    #[clap(long, default_value = "100")]
    pub cost_ivar: usize,

    /// Sets cost for primitives like `+` and `*`
    #[clap(long, default_value = "100")]
    pub cost_prim_default: usize,

    /// Sets cost for primitives like `+` and `*` in the form of a dictionary, json encoded
    #[clap(long, default_value = "{}")]
    pub cost_prim: String,
}

impl CostConfig {

    fn compute_cost_prim(&self) -> HashMap<Symbol, i32> {
        let cost_prim: serde_json::Value = serde_json::from_str(&self.cost_prim).unwrap_or_else(|_| {
            panic!("Invalid JSON for argument --cost-prim: {}", self.cost_prim);
        });
        let serde_json::Value::Object(map_obj) = cost_prim else {
            panic!("Expected a JSON object for --cost-prim, got: {}", self.cost_prim);
        };
        let mut map: HashMap<Symbol, i32> = HashMap::default();
        for (k, v) in map_obj {
            if let serde_json::Value::Number(ref num) = v {
                let cost_opt: Option<i32> = num.as_i64().and_then(|x| TryInto::try_into(x).ok());
                let cost = cost_opt.unwrap_or_else(|| {
                    panic!("Expected a number for cost of primitive '{}', got: {}", k, v);
                });
                map.insert(Symbol::from(k), cost);
            } else {
                panic!("Expected a number for cost of primitive '{}', got: {}", k, v);
            }
        }
        map
    }

    pub fn expr_cost(&self) -> ExprCost {
        ExprCost::new(
            self.cost_lam.try_into().unwrap(),
            self.cost_app.try_into().unwrap(),
            self.cost_var.try_into().unwrap(),
            self.cost_ivar.try_into().unwrap(),
            self.compute_cost_prim(),
            self.cost_prim_default.try_into().unwrap(),
        )
    }
}


impl Pattern {
    /// create a single hole pattern `??`
    //#[inline(never)]
    fn single_hole(corpus_span: &Span, cost_fn: &ExprCost, cost_of_node_all: &[Cost], num_paths_to_node: &[Cost], tdfa_global_annotations: &Option<TDFAGlobalAnnotations>, set: &ExprSet, cfg: &CompressionStepConfig) -> Self {
        let body_utility = 0;
        let mut match_locations: Vec<Idx> = corpus_span.clone().collect();
        match_locations.sort(); // we assume match_locations is always sorted

        let match_locations_before = match_locations.clone();

        if cfg.no_curried_bodies {
            for node in corpus_span.clone() {
                if let Node::App(f,_) = &set[node] {
                    // similar to eta_long, no appzipper bodies are allowed to be rooted to the left of an App
                    match_locations.retain(|node| node != f);
                }
            }
        }

        match_locations.retain(|node|
            !invalid_match_location(set,
                                    &cfg.fused_lambda_tags.tags,
                                    tdfa_global_annotations,
                                    *node)
        );
        
        if cfg.eta_long {

            assert!(cfg.utility_by_rewrite || cfg.no_mismatch_check, "eta long form requires utility_by_rewrite or no_mismatch_check");

            for node in corpus_span.clone() {
                if let Node::App(f,_) = &set[node] {
                    // this for eta long form / dreamcoder compatability: no appzipper bodies can be rooted to the left of an App
                    // because that means the body is a function type, which isnt allowed. For example an arity 2 invention with a
                    // function type body would be effectively arity 3 and dreamcoder doesnt support this sort of thing.
                    match_locations.retain(|node| node != f);

                    if let Node::Lam(_, _) = &set[*f] {
                        panic!("corpus was not in beta-normal form")
                    }
                }
            }
            // check that original corpus was in eta long form, or at least that if a term appears to the left of an
            // app it never also appears to the right of an app. If it's to the left of an app it must be a function type
            for node in match_locations_before {
                match &set[node] {
                    Node::App(_,x) => {
                        if !AnalyzedExpr::new(FreeVarAnalysis).analyze_get(set.get(*x)).is_empty() {
                            // continue if there are free vars in the expression - eg $0 can validly appear to either the left or right of an app
                            continue 
                        }
                        assert!(match_locations.contains(x), "corpus was not in eta long form (?). This appeared both to the left and right of an app: {}; for example it is to the right in: {}", set.get(*x), set.get(node));
                    },
                    Node::Lam(b, _) => {
                        if !AnalyzedExpr::new(FreeVarAnalysis).analyze_get(set.get(*b)).is_empty() {
                            continue
                        }
                        assert!(match_locations.contains(b), "corpus was not in eta long form (?)");
                    },
                    _ => {}
                }
            }
        }

        // to guarantee eta long we cant allow abstractions to start with a lambda at the top
        if cfg.eta_long {
            match_locations.retain(|node| expands_to_of_node(&set[*node]).is_lam());
        }

        let utility_upper_bound = utility_upper_bound(&match_locations, body_utility, cost_fn, cost_of_node_all, num_paths_to_node, cfg);
        Pattern {
            holes: vec![EMPTY_ZID], // (zid 0 is the empty zipper)
            pattern_args: PatternArgs::default(),
            match_locations, // single hole matches everywhere
            utility_upper_bound,
            body_utility, // 0 body utility
            tracked: cfg.follow.is_some(),
        }
    }

    fn single_var(corpus_span: &Span, cost_of_node_sym: &[Cost], cost_of_node_all: &[Cost], num_paths_to_node: &[Cost], tdfa_global_annotations: &Option<TDFAGlobalAnnotations>, set: &ExprSet, cfg: &CompressionStepConfig) -> Self {
        let mut pattern = Self::single_hole(corpus_span, cost_of_node_sym, cost_of_node_all, num_paths_to_node, tdfa_global_annotations, set, cfg);
        let hole_zid = pattern.holes.pop().unwrap();
        pattern.pattern_args.add_variable_at(hole_zid, 0);
        pattern
    }

    pub fn single_var_from_shared(shared: &SharedData) -> Self {
        Self::single_var(
            &shared.corpus_span,
            &shared.cost_of_node_sym,
            &shared.cost_of_node_all,
            &shared.num_paths_to_node,
            &shared.tdfa_global_annotations,
            &shared.set,
            &shared.cfg
        )
    }

    /// convert pattern to an Expr
    fn to_expr(&self, shared: &SharedData) -> ExprOwned {
        let mut set = ExprSet::empty(Order::ChildFirst, false, false);

        let mut curr_zip: Vec<ZNode> = vec![];
        // map zids to zips with a bool thats true if this is a hole and false if its a future ivar
        let zips: Vec<(Vec<ZNode>,Node)> = self.holes.iter().map(|zid| (shared.zip_of_zid[*zid].clone(), Node::Prim(HOLE_SYM.clone())))
            .chain(self.pattern_args.iterate_arguments()
            .map(|labelled_zid| (shared.zip_of_zid[labelled_zid.zid].clone(), Node::IVar(labelled_zid.ivar as i32)))).collect();

        fn helper(set: &mut ExprSet, curr_node: Idx, curr_zip: &mut Vec<ZNode>, zips: &[(Vec<ZNode>,Node)], shared: &SharedData) -> Idx {
            if let Some((_,e)) = zips.iter().find(|(zip,_)| zip == curr_zip) {
                return set.add(e.clone()); // current zip matches a hole
            }
            // no ivar zip match, so recurse
            match &shared.set[curr_node] {
                Node::Prim(p) => set.add(Node::Prim(p.clone())),
                Node::Var(v, tag) => set.add(Node::Var(*v, *tag)),
                Node::Lam(b, tag) => {
                    curr_zip.push(ZNode::Body);
                    let b_idx = helper(set, *b, curr_zip, zips, shared);
                    curr_zip.pop();
                    set.add(Node::Lam(b_idx, *tag))
                }
                Node::App(f,x) => {
                    curr_zip.push(ZNode::Func);
                    let f_idx = helper(set, *f, curr_zip, zips, shared);
                    curr_zip.pop();
                    curr_zip.push(ZNode::Arg);
                    let x_idx = helper(set, *x, curr_zip, zips, shared);
                    curr_zip.pop();
                    set.add(Node::App(f_idx,x_idx))
                }
                _ => unreachable!(),
            }
        }
        // we can pick any match location
        let idx = helper(&mut set, self.match_locations[0], &mut curr_zip, &zips, shared);
        ExprOwned { set, idx }
    }

    /// convert pattern to an Expr then with `hole_zid` highlighted in color with what we would expect it to expand to
    fn show_track_expansion(&self, hole_zid: ZId, shared: &SharedData) -> String {
        let mut expr = self.to_expr(shared);
        let expands_to = format!("{}",tracked_expands_to(self, hole_zid, shared)).magenta().bold().to_string();
        let replace_sentinel = Node::Prim("<REPLACE>".into());
        let idx = expr.immut().zip(&shared.zip_of_zid[hole_zid]).idx;
        expr.set[idx] = replace_sentinel;
        expr.to_string().replace("<REPLACE>", &expands_to)
    }
    pub fn info(&self, shared: &SharedData) -> String {
        format!("{}: utility_upper_bound={}, body_utility={}, match_locations={}, usages={}",self.to_expr(shared), self.utility_upper_bound, self.body_utility, self.match_locations.len(), self.match_locations.iter().map(|loc|shared.num_paths_to_node[*loc]).sum::<Cost>())
    }
}


/// the index of the empty zipper `[]` in the list of zippers
pub const EMPTY_ZID: ZId = 0;

/// an argument to an abstraction.
#[derive(Debug, Clone, PartialEq, Eq, Hash)]
pub struct Arg {
    pub shifted_id: Idx, // post-shifting node - this tells you what the actual argument is
    pub unshifted_id: Idx, // tells you which node in the original corpus this was before it was possibly shifted
    pub shift: i32, // how much was it shifted?
    pub cost: Cost,
    pub expands_to: ExpandsTo,
}

/// The heap item used for heap-based worklists. Holds a pattern
#[derive(Debug,Clone, Eq, PartialEq)]
pub struct HeapItem {
    key: Cost,
    pattern: Pattern,
}
impl PartialOrd for HeapItem {
    fn partial_cmp(&self, other: &Self) -> Option<std::cmp::Ordering> {
        Some(self.cmp(other))
    }
}
impl Ord for HeapItem {
    fn cmp(&self, other: &Self) -> std::cmp::Ordering {
        self.key.cmp(&other.key)
    }
}
impl HeapItem {
    fn new(pattern: Pattern) -> Self {
        HeapItem {
            // key: pattern.body_utility * pattern.match_locations.iter().map(|loc|num_paths_to_node[loc]).sum::<Cost>(),
            key: pattern.utility_upper_bound,
            // system time is suuuper slow btw you want to do something else
            // key: std::time::SystemTime::now().duration_since(std::time::SystemTime::UNIX_EPOCH).unwrap().as_nanos() as i32,
            pattern
        }
    }
}


/// This is the multithread data locked during the critical section of the algorithm.
#[derive(Debug, Clone)]
pub struct CriticalMultithreadData {
    donelist: Vec<FinishedPattern>,
    worklist: BinaryHeap<HeapItem>,
    utility_pruning_cutoff: Cost,
    active_threads: FxHashSet<std::thread::ThreadId>, // list of threads currently holding worklist items
}

/// All the data shared among threads, mostly read-only
/// except for the mutexes
#[derive(Debug)]
pub struct SharedData {
    pub crit: Mutex<CriticalMultithreadData>,
    pub programs: Vec<ExprOwned>,
    pub arg_of_zid_node: Vec<FxHashMap<Idx,Arg>>,
    pub cost_fn: ExprCost,
    pub analyzed_free_vars: AnalyzedExpr<FreeVarAnalysis>,
    pub sym_var_info: Option<SymvarInfo>,
    pub analyzed_ivars: AnalyzedExpr<IVarAnalysis>,
    pub analyzed_cost: AnalyzedExpr<ExprCost>,
    pub corpus_span: Span,
    pub roots: Vec<Idx>,
    pub zids_of_node: FxHashMap<Idx,Vec<ZId>>,
    pub zip_of_zid: Vec<Vec<ZNode>>,
    pub zid_of_zip: FxHashMap<Vec<ZNode>, ZId>,
    pub extensions_of_zid: Vec<ZIdExtension>,
    pub set: ExprSet,
    pub num_paths_to_node: Vec<Cost>,
    pub num_paths_to_node_by_root_idx: Vec<Vec<Cost>>,
    num_paths_to_node_by_root_idx_sparse: Vec<Vec<(usize, Cost)>>,
    pub tdfa_global_annotations: Option<TDFAGlobalAnnotations>,
    pub tasks_of_node: Vec<FxHashSet<usize>>,
    pub task_name_of_task: Vec<String>,
    pub task_of_root_idx: Vec<usize>,
    pub root_idxs_of_task: Vec<Vec<usize>>,
    pub cost_of_node_all: Vec<Cost>,
    pub init_cost: Cost,
    pub init_cost_weighted: Cost,
    pub init_cost_by_root_idx: Vec<Cost>,
    pub init_cost_by_root_idx_weighted: Vec<f32>,
    pub weight_by_root_idx: Vec<f32>,
    pub first_train_cost: Cost,
    pub stats: Mutex<Stats>,
    pub cfg: CompressionStepConfig,
    pub multistep_cfg: MultistepCompressionConfig,
    pub tracking: Option<Tracking>,
    pub fused_lambda_tags: Option<FxHashSet<Tag>>,
}

pub fn invalid_metavar_location(shared : &SharedData, node: Idx) -> bool {
    tdfa_invalid_metavar(&shared.tdfa_global_annotations, node) || fused_lambda_location(&shared.set, &shared.fused_lambda_tags, node)
}

fn invalid_match_location(set : &ExprSet, fused_lambda_tags: &Option<FxHashSet<Tag>>, tdfa_global_annotations: &Option<TDFAGlobalAnnotations>, node: Idx) -> bool {
    tdfa_invalid_root(tdfa_global_annotations, node) || fused_lambda_location(set, fused_lambda_tags, node)
}

fn fused_lambda_location(set : &ExprSet, fused_lambda_tags: &Option<FxHashSet<Tag>>, node: Idx) -> bool {
    if let Some(fused_lambda_tags) = fused_lambda_tags {
        if let Node::Lam(_, tag) = &set[node] {
            if fused_lambda_tags.contains(tag) {
                return true
            }
        }
    }
    false
}

/// Used for debugging tracking information
#[derive(Debug)]
pub struct Tracking {
    pub expr: ExprOwned,
    pub zids_of_ivar: Vec<Vec<ZId>>,
}

impl CriticalMultithreadData {
    /// Create a new mutable multithread data struct with
    /// a worklist that just has a single hole on it
    fn new(donelist: Vec<FinishedPattern>, worklist: BinaryHeap<HeapItem>, cfg: &CompressionStepConfig) -> Self {        
        let mut res = CriticalMultithreadData {
            donelist,
            worklist,
            // we allow negative utilities in follow_prune case
            utility_pruning_cutoff: if !cfg.follow_prune { 0 } else { Cost::MIN },
            active_threads: FxHashSet::default(),
        };
        res.update(cfg);
        res
    }
    /// sort the donelist by utility, truncate to cfg.inv_candidates, update 
    /// update utility_pruning_cutoff to be the lowest utility
    //#[inline(never)]
    fn update(&mut self, cfg: &CompressionStepConfig) {
        // sort in decreasing order by utility primarily, and break ties using the argchoice zids (just in order to be deterministic!)
        // let old_best = self.donelist.first().map(|x|x.utility).unwrap_or(0);
        self.donelist.sort_unstable_by(|a,b| (b.utility,&b.pattern.pattern_args).cmp(&(a.utility,&a.pattern.pattern_args)));
        self.donelist.truncate(cfg.inv_candidates);
        // the cutoff is the lowest utility
        // we allow negative utilities in follow_prune case
        let default_bound = if !cfg.follow_prune { 0 } else { Cost::MIN };
        self.utility_pruning_cutoff = if cfg.no_opt_upper_bound { default_bound } else { std::cmp::max(0,self.donelist.last().map(|x|x.utility).unwrap_or(0)) };
    }
}



/// At the end of the day we convert our Inventions into InventionExprs to make
/// them standalone without needing to carry the EGraph around to figure out what
/// the body Idx points to.
#[derive(Debug, Clone)]
pub struct Invention {
    pub body: ExprOwned, // invention body (not wrapped in lambdas)
    pub arity: usize,
    pub name: String,
}

impl Invention {
    pub fn new(body: ExprOwned, arity: usize, name: &str) -> Self {
        Self { body, arity, name: String::from(name) }
    }
}

impl Display for Invention {
    fn fmt(&self, f: &mut Formatter) -> fmt::Result {
        write!(f, "[{} arity={}: {}]", self.name, self.arity, self.body.immut())
    }
}

/// Various tracking stats
#[derive(Clone,Default, Debug)]
pub struct Stats {
    worklist_steps: usize,
    finished: usize,
    calc_final_utility: usize,
    calc_unargcap: usize,
    donelist_push: usize,
    azero_calc_util: usize,
    azero_calc_unargcap: usize,
    upper_bound_fired: usize,
    // conflict_upper_bound_fired: usize,
    free_vars_fired: usize,
    single_use_fired: usize,
    single_task_fired: usize,
    pub useless_abstract_fired: usize,
    pub force_multiuse_fired: usize,
}



/// a strategy for choosing which hole to expand next in a partial pattern
#[derive(Debug, Clone, clap::ArgEnum, Serialize)]
pub enum HoleChoice {
    Random,
    BreadthFirst,
    DepthFirst,
    MaxLargestSubset,
    HighEntropy,
    LowEntropy,
    MaxCost,
    MinCost,
    ManyGroups,
    FewGroups,
    FewApps,
}

impl HoleChoice {
    //#[inline(never)]
    fn choose_hole(&self, pattern: &Pattern, shared: &SharedData) -> usize {
        if pattern.holes.len() == 1 {
            return 0;
        }
        match *self {
            HoleChoice::BreadthFirst => 0,
            HoleChoice::DepthFirst => pattern.holes.len() - 1,
            HoleChoice::Random => {
                let mut rng = rand::thread_rng();
                rng.gen_range(0..pattern.holes.len())
            },
            HoleChoice::FewApps => {
                pattern.holes.iter().enumerate().map(|(hole_idx,hole_zid)|
                    (hole_idx, pattern.match_locations.iter().filter(|loc|shared.arg_of_zid_node[*hole_zid][loc].expands_to.is_app()).count()))
                        .min_by_key(|x|x.1).unwrap().0
            }
            HoleChoice::MaxCost => {
                pattern.holes.iter().enumerate().map(|(hole_idx,hole_zid)|
                    (hole_idx, pattern.match_locations.iter().map(|loc|shared.arg_of_zid_node[*hole_zid][loc].cost).sum::<Cost>()))
                        .max_by_key(|x|x.1).unwrap().0
            }
            HoleChoice::MinCost => {
                pattern.holes.iter().enumerate().map(|(hole_idx,hole_zid)|
                    (hole_idx, pattern.match_locations.iter().map(|loc|shared.arg_of_zid_node[*hole_zid][loc].cost).sum::<Cost>()))
                        .min_by_key(|x|x.1).unwrap().0
            }
            HoleChoice::MaxLargestSubset => {
                // todo warning this is extremely slow, partially bc of counts() but I think
                // mainly because where there are like dozens of holes doing all these lookups and clones and hashmaps is a LOT
                pattern.holes.iter().enumerate()
                    .map(|(hole_idx,hole_zid)| (hole_idx, *pattern.match_locations.iter()
                        .map(|loc| shared.arg_of_zid_node[*hole_zid][loc].expands_to.clone()).counts().values().max().unwrap())).max_by_key(|&(_,max_count)| max_count).unwrap().0
            }
            _ => unimplemented!()
        }
    }
}

/// tells you which zipper if any you would get if you extended the depth
/// of whatever the current zipper is in any of these directions.
#[derive(Clone,Debug)]
pub struct ZIdExtension {
    pub body: Option<ZId>,
    pub arg: Option<ZId>,
    pub func: Option<ZId>,
}

/// empties worklist_buf and donelist_buf into the shared worklist while holding the mutex, updates
/// the donelist and cutoffs, and grabs and returns a new worklist item along with new cutoff bounds.
//#[inline(never)]
fn get_worklist_item(
    worklist_buf: &mut Vec<HeapItem>,
    donelist_buf: &mut Vec<FinishedPattern>,
    shared: &Arc<SharedData>,
) -> Option<(Vec<Pattern>,Cost)> {

    // * MULTITHREADING: CRITICAL SECTION START *
    // take the lock, which will be released immediately when this scope exits
    let mut shared_guard = shared.crit.lock();
    let mut crit: &mut CriticalMultithreadData = shared_guard.deref_mut();
    let old_best_utility = crit.donelist.first().map(|x|x.utility).unwrap_or(0);
    let old_donelist_len: usize = crit.donelist.len();
    let old_utility_pruning_cutoff = crit.utility_pruning_cutoff;
    // drain from donelist_buf into the actual donelist
    crit.donelist.extend(donelist_buf.drain(..).filter(|done| done.utility > old_utility_pruning_cutoff));
    if !shared.cfg.no_stats { shared.stats.lock().deref_mut().finished += crit.donelist.len() - old_donelist_len; };
    // sort + truncate + update utility_pruning_cutoff
    crit.update(&shared.cfg); // this also updates utility_pruning_cutoff

    if shared.cfg.verbose_best && crit.donelist.first().map(|x|x.utility).unwrap_or(0) > old_best_utility {

        let new_expected_cost = shared.first_train_cost - crit.donelist.first().unwrap().compressive_utility + crit.donelist.first().unwrap().to_expr(shared).cost(&shared.cost_fn) as Cost;
        let trainratio = shared.first_train_cost as f64 / new_expected_cost as f64;
        if !shared.cfg.quiet { println!("{} @ step={} util={} trainratio={:.2} for {}", "[new best utility]".blue(), shared.stats.lock().deref_mut().worklist_steps, crit.donelist.first().unwrap().utility, trainratio, crit.donelist.first().unwrap().info(shared)) }
    }

    // pull out the newer version of this now that its been updated, since we're returning it at the end
    let mut utility_pruning_cutoff = crit.utility_pruning_cutoff;

    let old_worklist_len = crit.worklist.len();
    let worklist_buf_len = worklist_buf.len();
    // drain from worklist_buf into the actual worklist
    crit.worklist.extend(worklist_buf.drain(..).filter(|heap_item| heap_item.pattern.utility_upper_bound > utility_pruning_cutoff));
    // num pruned by upper bound = num we were gonna add minus change in worklist length
    if !shared.cfg.no_stats { shared.stats.lock().deref_mut().upper_bound_fired += worklist_buf_len - (crit.worklist.len() - old_worklist_len); };

    let mut returned_items = vec![];

    // try to get a new worklist item
    crit.active_threads.remove(&thread::current().id()); // remove ourself from the active threads
    // if !shared.cfg.quiet { println!("worklist len: {}", crit.worklist.len()) }

    loop {
        // with dynamic batch size, take worklist_size/num_threads items from the worklist
        let batch_size = if shared.cfg.dynamic_batch { std::cmp::max(1, crit.worklist.len() / shared.cfg.threads ) } else { shared.cfg.batch };
        while crit.worklist.is_empty() {
            if !returned_items.is_empty() {
                // give up and return whatever we've got
                crit.active_threads.insert(thread::current().id());
                return Some((returned_items, utility_pruning_cutoff));
            }
            if crit.active_threads.is_empty() {
                return None // all threads are stuck waiting for work so we're all done
            }
            // the worklist is empty but someone else currently has a worklist item so we should give up our lock then take it back
            drop(shared_guard);
            shared_guard = shared.crit.lock();
            crit = shared_guard.deref_mut();
            // update our cutoff in case it changed
            utility_pruning_cutoff = crit.utility_pruning_cutoff;
        }
        
        let heap_item = crit.worklist.pop().unwrap();
        // prune if upper bound is too low (cutoff may have increased in the time since this was added to the worklist)
        if shared.cfg.no_opt_upper_bound || heap_item.pattern.utility_upper_bound > utility_pruning_cutoff {
            // we got one!
            returned_items.push(heap_item.pattern);
            if returned_items.len() == batch_size {
                // we got enough, so return it
                crit.active_threads.insert(thread::current().id());
                return Some((returned_items, utility_pruning_cutoff));
            }
        } else if !shared.cfg.no_stats { shared.stats.lock().deref_mut().upper_bound_fired += 1; }
    }
    // * MULTITHREADING: CRITICAL SECTION END *
}

/// The core top down branch and bound search
fn stitch_search(
    shared: Arc<SharedData>,
) {
    
    // local buffers to eventually pour into the global worklist and donelist when we take the mutex
    let mut worklist_buf: Vec<HeapItem> = Default::default();
    let mut donelist_buf: Vec<_> = Default::default();

    loop {

        // get a new worklist item along with pruning cutoffs
        let (patterns, mut weak_utility_pruning_cutoff) =
            match get_worklist_item(
                &mut worklist_buf,
                &mut donelist_buf,
                &shared,
            ) {
                Some(pattern) => pattern,
                None => return,
        };

        for original_pattern in patterns {

            if !shared.cfg.no_stats { shared.stats.lock().deref_mut().worklist_steps += 1; };
            if !shared.cfg.no_stats && shared.cfg.print_stats > 0 && shared.stats.lock().deref_mut().worklist_steps % shared.cfg.print_stats == 0 && !shared.cfg.quiet { println!("{:?} \n\t@ [bound={}; uses={}] chose: {}",shared.stats.lock().deref_mut(),   original_pattern.utility_upper_bound, original_pattern.match_locations.iter().map(|loc| shared.num_paths_to_node[*loc]).sum::<Cost>(), original_pattern.to_expr(&shared)) };

            if shared.cfg.verbose_worklist && !shared.cfg.quiet { println!("[bound={}; uses={}] chose: {}", original_pattern.utility_upper_bound, original_pattern.match_locations.iter().map(|loc| shared.num_paths_to_node[*loc]).sum::<Cost>(), original_pattern.to_expr(&shared)) }

            // choose which hole we're going to expand
            let hole_idx: usize = shared.cfg.hole_choice.choose_hole(&original_pattern, &shared);

            // pop that hole from the list of holes
            let mut holes_after_pop: Vec<ZId> = original_pattern.holes.clone();
            let hole_zid: ZId = holes_after_pop.remove(hole_idx);

            // get the hashmap for looking up the Arg struct for this hole based on match location. The Arg
            // struct has a bunch of info about the hole, including what it expands into at each match location
            let arg_of_loc = &shared.arg_of_zid_node[hole_zid];

            // sort the match locations by node type (ie what theyll expand into) so that we can do a group_by() on
            // node type in order to iterate over all the different expansions
            // We also sort secondarily by `loc` to ensure each groupby subsequence has the locations in sorted order
            let mut match_locations = original_pattern.match_locations.clone();
            match_locations.sort_by_cached_key(|loc| (&arg_of_loc[loc].expands_to, *loc));

            let syntactic_expansions = get_syntactic_expansions(arg_of_loc, match_locations, &shared.sym_var_info);
            let ivars_expansions = get_ivars_expansions(&original_pattern, arg_of_loc, hole_zid, &shared);

            let mut found_tracked = false;
            // for each way of expanding the hole...

            'expansion:
                for (expands_to, locs) in syntactic_expansions.into_iter().chain(ivars_expansions.into_iter())
            {
                // for debugging
                let tracked = original_pattern.tracked && expands_to == tracked_expands_to(&original_pattern, hole_zid, &shared);
                if tracked { found_tracked = true; }
                if shared.cfg.follow_prune && !tracked { continue 'expansion; }


                if should_prune_single_use(&shared, &locs) {
                    if !shared.cfg.no_stats { shared.stats.lock().deref_mut().single_use_fired += 1; }
                    continue 'expansion;
                }

                if should_prune_single_task(&shared, &locs) {
                    if !shared.cfg.no_stats { shared.stats.lock().deref_mut().single_task_fired += 1; }
                    if tracked && !shared.cfg.quiet { println!("{} single task pruned when expanding {} to {}", "[TRACK]".red().bold(), original_pattern.to_expr(&shared), zipper_replace(original_pattern.to_expr(&shared), &shared.zip_of_zid[hole_zid], Node::Prim(format!("<{expands_to}>").into()))) }
                    continue 'expansion;
                }

                // Pruning (FREE VARS): if an invention has free variables in the body then it's not a real function and we can discard it
                // Here we just check if our expansion just yielded a variable, and if that is bound based on how many lambdas there are above it.
                if expands_to.free_variable(shared.zip_of_zid[hole_zid].iter().filter(|znode|**znode == ZNode::Body).count()) {
                    if !shared.cfg.no_stats { shared.stats.lock().deref_mut().free_vars_fired += 1; };
                    if tracked && !shared.cfg.quiet { println!("{} pruned by free var in body when expanding {} to {}", "[TRACK]".red().bold(), original_pattern.to_expr(&shared), original_pattern.show_track_expansion(hole_zid, &shared)) }
                    continue 'expansion; // free var
                }

                // update the body utility
                let body_utility = original_pattern.body_utility + expands_to.local_expansion_utility(&shared);

                // update the upper bound
                let util_upper_bound: Cost = utility_upper_bound(&locs, body_utility, &shared.cost_fn, &shared.cost_of_node_all, &shared.num_paths_to_node, &shared.cfg);
                assert!(util_upper_bound <= original_pattern.utility_upper_bound, "{} > {}", util_upper_bound, original_pattern.utility_upper_bound);

                // Pruning (UPPER BOUND): if the upper bound is less than the best invention we've found so far (our cutoff), we can discard this pattern
                if !shared.cfg.no_opt_upper_bound && util_upper_bound <= weak_utility_pruning_cutoff {
                    if !shared.cfg.no_stats { shared.stats.lock().deref_mut().upper_bound_fired += 1; };
                    if tracked && !shared.cfg.quiet { println!("{} upper bound ({} < {}) pruned when expanding {} to {}", "[TRACK]".red().bold(), util_upper_bound, weak_utility_pruning_cutoff, original_pattern.to_expr(&shared), original_pattern.show_track_expansion(hole_zid, &shared)) }
                    continue 'expansion; // too low utility
                }

                // assert!(shared.cfg.no_opt_upper_bound || !holes_after_pop.is_empty() || !original_pattern.arg_choices.is_empty() || expands_to.has_holes() || expands_to.is_var(),
                        // "unexpected arity 0 invention: upper bounds + priming with arity 0 inventions should have prevented this");
                // assert!(shared.cfg.no_opt_upper_bound || (locs.len() > 1 || !shared.egraph[locs[0]].data.free_vars.is_empty()),
                //         "single-use pruning doesn't seem to be happening, it should be an automatic side effect of upper bounds + priming with arity zero inventions (as long as they dont have free vars)\n{}\n{}\n{}\n{}\n{}", original_pattern.to_expr(&shared), extract(locs[0], &shared.egraph), expands_to,  util_upper_bound, weak_utility_pruning_cutoff);

                // add any new holes to the list of holes
                let mut holes = holes_after_pop.clone();
                expands_to.syntactic_expansion(&shared.extensions_of_zid[hole_zid], |zid, _| holes.push(zid));

                // update arg_choices and possibly variables if a new ivar was added
                let mut pattern_args = original_pattern.pattern_args.clone();
                expands_to.add_variables(hole_zid, &mut pattern_args);

                if original_pattern.pattern_args.is_useless_abstract(&shared, &locs) {
                    continue 'expansion;
                }
                
                if  original_pattern.pattern_args.is_redundant_argument(&shared, &locs) {
                    if tracked && !shared.cfg.quiet { println!("{} force multiuse pruned when expanding {} to {}", "[TRACK]".red().bold(), original_pattern.to_expr(&shared), original_pattern.show_track_expansion(hole_zid, &shared)) }
                    continue 'expansion;
                }


                // build our new pattern with all the variables we've just defined. Copy in the argchoices and prefixes
                // from the old pattern.
                let new_pattern = Pattern {
                    holes,
                    pattern_args,
                    match_locations: locs,
                    utility_upper_bound: util_upper_bound,
                    body_utility,
                    tracked
                };

                // new_pattern.utility_upper_bound = utility_upper_bound_with_conflicts(&new_pattern, body_utility_no_refinement + refinement_body_utility, &shared);
                // // branch and bound again
                // if !shared.cfg.no_opt_upper_bound && new_pattern.utility_upper_bound <= weak_utility_pruning_cutoff {
                //     if !shared.cfg.no_stats { shared.stats.lock().deref_mut().conflict_upper_bound_fired += 1; };
                //     if tracked { if !shared.cfg.quiet { println!("{} upper bound ({} < {}) pruned when expanding {} to {}", "[TRACK]".red().bold(), util_upper_bound, weak_utility_pruning_cutoff, original_pattern.to_expr(&shared), original_pattern.show_track_expansion(hole_zid, &shared)) } }
                //     continue 'expansion; // too low utility
                // }

                if new_pattern.holes.is_empty() {
                    // it's a finished pattern

                    let mut finished_pattern = FinishedPattern::new(new_pattern, &shared);

                    if !shared.cfg.no_stats { shared.stats.lock().calc_final_utility += 1; };

                    // Pruning (UPPER BOUND): here we use just compressive_utility to prune before calling the expensive
                    // inverse_argument_capture(). Note that this pruning is okay because compressive utility itself is an upper bound
                    // on total utility.
                    if finished_pattern.compressive_utility <= weak_utility_pruning_cutoff {
                        continue 'expansion // todo could add a tracked{} printing thing here
                    }

                    if !shared.cfg.no_stats { shared.stats.lock().calc_unargcap += 1; };
                    inverse_argument_capture(&mut finished_pattern, &shared.cfg, &shared.zip_of_zid, &shared.arg_of_zid_node, &shared.extensions_of_zid, &shared.set, &shared.analyzed_ivars, &shared.cost_fn);

                    // Pruning (UPPER BOUND)
                    if finished_pattern.utility <= weak_utility_pruning_cutoff {
                        continue 'expansion // todo could add a tracked{} printing thing here
                    }

                    if !shared.cfg.no_stats { shared.stats.lock().donelist_push += 1; };

                    if shared.cfg.rewrite_check {
                        // run rewriting just to make sure the assert in it passes
                        let rw_fast = rewrite_fast(&finished_pattern, &shared, &Node::Prim("fake_inv".into()), &shared.cost_fn);
                        let (rw_slow, _, _) = rewrite_with_inventions(&shared.programs.iter().map(|p|p.to_string()).collect::<Vec<_>>(), &[finished_pattern.clone().to_invention("fake_inv", &shared)], &shared.multistep_cfg);
                        for (fast,slow) in rw_fast.iter().zip(rw_slow.iter()) {
                            assert_eq!(fast.to_string(), slow.to_string());
                        }
                    }

                    if tracked && !shared.cfg.quiet { println!("{} pushed {} to donelist (util: {})", "[TRACK:DONE]".green().bold(), finished_pattern.to_expr(&shared), finished_pattern.utility) }

                    if shared.cfg.inv_candidates == 1 && finished_pattern.utility > weak_utility_pruning_cutoff {
                        // if we're only looking for one invention, we can directly update our cutoff here
                        weak_utility_pruning_cutoff = finished_pattern.utility;
                    }

                    donelist_buf.push(finished_pattern);

                } else {
                    // it's a partial pattern so just add it to the worklist
                    if tracked && !shared.cfg.quiet { println!("{} pushed {} to work list (bound: {})", "[TRACK]".green().bold(), original_pattern.show_track_expansion(hole_zid, &shared), new_pattern.utility_upper_bound) }
                    worklist_buf.push(HeapItem::new(new_pattern))
                }
            }

            if original_pattern.tracked && !found_tracked {
                // let new = format!("<{}>",tracked_expands_to(&original_pattern, hole_zid, &shared));
                // let mut s = original_pattern.to_expr(&shared).zipper_replace(&shared.zip_of_zid[hole_zid], &new ).to_string();
                // s = s.replace(&new, &new.clone().magenta().bold().to_string());
            if !shared.cfg.quiet { println!("{} pruned when expanding because there were no match locations for the target expansion of {} to {}", "[TRACK]".red().bold(), original_pattern.to_expr(&shared), original_pattern.show_track_expansion(hole_zid, &shared)) }
            }
        
        }
    }

}

fn should_prune_single_use(shared: &SharedData, locs: &[Idx]) -> bool {
    // Pruning (SINGLE USE): prune inventions that only match at a single unique (structurally hashed) subtree. This only applies if we
    // also are priming with arity 0 inventions. Basically if something only matches at one subtree then the best you can
    // do is the arity zero invention which is the whole subtree, and since we already primed with arity 0 inventions we can
    // prune here. The exception is when there are free variables so arity 0 wouldn't have applied.
    // Also, note that upper bounding + arity 0 priming does nearly perfectly handle this already, but there are cases where
    // you can't improve your structure penalty bound enough to catch everything hence this separate single_use thing.
    !shared.cfg.no_opt_single_use && !shared.cfg.no_opt_arity_zero && locs.len()  == 1 && shared.analyzed_free_vars[locs[0]].is_empty() && shared.sym_var_info.as_ref().is_none_or(|svi| !svi.contains_symbols(locs[0]))
}

fn should_prune_single_task(shared: &SharedData, locs: &[usize]) -> bool {
    // Pruning (SINGLE TASK): prune inventions that are only used in one task
    !shared.cfg.allow_single_task
            && locs.iter().all(|node| shared.tasks_of_node[*node].len() == 1)
            && locs.iter().all(|node| shared.tasks_of_node[locs[0]].iter().next() == shared.tasks_of_node[*node].iter().next())
}

pub fn should_prune_single_use_or_task(shared: &SharedData, locs: &[Idx]) -> bool {
    should_prune_single_use(shared, locs) || should_prune_single_task(shared, locs)
}


/// A finished abstraction
#[derive(Debug, Clone, PartialEq, Eq)]
pub struct FinishedPattern {
    pub pattern: Pattern,
    pub utility: Cost,
    pub compressive_utility: Cost,
    pub util_calc: UtilityCalculation,
    pub arity: usize,
    pub usages: Cost,
}

impl FinishedPattern {
    //#[inline(never)]
    pub fn new(pattern: Pattern, shared: &SharedData) -> Self {
        let arity = pattern.pattern_args.arity();
        let usages = pattern.match_locations.iter().map(|loc| shared.num_paths_to_node[*loc]).sum();
        let compressive_utility = compressive_utility(&pattern,shared);
        let noncompressive_utility = noncompressive_utility(pattern.body_utility, &shared.cfg);
        let utility = noncompressive_utility + compressive_utility.util;
        assert!(utility <= pattern.utility_upper_bound, "{} BUT utility is higher: {} (usages: {})", pattern.info(shared), utility, usages);
        let mut res = FinishedPattern {
            pattern,
            utility,
            compressive_utility: compressive_utility.util,
            util_calc: compressive_utility,
            arity,
            usages,
        };
        if shared.cfg.utility_by_rewrite {
            let rewritten: Vec<ExprOwned> = rewrite_fast(&res, shared, &Node::Prim("fake_inv".into()), &shared.cost_fn);
            res.compressive_utility = shared.init_cost - shared.root_idxs_of_task.iter().map(|root_idxs|
                root_idxs.iter().map(|idx| rewritten[*idx].cost(&shared.cost_fn) as Cost).min().unwrap()
            ).sum::<Cost>();
            // res.compressive_utility = shared.init_cost - rewritten.iter().map(|e|e.cost()).sum::<Cost>();
            res.util_calc.util = res.compressive_utility;
            res.utility = res.compressive_utility + noncompressive_utility;
        }
        res
    }
    // convert finished invention to an Expr
    pub fn to_expr(&self, shared: &SharedData) -> ExprOwned {
        self.pattern.to_expr(shared)
    }
    pub fn to_invention(&self, name: &str, shared: &SharedData) -> Invention {
        Invention::new(self.to_expr(shared), self.arity, name)
    }
    pub fn info(&self, shared: &SharedData) -> String {
        format!("{} -> finished: utility={}, compressive_utility={}, arity={}, usages={}",self.pattern.info(shared), self.utility, self.compressive_utility, self.arity, self.usages)
    }

}
// #[derive(Debug, Clone, PartialEq, Eq, Hash)]
// struct Refinement {
//     refined_subtree: Idx, // the thing you can refine out
//     uses: HashMap<Idx,i32>, // map from loc to number of times it's used
//     refined_subtree_cost: i32, // the compressive utility gained by refining it
// }


/// figure out all the N^2 zippers from choosing any given node and then choosing a descendant and returning the zipper from
/// the node to the descendant. We also collect a bunch of other useful stuff like the argument you would get if you abstracted
/// the descendant and introduced an invention rooted at the ancestor node.
#[allow(clippy::type_complexity)]
//#[inline(never)]
fn get_zippers(
    corpus_span: &Span,
    analyzed_cost: &AnalyzedExpr<ExprCost>,
    set: &mut ExprSet,
    analyzed_free_vars: &mut AnalyzedExpr<FreeVarAnalysis>,
) -> (FxHashMap<Vec<ZNode>, ZId>, Vec<Vec<ZNode>>, Vec<FxHashMap<Idx,Arg>>, FxHashMap<Idx,Vec<ZId>>,  Vec<ZIdExtension>) {

    let mut zid_of_zip: FxHashMap<Vec<ZNode>, ZId> = Default::default();
    let mut zip_of_zid: Vec<Vec<ZNode>> = Default::default();
    let mut arg_of_zid_node: Vec<FxHashMap<Idx,Arg>> = Default::default();
    let mut zids_of_node: FxHashMap<Idx,Vec<ZId>> = Default::default();

    zid_of_zip.insert(vec![], EMPTY_ZID);
    zip_of_zid.push(vec![]);
    arg_of_zid_node.push(FxHashMap::default());
    
    // loop over all nodes in all programs in bottom up order
    for idx in corpus_span.clone() {
        // if !shared.cfg.quiet { println!("processing Idx={}: {}", treenode, extract(*treenode, egraph) ) }

        
        // any node can become the identity function (the empty zipper with itself as the arg)
        let mut zids: Vec<ZId> = vec![EMPTY_ZID];

        // clone to appease the borrow checker
        let node = set.get(idx).node().clone();

        arg_of_zid_node[EMPTY_ZID].insert(idx,
            Arg { shifted_id: idx, unshifted_id: idx, shift: 0, cost: analyzed_cost[idx] as Cost, expands_to: expands_to_of_node(&node) });

        match node {
            Node::IVar(_) => { unreachable!() }
            Node::Var(_, _) | Node::Prim(_) => {},
            Node::App(f,x) => {
                // bubble from `f`
                for f_zid in zids_of_node[&f].iter() {
                    // clone and extend zip to get new zid for this node
                    let mut zip = zip_of_zid[*f_zid].clone();
                    zip.insert(0,ZNode::Func);
                    let zid = zid_of_zip.entry(zip.clone()).or_insert_with(|| {
                        let zid = zip_of_zid.len();
                        zip_of_zid.push(zip);
                        arg_of_zid_node.push(FxHashMap::default());
                        zid
                    });
                    // add new zid to this node
                    zids.push(*zid);
                    // give it the same arg
                    let arg = arg_of_zid_node[*f_zid][&f].clone();
                    arg_of_zid_node[*zid].insert(idx, arg);
                }

                // bubble from `x`
                for x_zid in zids_of_node[&x].iter() {
                    // clone and extend zip to get new zid for this node
                    let mut zip = zip_of_zid[*x_zid].clone();
                    zip.insert(0,ZNode::Arg);
                    let zid = zid_of_zip.entry(zip.clone()).or_insert_with(|| {
                        let zid = zip_of_zid.len();
                        zip_of_zid.push(zip);
                        arg_of_zid_node.push(FxHashMap::default());
                        zid
                    });
                    // add new zid to this node
                    zids.push(*zid);
                    // give it the same arg
                    let arg = arg_of_zid_node[*x_zid][&x].clone();
                    arg_of_zid_node[*zid].insert(idx, arg);

                }
            },
            Node::Lam(b, _) => {
                for b_zid in zids_of_node[&b].iter() {

                    // clone and extend zip to get new zid for this node
                    let mut zip = zip_of_zid[*b_zid].clone();
                    zip.insert(0,ZNode::Body);
                    let zid = zid_of_zip.entry(zip.clone()).or_insert_with(|| {
                        let zid = zip_of_zid.len();
                        zip_of_zid.push(zip.clone());
                        arg_of_zid_node.push(FxHashMap::default());
                        zid
                    });
                    // add new zid to this node
                    zids.push(*zid);
                    // shift the arg but keep the unshifted part the same
                    let mut arg: Arg = arg_of_zid_node[*b_zid][&b].clone();

                    if !analyzed_free_vars.analyze_get(set.get(arg.shifted_id)).is_empty() {
                        // the arg has free vars so we should actually downshift it by 1
                        if analyzed_free_vars[arg.shifted_id].contains(&0) {
                            // furthermore one of those vars is a 0 then it will get shifted to -1, so we handle that slightly specially
                            // by inserting an IVar to indicate this

                            // how many lambdas are along this zipper? (including most recent one)
                            let depth_root_to_arg = zip.iter().filter(|x| **x == ZNode::Body).count() as i32;

                            // find all pointers to $0 (this is the `init_depth` parameter) and replace then with #(num_lams - 1) that is
                            // point past all lambdas except the newly added one. For example if there were no lambdas other than the
                            // newly added one this would be num_lams=1 so it'd be #0.
                            arg.shifted_id = insert_arg_ivars(&mut set.get_mut(arg.shifted_id), depth_root_to_arg-1, 0, analyzed_free_vars);
                        }
                        arg.shifted_id = set.get_mut(arg.shifted_id).shift(-1, 0, analyzed_free_vars);
                        arg.shift -= 1;
                    }
                    arg_of_zid_node[*zid].insert(idx, arg);
                }
            },
        }
        zids_of_node.insert(idx, zids);
    }

    let extensions_of_zid = zip_of_zid.iter().map(|zip| {
        let mut zip_body = zip.clone();
        zip_body.push(ZNode::Body);
        let mut zip_arg = zip.clone();
        zip_arg.push(ZNode::Arg);
        let mut zip_func = zip.clone();
        zip_func.push(ZNode::Func);
        ZIdExtension {
            body: zid_of_zip.get(&zip_body).copied(),
            arg: zid_of_zip.get(&zip_arg).copied(),
            func: zid_of_zip.get(&zip_func).copied(),
        }
    }).collect();

    (zid_of_zip,
    zip_of_zid,
    arg_of_zid_node,
    zids_of_node,
    extensions_of_zid)
}

/// the complete result of a single step of compression, this is a somewhat expensive data structure
/// to create.
#[derive(Debug, Clone)]
pub struct CompressionStepResult {
    pub set: ExprSet,
    pub inv: Invention,
    pub rewritten: Vec<ExprOwned>,
    pub rewritten_dreamcoder: Option<Vec<String>>,
    pub done: FinishedPattern,
    pub expected_cost: Cost,
    pub final_cost: Cost,
    pub multiplier: f64,
    pub multiplier_wrt_orig: f64,
    pub uses: Cost,
    pub use_exprs: Vec<Idx>,
    pub use_args: Vec<Vec<Idx>>,
    pub dc_inv_str: String,
    pub initial_cost: Cost,
    pub name_mapping: Vec<(String,String)>,
    pub dc_comparison_millis: Option<usize>,
    pub tdfa_annotation: Option<TDFAInventionAnnotation>,
}

impl CompressionStepResult {
    pub fn new(done: FinishedPattern, inv_name: &str, shared: &mut SharedData, very_first_cost: Cost, name_mapping: &[(String,String)], dc_comparison_millis: Option<usize>) -> Self {

        let inv = done.to_invention(inv_name, shared);
        let rewritten = rewrite_fast(&done, shared, &Node::Prim(inv.name.clone().into()), &shared.cost_fn);

        let expected_cost = shared.init_cost_weighted - done.compressive_utility;
        // let final_cost = rewritten.cost();
        let final_cost = shared.root_idxs_of_task.iter().map(|root_idxs|
            root_idxs.iter().map(|idx| (rewritten[*idx].cost(&shared.cost_fn) as f32 * shared.weight_by_root_idx[*idx]).round() as Cost).min().unwrap()
        ).sum::<Cost>();
        if expected_cost != final_cost && !shared.cfg.quiet { println!("*** expected cost {expected_cost} != final cost {final_cost}") }
        let multiplier = shared.init_cost_weighted as f64 / final_cost as f64;
        let multiplier_wrt_orig = very_first_cost as f64 / final_cost as f64;
        let uses = done.usages;
        let use_exprs: Vec<Idx> = done.pattern.match_locations.clone();
        let use_args: Vec<Vec<Idx>> = done.pattern.match_locations.iter().map(|node|
            done.pattern.pattern_args.use_args(shared, node)).collect();
        

        // dreamcoder compatability
        let dc_inv_str: String = dc_inv_str(&inv, name_mapping);
        // Rewrite to dreamcoder syntax with all past invention
        // we rewrite "inv1)" and "inv1 " instead of just "inv1" because we dont want to match on "inv10"

        // Combine the past_invs with the existing dreamcoder inventions.
        let mut name_mapping = name_mapping.to_vec();
        name_mapping.push((inv.name.clone(), dc_inv_str.clone()));
        

        let rewritten_dreamcoder: Option<Vec<String>> = if !shared.cfg.rewritten_dreamcoder { None } else {
            Some(rewritten.iter().map(|p|{
            let mut res: String = p.to_string();
            for (name, anonymous) in &name_mapping {
                res = replace_prim_with(&res, name, anonymous);
            }

            // Now go ahead and replace the current invention.
            res = replace_prim_with(&res, inv_name, &dc_inv_str);
            res = res.replace("(lam ","(lambda ");
            res
        }).collect())};

        let tdfa_annotation = TDFAInventionAnnotation::from_pattern(&done.pattern, shared);

        CompressionStepResult {
            set: shared.set.clone(),
            inv,
            rewritten,
            rewritten_dreamcoder,
            done,
            expected_cost,
            final_cost,
            multiplier,
            multiplier_wrt_orig,
            uses,
            use_exprs,
            use_args,
            dc_inv_str,
            initial_cost: shared.init_cost,
            name_mapping,
            dc_comparison_millis,
            tdfa_annotation,
        }
    }
    pub fn json(&self, cfg: &CompressionStepConfig) -> serde_json::Value {        
        let all_uses: Vec<serde_json::Value> = {
            let use_exprs: Vec<String> = self.use_exprs.iter().map(|expr| self.set.get(*expr).to_string()).collect();
            let use_args: Vec<String> = self.use_args.iter().map(|args| format!("{} {}", self.inv.name, args.iter().map(|expr| self.set.get(*expr).to_string()).collect::<Vec<String>>().join(" "))).collect();
            use_exprs.iter().zip(use_args.iter()).sorted().map(|(expr,args)| json!({args: expr})).collect()
        };

        let rewritten = if !cfg.rewritten_intermediates { None } else { Some(self.rewritten.iter().map(|p| p.to_string()).collect::<Vec<String>>()) };
        let rewritten_dreamcoder = if !cfg.rewritten_intermediates { &None } else { &self.rewritten_dreamcoder };

        json!({            
            "body": self.inv.body.to_string(),
            "dreamcoder": self.dc_inv_str,
            "arity": self.inv.arity,
            "name": self.inv.name,
            "utility": self.done.utility,
            "final_cost": self.final_cost,
            "compression_ratio": self.multiplier,
            "cumulative_compression_ratio": self.multiplier_wrt_orig,
            "num_uses": self.uses,
            "rewritten": rewritten,
            "rewritten_dreamcoder": rewritten_dreamcoder,
            "uses": all_uses,
            "dc_comparison_millis": self.dc_comparison_millis,
            "tdfa_annotation": self.tdfa_annotation,
        })
    }
}

impl fmt::Display for CompressionStepResult {
    fn fmt(&self, f: &mut fmt::Formatter) -> fmt::Result {
        if self.expected_cost != self.final_cost {
            write!(f,"[cost mismatch of {}] ", self.expected_cost - self.final_cost)?;
        }
        write!(f, "utility: {} | final_cost: {} | {:.2}x | uses: {} | body: {}",
            self.done.utility, self.final_cost, self.multiplier, self.uses, self.inv)
    }
}

/// calculates the total upper bound on compressive + noncompressive utility
//#[inline(never)]
fn utility_upper_bound(
    match_locations: &[Idx],
    body_utility_lower_bound: Cost,
    cost_fn: &ExprCost,
    cost_of_node_all: &[Cost],
    num_paths_to_node: &[Cost],
    cfg: &CompressionStepConfig,
) -> Cost {
    compressive_utility_upper_bound(match_locations, cost_fn, cost_of_node_all, num_paths_to_node)
        + noncompressive_utility_upper_bound(body_utility_lower_bound, cfg)
}

/// This utility is just for any utility terms that we care about that don't directly correspond
/// to changes in size that come from rewriting with an invention. Currently this is just the
/// size of the abstraction itself
//#[inline(never)]
pub fn noncompressive_utility(
    body_utility: Cost,
    cfg: &CompressionStepConfig,
) -> Cost {
    if cfg.no_other_util { return 0; }
    // this is a bit like the structure penalty from dreamcoder except that
    // that penalty uses inlined versions of nested inventions.
    // 0
    - (body_utility as f32 * cfg.structure_penalty) as Cost
}

/// This takes a partial invention and gives an upper bound on the maximum
/// compressive_utility() that any completed offspring of this partial invention could have.
//#[inline(never)]
fn compressive_utility_upper_bound(
    match_locations: &[Idx],
    cost_fn: &ExprCost,
    cost_of_node_all: &[Cost],
    num_paths_to_node: &[Cost],
) -> Cost {
    match_locations.iter().map(|node|
        std::cmp::max(0, cost_of_node_all[*node] - num_paths_to_node[*node] * cost_fn.compute_cost_new_prim() as Cost)
    ).sum::<Cost>()
    
    // shared.init_cost - shared.root_idxs_of_task.iter().map(|root_idxs|
    //     root_idxs.iter().map(|idx| shared.init_cost_by_root_idx[*idx] - adjusted_util_by_root_idx[*idx]).min().unwrap()
    // ).sum::<Cost>()
}


/// This takes a partial invention and gives an upper bound on the maximum
/// other_utility() that any completed offspring of this partial invention could have.
//#[inline(never)]
fn noncompressive_utility_upper_bound(
    _body_utility_lower_bound: Cost,
    cfg: &CompressionStepConfig,
) -> Cost {
    // 0
    if cfg.no_other_util { return 0; }
    // - body_utility_lower_bound
    0
    // safe bound: since structure_penalty is negative an upper bound is anything less negative or exact. Since
    // left_utility < body_utility we know that this will be a less negative bound.
    
}

pub fn compressive_utility_from_marginals(
    pattern: &Pattern,
    shared: &SharedData,
    marginal_util: Vec<Cost>
) -> UtilityCalculation {
    assert!(marginal_util.len() == pattern.match_locations.len(),
        "utility_of_loc_once should have the same length as match_locations, but got {} and {}",
        marginal_util.len(), pattern.match_locations.len());
<<<<<<< HEAD
    // this is a utility that assumes no corrections are needed, so it is just the sum of the utility of each match location
    // minus the cost of applying the invention
    let corrected_utils: FxHashSet<Idx> = marginal_util.iter().enumerate().filter_map(|(idx, util)|
=======
    let unused_locations: FxHashSet<Idx> = marginal_util.iter().enumerate().filter_map(|(idx, util)|
>>>>>>> e34a8031
        if *util > 0 {None} else {Some(pattern.match_locations[idx])}
    ).collect();
    let mut util_by_root = vec![0; shared.roots.len()];
    for (loc_idx, loc) in pattern.match_locations.iter().enumerate() {
        // for each match location, we add the utility of that location to the util_by_root for each root
        let util = marginal_util[loc_idx];
        if util > 0 {
            for (root_idx, num_paths) in shared.num_paths_to_node_by_root_idx_sparse[*loc].iter() {
                util_by_root[*root_idx] += util * num_paths;
            }
        }
    }

    let util = shared.init_cost_weighted - shared.root_idxs_of_task.iter().map(|root_idxs|
        root_idxs.iter().map(|idx| (shared.init_cost_by_root_idx_weighted[*idx] - util_by_root[*idx] as f32 * shared.weight_by_root_idx[*idx]).round() as Cost).min().unwrap()
    ).sum::<Cost>();

<<<<<<< HEAD
    UtilityCalculation {util, corrected_utils}
=======
    UtilityCalculation {util, unused_locations}
>>>>>>> e34a8031
}

//#[inline(never)]
pub fn compressive_utility(pattern: &Pattern, shared: &SharedData) -> UtilityCalculation {

    // * BASIC CALCULATION
    // Roughly speaking compressive utility is num_usages(invention) * size(invention), however there are a few extra
    // terms we need to take care of too.

    let Some(marginal_utilities) = get_utility_of_loc_once(pattern, shared) else {
        // All utilities were 0 or negative, so we should autoreject this pattern
        return UtilityCalculation { util: 0, unused_locations: Default::default() };
    };
    let self_intersects = can_self_unify(&pattern.pattern_args, shared, pattern.match_locations[0]);
    if self_intersects.is_empty() {
        // no conflicts, so we can just return the utility assuming no corrections
        return compressive_utility_from_marginals(pattern, shared, marginal_utilities);
    }
    let loc_to_idx = pattern.match_locations.iter().enumerate().map(|(idx, loc)| (*loc, idx)).collect::<FxHashMap<_,_>>();
    let mut marginal_utilities = marginal_utilities;
<<<<<<< HEAD
=======
    // match locations are sorted by location in ExprSet, so are in bottom up order
>>>>>>> e34a8031
    for (i, loc) in pattern.match_locations.iter().enumerate() {
        let mut alternate_utility = 0;
        for zid in &self_intersects {
            let child = shared.arg_of_zid_node[*zid][loc].unshifted_id;
            if loc_to_idx.contains_key(&child) {
                let idx = loc_to_idx[&child];
                alternate_utility += marginal_utilities[idx];
            }
        }
        marginal_utilities[i] -= alternate_utility;
        if marginal_utilities[i] < 0 {
            marginal_utilities[i] = 0; // we don't want to count negative utilities
        }
    }
    compressive_utility_from_marginals(pattern, shared, marginal_utilities)
}

//#[inline(never)]
fn get_utility_of_loc_once(pattern: &Pattern, shared: &SharedData) -> Option<Vec<Cost>> {
    // it costs a tiny bit to apply the invention, for example (app (app inv0 x) y) incurs a cost
    // of COST_TERMINAL for the `inv0` primitive and 2 * COST_NONTERMINAL for the two `app`s.
    // Also an extra COST_NONTERMINAL for each argument that is refined (for the lambda).
    // Returns None if all utilities are 0 or negative, in which case the pattern should be autorejected.
    let app_penalty = - (shared.cost_fn.compute_cost_new_prim() as Cost + shared.cost_fn.cost_app as Cost * pattern.pattern_args.arity() as Cost);

    // get a list of (ivar,usages-1) filtering out things that are only used once, this will come in handy for adding multi-use utility later
    let ivar_multiuses: Vec<(usize,Cost)> = pattern.pattern_args.multiuses();
    let mut at_least_one_util_valid = false;

    let results = pattern.match_locations.iter().map(|loc| {

        if pattern.pattern_args.has_free_ivars(shared, loc) {
            return 0; // set whole util to 0 for this loc, causing an autoreject
        }

        // if !shared.cfg.quiet { println!("calculating util of {}", extract(*loc, &shared.egraph)) }
        // compressivity of body (no refinement) minus slight penalty from the application
        let base_utility = pattern.body_utility + app_penalty;
        // if !shared.cfg.quiet { println!("base {}", base_utility) }

        // for each extra usage of an argument, we gain the cost of that argument as
        // extra utility. Note that it doesn't matter which
        // of the zids we use as long as it corresponds to the right ivar
        let multiuse_utility = ivar_multiuses.iter().map(|(zid,count)|
            count * shared.arg_of_zid_node[*zid][loc].cost as Cost
        ).sum::<Cost>();
        // if !shared.cfg.quiet { println!("multiuse {}", multiuse_utility) }

        let util = base_utility + multiuse_utility;
        if util > 0 {
            at_least_one_util_valid = true;
        }
        util
    }).collect();
    if !at_least_one_util_valid {
        // if all utilities are 0 or negative, we should autoreject this pattern
        return None;
    }
    Some(results)
}

#[derive(Debug, Clone, PartialEq, Eq)]
pub struct UtilityCalculation {
    pub util: Cost,
<<<<<<< HEAD
    pub corrected_utils: FxHashSet<Idx>, // if present, do not accept
=======
    pub unused_locations: FxHashSet<Idx>, // if present, do not accept
>>>>>>> e34a8031
}

// (not used in popl code - experimental)
pub fn inverse_delta(cost_once: Cost, usages: Cost, arg_uses: usize, cost_fn: &ExprCost) -> (Cost, Cost, Cost) {
    let compressive_delta = - (cost_once + cost_fn.cost_app as Cost) * usages;
    let noncompressive_delta = arg_uses as Cost * (cost_once - cost_fn.compute_cost_new_prim() as Cost) ;
    (compressive_delta,noncompressive_delta, compressive_delta+noncompressive_delta)
}

// (not used in popl code - experimental; always exists at the first return statement unless --inv-arg-cap is turned on)
#[allow(clippy::too_many_arguments)]
pub fn inverse_argument_capture(finished: &mut FinishedPattern, cfg: &CompressionStepConfig, zip_of_zid: &[Vec<ZNode>], arg_of_zid_node: &[FxHashMap<Idx,Arg>], extensions_of_zid: &[ZIdExtension], set: &ExprSet, analyzed_ivars: &AnalyzedExpr<IVarAnalysis>, cost_fn: &ExprCost) {
    if !cfg.inv_arg_cap || cfg.no_other_util {
        return
    }
    // panic!("inverse_argument_capture is disabled");
    if finished.arity >= cfg.max_arity {
        return
    }
    let _max_num_to_add = cfg.max_arity - finished.arity;

    while finished.arity < cfg.max_arity {
    let counts = use_counts(&finished.pattern, zip_of_zid, arg_of_zid_node, extensions_of_zid, set, analyzed_ivars);
    let possible_to_uninline = possible_to_uninline(counts, finished.usages, cost_fn);
    
    let best = possible_to_uninline.into_iter().max_by_key(|(delta, _compressive_delta, _noncompressive_delta, _cost, _zids)| *delta);
    
    if let Some((delta, compressive_delta, _noncompressive_delta, _cost, zids)) = best {
        let ivar = finished.arity;
        for zid in &zids {
            finished.pattern.pattern_args.add_var(ivar, *zid, VariableType::Metavar);
        }
        finished.compressive_utility += compressive_delta;
        finished.util_calc.util += compressive_delta;
        finished.utility += delta;
        finished.arity +=1;
        // println!("UNARG")
    } else {
        return
    }
    }
}

/// not used in popl code - experimental
fn possible_to_uninline(counts: FxHashMap<Idx, (Cost, Vec<usize>)>, finished_usages: Cost, cost_fn: &ExprCost) -> Vec<(Cost,Cost,Cost,Cost,Vec<ZId>)> {
    let possible_to_uninline = counts.values()
    // can only have a positive delta to compression if used more times within the abstraction than
    // there are usages of the abstraction in the corpus
    .filter(|(_,zids)| zids.len() > finished_usages as usize)
    // argument must be larger than the cost of adding the terminal for the new abstraction variable
    .filter(|(cost,_zids)| *cost > cost_fn.compute_cost_new_prim() as Cost)
    .filter_map(|(cost,zids)| {
        let (compressive_delta,noncompressive_delta, delta) = inverse_delta(*cost, finished_usages, zids.len(), cost_fn);
        if delta > 0 {
            Some((delta, compressive_delta, noncompressive_delta, *cost, zids.clone()))
        } else {
            None
        }
    });
    possible_to_uninline.collect()
}

/// not used in popl code - experimental
fn use_counts(pattern: &Pattern, zip_of_zid: &[Vec<ZNode>], arg_of_zid_node: &[FxHashMap<Idx,Arg>], extensions_of_zid: &[ZIdExtension], set: &ExprSet, analyzed_ivars: &AnalyzedExpr<IVarAnalysis>) -> FxHashMap<Idx,(Cost,Vec<ZId>)> {
    let mut curr_zip: Vec<ZNode> = vec![];
    let curr_zid: ZId = EMPTY_ZID;
    let zids = &pattern.pattern_args.iterate_arguments().cloned().collect::<Vec<LabelledZId>>();

    // map zids to zips with a bool thats true if this is a hole and false if its a future ivar
    let zips: Vec<Vec<ZNode>> = zids.iter()
        .map(|labelled_zid| zip_of_zid[labelled_zid.zid].clone()).collect();

    let mut counts: FxHashMap<Idx,(Cost,Vec<ZId>)> = Default::default();

    #[allow(clippy::too_many_arguments)]
    fn helper(curr_node: Idx, match_loc: Idx, curr_zip: &mut Vec<ZNode>, curr_zid: ZId, zips: &[Vec<ZNode>], zids: &[LabelledZId], arg_of_zid_node: &[FxHashMap<Idx,Arg>], extensions_of_zid: &[ZIdExtension], set: &ExprSet,  counts: &mut FxHashMap<Idx,(Cost,Vec<ZId>)>, analyzed_ivars: &AnalyzedExpr<IVarAnalysis>) {
        if zids.iter().any(|labelled| labelled.zid == curr_zid){
            return // current zip matches an arg
        }
        // if curr_zip is not a prefix of any arg zipper, then increment its count
        if zips.iter().all(|zip| !zip.starts_with(curr_zip)) {
            // also make sure its valid ie doesnt have any free ivars as ew do during normal checks
            let arg = arg_of_zid_node[curr_zid].get(&match_loc).unwrap();
            if analyzed_ivars[arg.shifted_id].is_empty() {
                counts.entry(arg.shifted_id)
                    .or_insert_with(||(arg.cost as Cost, vec![]))
                    .1.push(curr_zid);
            }
        }
        match &set[curr_node] {
            Node::Prim(_) => {},
            Node::Var(_, _) => {},
            Node::Lam(b, _) => {
                curr_zip.push(ZNode::Body);
                let new_zid = extensions_of_zid[curr_zid].body.unwrap();
                helper(*b, match_loc, curr_zip, new_zid, zips, zids,  arg_of_zid_node, extensions_of_zid, set, counts, analyzed_ivars);
                curr_zip.pop();
            }
            Node::App(f,x) => {
                curr_zip.push(ZNode::Func);
                let new_zid = extensions_of_zid[curr_zid].func.unwrap();
                helper(*f, match_loc, curr_zip, new_zid, zips, zids,  arg_of_zid_node, extensions_of_zid, set, counts, analyzed_ivars);
                curr_zip.pop();
                curr_zip.push(ZNode::Arg);
                let new_zid = extensions_of_zid[curr_zid].arg.unwrap();
                helper(*x, match_loc, curr_zip, new_zid, zips, zids,  arg_of_zid_node, extensions_of_zid, set, counts, analyzed_ivars);
                curr_zip.pop();
            }
            _ => unreachable!(),
        }
    }
    // we can pick any match location
    helper(pattern.match_locations[0], pattern.match_locations[0], &mut curr_zip, curr_zid, &zips, zids, arg_of_zid_node, extensions_of_zid, set, &mut counts, analyzed_ivars);
    counts
}

/// Multistep compression
pub fn multistep_compression_internal(
    train_programs: &[ExprOwned],
    tasks: Option<Vec<String>>,
    weights: Option<Vec<f32>>,
    name_mapping: Option<Vec<(String, String)>>,
    follow: Option<Vec<Invention>>,
    cfg: &MultistepCompressionConfig
) -> Vec<CompressionStepResult> {

    let mut rewritten: Vec<ExprOwned> = train_programs.to_vec();
    let mut step_results: Vec<CompressionStepResult> = Default::default();
    let cost_fn = &cfg.step.cost.expr_cost();

    let tstart = std::time::Instant::now();

    let mut cfg = cfg.clone();

    if let Some(follow) = &follow {
        assert_eq!(follow.len(), cfg.iterations);
        cfg.step.follow_prune = true;
        cfg.step.rewrite_check = false; // this will cause a loop
        if !cfg.verbose_rewrite{
            cfg.step.quiet = true;
        }
        cfg.step.no_opt();
    }

    let very_first_cost = min_cost(train_programs, &weights, &tasks, cost_fn);

    let tasks: Vec<String> = tasks.unwrap_or_else(|| {
        (0..train_programs.len())
            .map(|i| i.to_string())
            .collect()
    });

    let weights: Vec<f32> = weights.unwrap_or_else(|| vec![1.0; train_programs.len()]);

    let mut name_mapping = name_mapping.unwrap_or_default();




    for i in 0..cfg.iterations {
        if !cfg.step.quiet { println!("{}",format!("\n=======Iteration {i}=======").blue().bold()) }
        let inv_name = if let Some(follow) = &follow {
            cfg.step.follow = Some(follow[i].body.to_string());
            follow[i].name.clone()
        } else {
            format!("{}{}", cfg.abstraction_prefix, cfg.previous_abstractions + step_results.len())
        };
        let res: Vec<CompressionStepResult> = if cfg.step.smc {
            smc::compression_step_smc(
                &rewritten,
                &inv_name,
                &cfg,
                &tasks,
                &weights,
                &step_results,
            )
        } else {
            compression_step(
                &rewritten,
                &inv_name,
                &cfg,
                &tasks,
                &weights,
                very_first_cost,
                &name_mapping,
                &step_results,
            )
        };

        if !res.is_empty() {
            // rewrite with the invention
            let res: CompressionStepResult = res[0].clone();
            rewritten = res.rewritten.clone();
            name_mapping = res.name_mapping.clone();
            if !cfg.step.quiet { println!("Chose Invention {}: {}", res.inv.name, res) }
            step_results.push(res);
        } else if follow.is_some() {
            // if `follow` was given then we will keep going for the full set of iterations
            if !cfg.step.quiet { println!("Invention not found: {}", cfg.step.follow.as_ref().unwrap() ) }
        } else {
            if !cfg.step.quiet { println!("No inventions found at iteration {i}") }
            break;    
        }
    }

    if cfg.step.show_rewritten {
        println!("rewritten:\n{}", rewritten.iter().map(|p|p.to_string()).collect::<Vec<_>>().join("\n"));
    }

    if !cfg.step.quiet { println!("{}","\n=======Compression Summary=======".blue().bold()) }
    if !cfg.step.quiet { println!("Found {} inventions", step_results.len()) }
    let rewritten_cost = min_cost(&rewritten, &Some(weights.clone()), &Some(tasks.clone()), cost_fn);
    if !cfg.step.quiet { println!("Cost Improvement: ({:.2}x better) {} -> {}", compression_factor(very_first_cost, rewritten_cost), very_first_cost, rewritten_cost) }
    for res in step_results.iter() {
        let rewritten_cost = min_cost(&res.rewritten, &Some(weights.clone()), &Some(tasks.clone()), cost_fn);
        if !cfg.step.quiet { println!("{} ({:.2}x wrt orig): {}" , res.inv.name.clone().blue(), compression_factor(very_first_cost, rewritten_cost), res) }
    }
    if !cfg.step.quiet { println!("Time: {}ms", tstart.elapsed().as_millis()) }
    if cfg.step.follow_prune && !(
        cfg.step.no_opt_upper_bound
        && cfg.step.no_opt_force_multiuse
        && cfg.step.no_opt_useless_abstract
        && cfg.step.no_opt_arity_zero) && !cfg.step.quiet { println!("{} you often want to run --follow-track with --no-opt otherwise your target may get pruned", "[WARNING]".yellow()) }

    step_results
}

pub fn construct_shared(
    programs: &[ExprOwned],
    multistep_cfg: &MultistepCompressionConfig,
    tasks: &[String],
    weights: &[f32],
    prev_results: &[CompressionStepResult],
) -> Option<Arc<SharedData>> {
    let cfg = &multistep_cfg.step.clone();

    let cost_fn = &cfg.cost.expr_cost();

    let mut tstart = std::time::Instant::now();

    // structurally hashed exprset
    let mut set = ExprSet::empty(Order::ChildFirst, false, true);
    let roots: Vec<Idx> = programs.iter().map(|e| e.immut().copy_rec(&mut set)).collect();
    let corpus_span: Span = 0..set.len();

    let mut analyzed_cost = AnalyzedExpr::new(cost_fn.clone());
    analyzed_cost.analyze(&set);

    // populate num_paths_to_node so we know how many different parts of the programs tree
    // a node participates in (ie multiple uses within a single program or among programs)
    let (num_paths_to_node, num_paths_to_node_by_root_idx, num_paths_to_node_by_root_idx_sparse) = num_paths_to_node(&roots, &corpus_span, &set);

    if !cfg.quiet { println!("num_paths_to_node(): {:?}ms", tstart.elapsed().as_millis()) }
    tstart = std::time::Instant::now();

    let mut task_name_of_task: Vec<String> = vec![];
    let mut task_of_root_idx: Vec<usize> = vec![];
    let mut root_idxs_of_task: Vec<Vec<usize>> = vec![];
    for (root_idx,task_name) in tasks.iter().enumerate() {
        let task = task_name_of_task.iter().position(|name| name == task_name)
            .unwrap_or_else(||{
                task_name_of_task.push(task_name.clone());
                root_idxs_of_task.push(vec![]);
                task_name_of_task.len() - 1
            });
        task_of_root_idx.push(task);
        root_idxs_of_task[task].push(root_idx);
    }
    let tasks_of_node: Vec<FxHashSet<usize>> = associate_tasks(&roots, &set, &corpus_span, &task_of_root_idx);

    let init_cost_by_root_idx: Vec<Cost> = roots.iter().map(|idx| analyzed_cost[*idx] as Cost).collect();
    let init_cost_by_root_idx_weighted: Vec<f32> = init_cost_by_root_idx.iter().zip(weights.iter()).map(|(cost,weight)| (*cost as f32 * weight)).collect();
    let init_cost: Cost = root_idxs_of_task.iter().map(|root_idxs|
        root_idxs.iter().map(|idx| init_cost_by_root_idx[*idx]).min().unwrap()
    ).sum();
    let init_cost_weighted: Cost = root_idxs_of_task.iter().map(|root_idxs|
        root_idxs.iter().map(|idx| init_cost_by_root_idx_weighted[*idx].round() as Cost).min().unwrap()
    ).sum();
    let first_train_cost = roots.iter().map(|idx| analyzed_cost[*idx] as Cost).sum(); // This is used for --verbose-print

    if !cfg.quiet { println!("associate_tasks() and other task stuff: {:?}ms", tstart.elapsed().as_millis()) }
    if !cfg.quiet { println!("num unique tasks: {}", task_name_of_task.len()) }
    if !cfg.quiet { println!("num unique programs: {}", roots.len()) }
    tstart = std::time::Instant::now();
    
    // cost of a single usage times number of paths to node
    let cost_of_node_all: Vec<Cost> = corpus_span.clone().map(|node| analyzed_cost[node] as Cost * num_paths_to_node[node]).collect();

    let mut analyzed_free_vars = AnalyzedExpr::new(FreeVarAnalysis);

    if !cfg.quiet { println!("cost_of_node structs: {:?}ms", tstart.elapsed().as_millis()) }
    tstart = std::time::Instant::now();

    let (zid_of_zip,
        zip_of_zid,
        arg_of_zid_node,
        zids_of_node,
        extensions_of_zid) = get_zippers(&corpus_span, &analyzed_cost, &mut set, &mut analyzed_free_vars);
    
    if !cfg.quiet { println!("get_zippers(): {:?}ms", tstart.elapsed().as_millis()) }
    tstart = std::time::Instant::now();
    
    if !cfg.quiet { println!("{} zips", zip_of_zid.len()) }
    if !cfg.quiet { println!("arg_of_zid_node size: {}", arg_of_zid_node.len()) }

    // set up tracking if any
    let tracking: Option<Tracking> = {
        if let Some(s) = &cfg.follow {
            let mut set = ExprSet::empty(Order::ChildFirst, false, false);
            let idx = set.parse_extend(s).unwrap();
            let expr = ExprOwned::new(set,idx);
            if let Some(zids_of_ivar) = zids_of_ivar_of_expr(&expr, &zid_of_zip) {
                Some(Tracking { expr, zids_of_ivar })
            } else {
                if !cfg.quiet { println!("Tracking: can't possibly find a match for this in corpus because one if the necessary zippers ZIDs doesnt exist in corpus")}
                return None;
            }
        } else {
            None
        }
    };
    


    if !cfg.quiet { println!("Tracking setup: {:?}ms", tstart.elapsed().as_millis()) }
    tstart = std::time::Instant::now();

    let mut analyzed_ivars = AnalyzedExpr::new(IVarAnalysis);
    analyzed_free_vars.analyze(&set);
    analyzed_cost.analyze(&set);
    analyzed_ivars.analyze(&set);

    let sym_var_info = SymvarInfo::new(&set, &cfg.symvar);


    if !cfg.quiet { println!("ran analyses: {:?}ms", tstart.elapsed().as_millis()) }
    tstart = std::time::Instant::now();


    let mut stats: Stats = Default::default();
    
    // define all the important data structures for compression
    let mut donelist: Vec<FinishedPattern> = Default::default(); // completed inventions will go here    

    let tdfa_global_annotations = TDFAGlobalAnnotations::new(cfg, &set, &roots, prev_results, &sym_var_info);

    let single_hole = Pattern::single_hole(&corpus_span, cost_fn, &cost_of_node_all, &num_paths_to_node, &tdfa_global_annotations, &set, cfg);

    let mut azero_pruning_cutoff = 0;

    // arity 0 inventions
    if !cfg.no_opt_arity_zero {

        // we use single hole match locations in case they were pruned down from corpus_span by single_hole()
        for node in single_hole.match_locations.clone() {

            // Pruning (FREE VARS): inventions with free vars in the body are not well-defined functions
            // and should thus be discarded
            if !analyzed_free_vars[node].is_empty() {
                if !cfg.no_stats { stats.free_vars_fired += 1; };
                continue;
            }

            // PRUNING (SYMBOLIC VARS): inventions with symbolic variables in the body are not 0-arity inventions
            if sym_var_info.as_ref().is_some_and(|info| info.contains_symbols(node)) {
                continue;
            }

            // Pruning (SINGLE TASK): prune if used in only one task
            if !cfg.allow_single_task && tasks_of_node[node].len() < 2 {
                if !cfg.no_stats { stats.single_task_fired += 1; };
                continue;
            }

            // Note that "single use" pruning is intentionally not done here,
            // since any invention specific to a node will by definition only
            // be useful at that node

            let match_locations = vec![node];
            let body_utility = analyzed_cost[node] as Cost;

            // compressive_utility for arity-0 is cost_of_node_all[node] minus the penalty of using the new prim
            let compressive_utility: Cost = init_cost_weighted - root_idxs_of_task.iter().map(|root_idxs|
                root_idxs.iter().map(|idx|
                    (init_cost_by_root_idx_weighted[*idx]
                    - weights[*idx] * (num_paths_to_node_by_root_idx[*idx][node] * (analyzed_cost[node] - cost_fn.compute_cost_new_prim()) as Cost) as f32).round() as Cost)
                    .min().unwrap()
            ).sum::<Cost>();
            
            let utility = compressive_utility + noncompressive_utility(body_utility, cfg);
            if utility <= 0 { continue; }


            if !cfg.no_stats { stats.azero_calc_util += 1; };

            // Pruning (UPPER BOUND): Here we use compressive_utility which itself is an upper bound on total utility
            // so it is sound to prune based on it, as if we pruned based on compressive_utility then we would definitely
            // prune based on total utility. The pruning here before total utility is done because inverse_argument_capture()
            // is expensive.
            if compressive_utility <= azero_pruning_cutoff {
                continue // upper bound pruning
            }

            let pattern = Pattern {
                holes: vec![],
                pattern_args: PatternArgs::default(),
                match_locations,
                utility_upper_bound: utility,
                body_utility,
                tracked: false,
            };
            let mut finished_pattern = FinishedPattern {
                pattern,
                utility,
                compressive_utility,
                util_calc: UtilityCalculation { util: compressive_utility, unused_locations: Default::default()},
                arity: 0,
                usages: num_paths_to_node[node]
            };

            // This handle the case covered by Appendix B in the paper
            inverse_argument_capture(&mut finished_pattern, cfg, &zip_of_zid, &arg_of_zid_node, &extensions_of_zid, &set, &analyzed_ivars, cost_fn);
            if !cfg.no_stats { stats.azero_calc_unargcap += 1; };

            // Pruning (UPPER BOUND): This is the full upper bound pruning
            if finished_pattern.utility <= azero_pruning_cutoff {
                continue // upper bound pruning
            }
            // Pruning (UPPER BOUND): Here we update the upper bound (only in the inv_candidates=1 case for now but would
            // be good to handle other cases more generally by pushing to donelist and doing donelist.update())
            if cfg.inv_candidates == 1 && finished_pattern.utility > azero_pruning_cutoff {
                // if we're only looking for one invention, we can directly update our cutoff here
                azero_pruning_cutoff = finished_pattern.utility
            }
            donelist.push(finished_pattern);
        }
    }

    if !cfg.quiet { println!("arity 0: {:?}ms", tstart.elapsed().as_millis()) }
    tstart = std::time::Instant::now();

    if !cfg.quiet { println!("got {} arity zero inventions", donelist.len()) }

    let mut worklist = BinaryHeap::new();
    worklist.push(HeapItem::new(single_hole));

    let crit = CriticalMultithreadData::new(donelist, worklist, cfg);
    
    let fused_copy: Option<FxHashSet<Tag>> = if let Some(fused_tags) = &cfg.fused_lambda_tags.tags {
        let mut fused_copy = FxHashSet::default();
        fused_copy.extend(fused_tags.iter().cloned());
        Some(fused_copy)
    } else {
        None
    };
    
    let shared = Arc::new(SharedData {
        crit: Mutex::new(crit),
        programs: programs.to_vec(),
        arg_of_zid_node,
        cost_fn: cost_fn.clone(),
        analyzed_free_vars,
        analyzed_ivars,
        sym_var_info,
        analyzed_cost,    
        corpus_span: corpus_span.clone(),
        roots: roots.to_vec(),
        zids_of_node,
        zip_of_zid,
        zid_of_zip,
        extensions_of_zid,
        set,
        num_paths_to_node,
        num_paths_to_node_by_root_idx,
        num_paths_to_node_by_root_idx_sparse,
        tdfa_global_annotations,
        tasks_of_node,
        task_name_of_task,
        task_of_root_idx,
        root_idxs_of_task,
        cost_of_node_all,
        init_cost,
        init_cost_weighted,
        init_cost_by_root_idx,
        init_cost_by_root_idx_weighted,
        weight_by_root_idx: weights.to_vec(),
        first_train_cost,
        stats: Mutex::new(stats),
        cfg: cfg.clone(),
        multistep_cfg: multistep_cfg.clone(),
        tracking,
        fused_lambda_tags: fused_copy,
    });

    if !shared.cfg.quiet { println!("built SharedData: {:?}ms", tstart.elapsed().as_millis()) }

    Some(shared)
}

/// Takes a set of programs and does one full step of compresison.
#[allow(clippy::too_many_arguments)]
pub fn compression_step(
    programs: &[ExprOwned],
    new_inv_name: &str, // name of the new invention, like "inv4"
    multistep_cfg: &MultistepCompressionConfig,
    tasks: &[String],
    weights: &[f32],
    very_first_cost: Cost,
    name_mapping: &[(String, String)],
    prev_results: &[CompressionStepResult],
) -> Vec<CompressionStepResult> {

    let tstart_total = std::time::Instant::now();
    let tstart_prep = std::time::Instant::now();

    let Some(shared) = construct_shared(
        programs,
        multistep_cfg,
        tasks,
        weights,
        prev_results,
    ) else {
        return vec![];
    };

    let mut tstart = std::time::Instant::now();

    if shared.cfg.verbose_best {
        let mut crit = shared.crit.lock();
        if !crit.deref_mut().donelist.is_empty() {
            let best_util = crit.deref_mut().donelist.first().unwrap().utility;
            let best_expr: String = crit.deref_mut().donelist.first().unwrap().info(&shared);
            let new_expected_cost =
                shared.first_train_cost
                - crit.donelist.first().unwrap().compressive_utility
                + crit.donelist.first().unwrap().to_expr(&shared).cost(&shared.cost_fn) as Cost;
            let trainratio = shared.first_train_cost as f64/new_expected_cost as f64;
            if !shared.cfg.quiet { println!("{} @ step=0 util={} trainratio={:.2} for {}", "[new best utility]".blue(), best_util, trainratio, best_expr) }
        }
    }

    if !shared.cfg.quiet { println!("TOTAL PREP: {:?}ms", tstart_prep.elapsed().as_millis()) }

    if !shared.cfg.quiet { println!("running pattern search...") }

    // *****************
    // * STITCH SEARCH *
    // *****************
    if shared.cfg.threads == 1 {
        // Single threaded
        stitch_search(Arc::clone(&shared));
    } else {
        // Multithreaded
        let mut handles = vec![];
        for _ in 0..shared.cfg.threads {
            // clone the Arcs to have copies for this thread
            let shared = Arc::clone(&shared);
            
            // launch thread to just call stitch_search()
            handles.push(thread::spawn(move || {
                stitch_search(shared);
            }));
        }
        // wait for all threads to finish (when all have empty worklists)
        for handle in handles {
            handle.join().unwrap();
        }
    }

    if !shared.cfg.quiet { println!("TOTAL SEARCH: {:?}ms", tstart.elapsed().as_millis()) }
    if !shared.cfg.quiet { println!("TOTAL PREP + SEARCH: {:?}ms", tstart_total.elapsed().as_millis()) }


    tstart = std::time::Instant::now();

    // at this point we hold the only reference so we can get rid of the Arc
    let mut shared: SharedData = Arc::try_unwrap(shared).unwrap();

    // one last .update()
    shared.crit.lock().deref_mut().update(&shared.cfg);

    if !shared.cfg.quiet { println!("{:?}", shared.stats.lock().deref_mut()) }
    assert!(shared.crit.lock().deref_mut().worklist.is_empty());

    let donelist: Vec<FinishedPattern> = shared.crit.lock().deref_mut().donelist.clone();

    let dc_comparison_millis = if shared.cfg.dreamcoder_comparison {
        if !shared.cfg.quiet { println!("Timing point 1 (from the start of compression_step to final donelist): {:?}ms", tstart_total.elapsed().as_millis()) }
        if !shared.cfg.quiet { println!("Timing Comparison Point A (search) (millis): {}", tstart_total.elapsed().as_millis()) }
        let tstart_rewrite = std::time::Instant::now();
        rewrite_fast(&donelist[0], &shared, &Node::Prim(new_inv_name.into()), &shared.cost_fn);
        if !shared.cfg.quiet { println!("Timing point 2 (rewriting the candidate): {:?}ms", tstart_rewrite.elapsed().as_millis()) }
        if !shared.cfg.quiet { println!("Timing Comparison Point B (search+rewrite) (millis): {}", tstart_total.elapsed().as_millis()) }
        Some(tstart_total.elapsed().as_millis() as usize)
    } else {
        None
    };

    let mut results: Vec<CompressionStepResult> = vec![];

    // construct CompressionStepResults and print some info about them)
    if !shared.cfg.quiet { println!("Cost before: {}", shared.init_cost) }
    for (i,done) in donelist.iter().enumerate() {
        let res = CompressionStepResult::new(done.clone(), new_inv_name, &mut shared, very_first_cost, name_mapping, dc_comparison_millis);
        if !shared.cfg.quiet { println!("{i}: {res}") }
        results.push(res);
    }

    if shared.cfg.follow_prune && !results.is_empty() {
        if let Some(follow) = &shared.cfg.follow {
            assert_eq!(follow, &results[0].inv.body.to_string(), "found something other than the followed abstraction somehow");
        }
    }

    if !shared.cfg.quiet { println!("post processing: {:?}ms", tstart.elapsed().as_millis()) }

    results
}

/// toplevel entrypoint to compression used by most apis
pub fn multistep_compression(
    programs: &[String],
    tasks: Option<Vec<String>>,
    weights: Option<Vec<f32>>,
    name_mapping: Option<Vec<(String,String)>>,
    follow: Option<Vec<Invention>>,
    cfg: &MultistepCompressionConfig
)-> (Vec<CompressionStepResult>, serde_json::Value) {
    let mut programs = programs.to_vec();
    let mut cfg = cfg.clone();

    if let Some(tasks) = &tasks {
        assert_eq!(tasks.len(), programs.len());
    }

    if cfg.silent {
        cfg.step.quiet = true
    }
    
    if cfg.no_opt {
        cfg.step.no_opt();
    }
    
    if cfg.shuffle {
        programs.shuffle(&mut rand::thread_rng());
    }
    if let Some(n) = cfg.truncate {
        programs.truncate(n);
    }
    
    // parse the program strings into expressions
    let train_programs: Vec<ExprOwned> = programs.iter().map(|p|{
        let mut set = ExprSet::empty(Order::ChildFirst, false, false);
        let idx = set.parse_extend(p).unwrap();
        ExprOwned::new(set,idx)
    }).collect();

    let cost_fn = cfg.step.cost.expr_cost();

    if !cfg.silent {
        println!("{}","**********".blue().bold());
        println!("{}","* Stitch *".blue().bold());
        println!("{}","**********".blue().bold());
        programs_info(&train_programs, &cost_fn);
    }

    let step_results = multistep_compression_internal(
        &train_programs, 
        tasks.clone(),
        weights.clone(),
        name_mapping, 
        follow,
        &cfg, 
    );

    // write everything to json
    let json_res = json_of_step_results(&step_results, &train_programs, weights, tasks, &cost_fn, &cfg);

    (step_results, json_res)
}

pub fn json_of_step_results(step_results: &[CompressionStepResult], train_programs: &Vec<ExprOwned>, weights: Option<Vec<f32>>, tasks: Option<Vec<String>>, cost_fn: &ExprCost, cfg: &MultistepCompressionConfig) -> serde_json::Value {
    let rewritten: &Vec<ExprOwned> = step_results.iter().last().map(|res| &res.rewritten).unwrap_or(train_programs);
    let original_cost = min_cost(train_programs, &weights, &tasks, cost_fn);
    let final_cost = min_cost(rewritten, &weights, &tasks, cost_fn);
    let rewritten = step_results.iter().last().map(|res| &res.rewritten).unwrap_or(train_programs).iter().map(|p| p.to_string()).collect::<Vec<String>>();
    let rewritten_dreamcoder = if !cfg.step.rewritten_dreamcoder { None } else {
        let rewritten_dreamcoder = step_results.iter().last().map(|res| res.rewritten_dreamcoder.clone().unwrap()).unwrap_or_else(||train_programs.iter().map(
            |p| p.to_string().replace("(lam ", "(lambda ").replace("(lam_", "(lambda_")
        ).collect::<Vec<String>>());
        Some(rewritten_dreamcoder)
    };
    json!({
        "cmd": std::env::args().join(" "),
        "args": cfg,
        "original_cost": original_cost,
        "final_cost": final_cost,
        "compression_ratio": compression_factor(original_cost,final_cost),
        "num_abstractions": step_results.len(),
        "original": train_programs.iter().map(|p| p.to_string()).collect::<Vec<String>>(),
        "rewritten": rewritten.iter().map(|p| p.to_string()).collect::<Vec<String>>(),
        "rewritten_dreamcoder": rewritten_dreamcoder,
        "abstractions": step_results.iter().map(|inv| inv.json(&cfg.step)).collect::<Vec<serde_json::Value>>(),
    })
}<|MERGE_RESOLUTION|>--- conflicted
+++ resolved
@@ -1565,13 +1565,7 @@
     assert!(marginal_util.len() == pattern.match_locations.len(),
         "utility_of_loc_once should have the same length as match_locations, but got {} and {}",
         marginal_util.len(), pattern.match_locations.len());
-<<<<<<< HEAD
-    // this is a utility that assumes no corrections are needed, so it is just the sum of the utility of each match location
-    // minus the cost of applying the invention
-    let corrected_utils: FxHashSet<Idx> = marginal_util.iter().enumerate().filter_map(|(idx, util)|
-=======
     let unused_locations: FxHashSet<Idx> = marginal_util.iter().enumerate().filter_map(|(idx, util)|
->>>>>>> e34a8031
         if *util > 0 {None} else {Some(pattern.match_locations[idx])}
     ).collect();
     let mut util_by_root = vec![0; shared.roots.len()];
@@ -1589,11 +1583,7 @@
         root_idxs.iter().map(|idx| (shared.init_cost_by_root_idx_weighted[*idx] - util_by_root[*idx] as f32 * shared.weight_by_root_idx[*idx]).round() as Cost).min().unwrap()
     ).sum::<Cost>();
 
-<<<<<<< HEAD
-    UtilityCalculation {util, corrected_utils}
-=======
     UtilityCalculation {util, unused_locations}
->>>>>>> e34a8031
 }
 
 //#[inline(never)]
@@ -1614,10 +1604,7 @@
     }
     let loc_to_idx = pattern.match_locations.iter().enumerate().map(|(idx, loc)| (*loc, idx)).collect::<FxHashMap<_,_>>();
     let mut marginal_utilities = marginal_utilities;
-<<<<<<< HEAD
-=======
     // match locations are sorted by location in ExprSet, so are in bottom up order
->>>>>>> e34a8031
     for (i, loc) in pattern.match_locations.iter().enumerate() {
         let mut alternate_utility = 0;
         for zid in &self_intersects {
@@ -1682,11 +1669,7 @@
 #[derive(Debug, Clone, PartialEq, Eq)]
 pub struct UtilityCalculation {
     pub util: Cost,
-<<<<<<< HEAD
-    pub corrected_utils: FxHashSet<Idx>, // if present, do not accept
-=======
     pub unused_locations: FxHashSet<Idx>, // if present, do not accept
->>>>>>> e34a8031
 }
 
 // (not used in popl code - experimental)
