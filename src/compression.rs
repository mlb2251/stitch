use crate::*;
use lambdas::*;
use rand::seq::SliceRandom;
use rustc_hash::{FxHashMap,FxHashSet};
use core::panic;
use std::convert::TryInto;
use std::fmt::{self, Formatter, Display};
use std::hash::{Hash, Hasher};
use itertools::Itertools;
use serde_json::json;
use clap::{Parser};
use serde::Serialize;
use std::thread;
use std::sync::Arc;
use parking_lot::Mutex;
use std::ops::DerefMut;
use std::collections::{BinaryHeap, HashMap};
use rand::Rng;

pub type Cost = i64;

/// Multistep Compression
#[derive(Parser, Debug, Serialize, Clone)]
#[clap(name = "Multistep Compression")]
pub struct MultistepCompressionConfig {

    /// Maximum number of iterations to run compression for (number of inventions to find, though
    /// stitch will stop early if no compressive abstraction exists)
    #[clap(short, long, default_value = "3")]
    pub iterations: usize,

    /// Prefix used to generate names of new abstractions, by default we will name our
    /// abstractions fn_0, fn_1, fn_2, etc
    #[clap(long, default_value = "fn_")]
    pub abstraction_prefix: String,

    /// Number of previous abstractions that have been found before this round of compression - this
    /// is used to calculate what the next abstraction name should be - for example if 2 abstractions have
    /// been found previously then the next abstraction will be fn_2
    #[clap(long, default_value = "0")]
    pub previous_abstractions: usize,

    /// Shuffles the order of the programs passed in
    #[clap(long)]
    pub shuffle: bool,

    /// Truncate the list of programs (happens after shuffle if shuffle is also specified)
    #[clap(long)]
    pub truncate: Option<usize>,

    /// Disable all optimizations
    #[clap(long)]
    pub no_opt: bool,

    /// Disables all prinouts except in the case of a panic. See also `quiet` to just silence internal printouts during each compression step
    /// In Python this defaults to True.
    #[clap(long)]
    pub silent: bool,

    /// Very verbose when rewriting happens - turns off --silent and --quiet which are usually forced on
    /// in rewriting
    #[clap(long)]
    pub verbose_rewrite: bool,

    #[clap(flatten)]
    pub step: CompressionStepConfig,
}

/// Args for compression step
#[derive(Parser, Debug, Serialize, Clone)]
#[clap(name = "Stitch")]
pub struct CompressionStepConfig {
    /// Max arity of abstractions to find (will find arities from 0 to this number inclusive).
    /// Note that scaling with arity can be very expensive
    #[clap(short='a', long, default_value = "2")]
    pub max_arity: usize,

    /// Number of threads to use for compression (no parallelism if set to 1)
    #[clap(short='t', long, default_value = "1")]
    pub threads: usize,

    /// Disable stat logging - note that stat logging in multithreading requires taking a mutex
    /// so it can be a source of slowdown in the massively multithreaded case, hence this flag to disable it.
    #[clap(long)]
    pub no_stats: bool,

    /// How many worklist items a thread will take at once
    #[clap(short='b', long, default_value = "1")]
    pub batch: usize,

    /// Threads will autoadjust how large their batches are based on the worklist size
    #[clap(long)]
    pub dynamic_batch: bool,

    /// Puts result into eta-long form when rewriting (also requires beta-normal form). This
    /// can be useful for programs that will be used to train top down synthesizers, but it also
    /// restricts what abstractions can be found a bit (i.e. only those that can be put in beta-normal
    /// eta-long form are allowed).
    #[clap(long)]
    pub eta_long: bool,

    /// Forbid metavariables to the left of an app
    #[clap(long)]
    pub no_curried_metavars: bool,

    /// Forbid abstraction bodies rooted to the left of an app (see also no_curried_metavars and eta_long)
    #[clap(long)]
    pub no_curried_bodies: bool,

    /// [currently not used] Number of invention candidates compression_step should return in a *single* step. Note that
    /// these will be the top n optimal candidates modulo subsumption pruning (and the top-1 is guaranteed
    /// to be globally optimal)
    #[clap(short='n', long, default_value = "1")]
    pub inv_candidates: usize,

    /// Method for choosing hole to expand at each step. Doesn't have a huge effect.
    #[clap(long, arg_enum, default_value = "depth-first")]
    pub hole_choice: HoleChoice,

    #[clap(flatten)]
    pub cost: CostConfig,

    /// Disables the safety check for the utility being correct; you only want
    /// to do this if you truly dont mind unsoundness for a minute
    #[clap(long)]
    pub no_mismatch_check: bool,

    /// Pattern or abstraction to follow and give prinouts about. If `follow_prune=True` we will aggressively prune to
    /// only follow this pattern, otherwise we will just verbosely print when ancestors of this pattern
    /// are encountered.
    #[clap(long)]
    pub follow: Option<String>,

    /// For use with `follow`, enables aggressive pruning. Useful for ensuring that it is *possible* to find a particular
    /// abstraction by guiding the search directly towards it.
    #[clap(long)]
    pub follow_prune: bool,

    /// Prints every worklist item as it is processed (will slow things down a ton due to rendering out expressions).
    #[clap(long)]
    pub verbose_worklist: bool,
    
    /// Prints whenever a new best abstraction is found
    #[clap(long)]
    pub verbose_best: bool,

    /// Print stats this often (0 means never)
    #[clap(long, default_value = "0")]
    pub print_stats: usize,

    /// Print out programs rewritten under abstraction
    #[clap(long,short='r')]
    pub show_rewritten: bool,

    /// Include the dreamcoder-format rewritten programs in the output
    #[clap(long)]
    pub rewritten_dreamcoder: bool,

    /// For each abstraction learned, includes the rewritten programs right after learning that
    /// abstraction in the output. If `rewritten_dreamcoder` is also specified, then the rewritten
    /// programs in dreamcoder format will also be included.
    #[clap(long)]
    pub rewritten_intermediates: bool,    

    /// Enables edge case handling where inverting the argument capture subsumption pruning is needed for optimality.
    /// Generally not relevant just included for completeness, see the footnoted section
    /// of Section 4.3 of the Stitch paper https://arxiv.org/abs/2211.16605
    #[clap(long)]
    pub inv_arg_cap: bool,

    /// Allow for abstractions that are only useful in a single task (defaults to False like DreamCoder)
    #[clap(long)]
    pub allow_single_task: bool,

    /// Disable the single structurally hashed subtree match pruning. This is a very minor optimization that allows
    /// discarding certain abstractions that only match at a single unique subtree as long as that subtree lacks free
    /// variables, because arity zero abstractions are always superior in this case
    #[clap(long)]
    pub no_opt_single_use: bool,

    /// Disable *upper bound* based pruning. Section 4.2 of Stitch paper https://arxiv.org/abs/2211.16605
    /// This is an extremely important optimization (ablation study in Section 6.4 of Stitch paper)
    #[clap(long)]
    pub no_opt_upper_bound: bool,

    /// Disable *redundant argument elimination* pruning (aka "force multiuse"). Section 4.3 of Stitch paper https://arxiv.org/abs/2211.16605
    /// This is a fairly important optimization (ablation study in Section 6.4 of Stitch paper)
    #[clap(long)]
    pub no_opt_force_multiuse: bool,

    /// Disable *argument capture* pruning (aka "useless abstraction pruning"). Section 4.3 of Stitch paper https://arxiv.org/abs/2211.16605
    /// This is an extremely important optimization (ablation study in Section 6.4 of Stitch paper)
    #[clap(long)]
    pub no_opt_useless_abstract: bool,

    /// Disable the arity zero optimization, which searches first for the most compressive arity-zero abstraction since this
    /// is extremely fast to find and provides a good starting point for our upper bound pruning. In practice this isn't a very
    /// important optimization
    #[clap(long)]
    pub no_opt_arity_zero: bool,

    /// Switch to utility based purely on program size without adding
    /// in the abstraction size (aka the "structure penalty" in DreamCoder)
    #[clap(long)]
    pub no_other_util: bool,

    /// DreamCoder style structure penalty - must be positive. Overall utility is this
    /// difference in corpus size minus structure_penalty * abstraction_size
    #[clap(long, default_value = "1.0")]
    pub structure_penalty: f32,

    /// Used for soundness testing. Whenever you finish an invention do a full rewrite to check
    /// that rewriting doesnt raise a cost mismatch exception. 
    #[clap(long)]
    pub rewrite_check: bool,

    /// Calculate utility exhaustively by performing a full rewrite. Used for debugging when cost mismatch exceptions
    /// are happening and we need something slow but accurate as a temporary solution.
    #[clap(long)]
    pub utility_by_rewrite: bool,

    /// Extra printouts related to running a dreamcoder comparison. Section 6.1 of Stitch paper https://arxiv.org/abs/2211.16605
    #[clap(long)]
    pub dreamcoder_comparison: bool,

    /// Silence all printing within a compression step. See `silent` to silence all outputs between compression steps as well.
    #[clap(long)]
    pub quiet: bool,

    /// Fused lambda tags
    #[clap(long, value_parser = clap::value_parser!(FusedLambdaTags), default_value="")]
    pub fused_lambda_tags: FusedLambdaTags,

    /// If true, we will use Sequential Monte Carlo (SMC) to sample patterns
    #[clap(long)]
    pub smc: bool,

    /// Seed for the random number generator used in SMC
    #[clap(long, default_value = "0")]
    pub seed: u64,

    /// Number of particles to use in SMC
    #[clap(long, default_value = "1000")]
    pub smc_particles: usize,

    /// If true, we will use "fast utility" in SMC, which is a heuristic that
    /// estimates the utility of a pattern without fully rewriting it.
    #[clap(long)]
    pub smc_fast_utility: bool,

    /// Number of smc steps we will run after finding a best pattern
    /// before stopping. e.g., if --smc-extra-step=10, we will stop at
    /// step 29 if a best pattern is found at step 19.
    #[clap(long, default_value = "10")]
    pub smc_extra_steps: usize,

    /// Number of expansions to make before recalculating the utility of a pattern
    /// in SMC. This is used to control the tradeoff between exploration and exploitation.
    #[clap(long, default_value = "1")]
    pub smc_expand_per_step: usize,

    /// SMC temperature, used to control the exploration-exploitation tradeoff.
    /// A higher temperature means more exploration, while a lower temperature means more exploitation.
    #[clap(long, default_value = "1.0")]
    pub smc_temperature: f32,

    /// TDFA settings
    #[clap(flatten)]
    pub tdfa: TDFAConfig,
}

#[derive(Debug, Clone, Serialize)]
pub struct FusedLambdaTags {
    tags: Option<FxHashSet<Tag>>,
}

// parse from a string like "1,2,3"
impl std::str::FromStr for FusedLambdaTags {
    type Err = String;
    fn from_str(s: &str) -> Result<Self, Self::Err> {
        if s.is_empty() {
            return Ok(FusedLambdaTags { tags: None })
        }
        let tags = s.split(',').map(|s| s.parse::<Tag>().unwrap()).collect();
        Ok(FusedLambdaTags { tags: Some(tags) })
    }
}

impl CompressionStepConfig {
    pub fn no_opt(&mut self) {
        self.no_opt_upper_bound = true;
        self.no_opt_force_multiuse = true;
        self.no_opt_useless_abstract = true;
        self.no_opt_arity_zero = true;
    }
    pub fn new() -> Self {
        Self::parse_from("compress".split_whitespace())
    }
}
impl MultistepCompressionConfig {
    pub fn new() -> Self {
        Self::parse_from("compress".split_whitespace())
    }
}

// we use these manual implementations - deriving would set things to zero instead of
// to their clap defaults i think
impl Default for MultistepCompressionConfig {
    fn default() -> Self {
        Self::new()
    }
}
impl Default for CompressionStepConfig {
    fn default() -> Self {
        Self::new()
    }
}

/// A Pattern is a partial abstraction which may have holes
#[derive(Debug, Clone, PartialEq, Eq)]
pub struct Pattern {
    pub holes: Vec<ZId>, // zipper to hole in order of when theyre added NOT left to right
    pub pattern_args: PatternArgs,
    pub match_locations: Vec<Idx>, // places where it applies
    pub utility_upper_bound: Cost,
    pub body_utility: Cost, // the size (in `cost`) of a single use of the pattern body so far
    pub tracked: bool, // for debugging
}

impl Hash for Pattern {
    fn hash<H: Hasher>(&self, state: &mut H) {
        // Only hash the structural components of the pattern
        self.holes.hash(state);
        self.pattern_args.hash(state);
        // Intentionally skip:
        // - match_locations (dynamic)
        // - utility_upper_bound (computed)
        // - body_utility (computed)
        // - tracked (debug flag)
    }
}

/// only used during tracking - gets the zippers to args of a pattern
fn zids_of_ivar_of_expr(expr: &ExprOwned, zid_of_zip: &FxHashMap<Vec<ZNode>,ZId>) -> Option<Vec<Vec<ZId>>> {

    // quickly determine arity
    let mut arity = 0;
    for node in expr.set.iter() {
        if let Node::IVar(ivar) = expr.set[node] {
            if ivar + 1 > arity {
                arity = ivar + 1;
            }
        }
    }

    let mut curr_zip: Vec<ZNode> = vec![];
    let mut zids_of_ivar = vec![vec![]; arity as usize];

    fn helper(expr: Expr, curr_zip: &mut Vec<ZNode>, zids_of_ivar: &mut Vec<Vec<ZId>>, zid_of_zip: &FxHashMap<Vec<ZNode>,ZId>) -> Result<(), ()> {
        match expr.node() {
            Node::Prim(_) => {},
            Node::Var(_, _) => {},
            Node::IVar(i) => {
                zids_of_ivar[*i as usize].push(zid_of_zip.get(curr_zip).cloned().ok_or(())?);
            },
            Node::Lam(b, _) => {
                curr_zip.push(ZNode::Body);
                helper(expr.get(*b), curr_zip, zids_of_ivar, zid_of_zip)?;
                curr_zip.pop();
            }
            Node::App(f,x) => {
                curr_zip.push(ZNode::Func);
                helper(expr.get(*f), curr_zip, zids_of_ivar, zid_of_zip)?;
                curr_zip.pop();
                curr_zip.push(ZNode::Arg);
                helper(expr.get(*x), curr_zip, zids_of_ivar, zid_of_zip)?;
                curr_zip.pop();
            }
        }
        Ok(())
    }
    // we can pick any match location
    if helper(expr.immut(), &mut curr_zip, &mut zids_of_ivar, zid_of_zip).is_err() {
        return None
    };

    Some(zids_of_ivar)
}


/// Args for cost function used
#[derive(Parser, Debug, Serialize, Clone)]
#[clap(name = "Cost Config")]
pub struct CostConfig {
    /// Sets cost for lambdas
    #[clap(long, default_value = "1")]
    pub cost_lam: usize,
    
    /// Sets cost for applications in the lambda calculus
    #[clap(long, default_value = "1")]
    pub cost_app: usize,

    /// Sets cost for `$i` variables
    #[clap(long, default_value = "100")]
    pub cost_var: usize,

    /// Sets cost for `#i` abstraction variables
    #[clap(long, default_value = "100")]
    pub cost_ivar: usize,

    /// Sets cost for primitives like `+` and `*`
    #[clap(long, default_value = "100")]
    pub cost_prim_default: usize,

    /// Sets cost for primitives like `+` and `*` in the form of a dictionary, json encoded
    #[clap(long, default_value = "{}")]
    pub cost_prim: String,
}

impl CostConfig {

    fn compute_cost_prim(&self) -> HashMap<Symbol, i32> {
        let cost_prim: serde_json::Value = serde_json::from_str(&self.cost_prim).unwrap_or_else(|_| {
            panic!("Invalid JSON for argument --cost-prim: {}", self.cost_prim);
        });
        let serde_json::Value::Object(map_obj) = cost_prim else {
            panic!("Expected a JSON object for --cost-prim, got: {}", self.cost_prim);
        };
        let mut map: HashMap<Symbol, i32> = HashMap::default();
        for (k, v) in map_obj {
            if let serde_json::Value::Number(ref num) = v {
                let cost_opt: Option<i32> = num.as_i64().and_then(|x| TryInto::try_into(x).ok());
                let cost = cost_opt.unwrap_or_else(|| {
                    panic!("Expected a number for cost of primitive '{}', got: {}", k, v);
                });
                map.insert(Symbol::from(k), cost);
            } else {
                panic!("Expected a number for cost of primitive '{}', got: {}", k, v);
            }
        }
        map
    }

    pub fn expr_cost(&self) -> ExprCost {
        ExprCost::new(
            self.cost_lam.try_into().unwrap(),
            self.cost_app.try_into().unwrap(),
            self.cost_var.try_into().unwrap(),
            self.cost_ivar.try_into().unwrap(),
            self.compute_cost_prim(),
            self.cost_prim_default.try_into().unwrap(),
        )
    }
}


impl Pattern {
    /// create a single hole pattern `??`
    //#[inline(never)]
    fn single_hole(corpus_span: &Span, cost_of_node_sym: &[Cost], cost_of_node_all: &[Cost], num_paths_to_node: &[Cost], tdfa_global_annotations: &Option<TDFAGlobalAnnotations>, set: &ExprSet, cfg: &CompressionStepConfig) -> Self {
        let body_utility = 0;
        let mut match_locations: Vec<Idx> = corpus_span.clone().collect();
        match_locations.sort(); // we assume match_locations is always sorted

        let match_locations_before = match_locations.clone();

        if cfg.no_curried_bodies {
            for node in corpus_span.clone() {
                if let Node::App(f,_) = &set[node] {
                    // similar to eta_long, no appzipper bodies are allowed to be rooted to the left of an App
                    match_locations.retain(|node| node != f);
                }
            }
        }

        match_locations.retain(|node|
            !invalid_match_location(set,
                                    &cfg.fused_lambda_tags.tags,
                                    tdfa_global_annotations,
                                    *node)
        );
        
        if cfg.eta_long {

            assert!(cfg.utility_by_rewrite || cfg.no_mismatch_check, "eta long form requires utility_by_rewrite or no_mismatch_check");

            for node in corpus_span.clone() {
                if let Node::App(f,_) = &set[node] {
                    // this for eta long form / dreamcoder compatability: no appzipper bodies can be rooted to the left of an App
                    // because that means the body is a function type, which isnt allowed. For example an arity 2 invention with a
                    // function type body would be effectively arity 3 and dreamcoder doesnt support this sort of thing.
                    match_locations.retain(|node| node != f);

                    if let Node::Lam(_, _) = &set[*f] {
                        panic!("corpus was not in beta-normal form")
                    }
                }
            }
            // check that original corpus was in eta long form, or at least that if a term appears to the left of an
            // app it never also appears to the right of an app. If it's to the left of an app it must be a function type
            for node in match_locations_before {
                match &set[node] {
                    Node::App(_,x) => {
                        if !AnalyzedExpr::new(FreeVarAnalysis).analyze_get(set.get(*x)).is_empty() {
                            // continue if there are free vars in the expression - eg $0 can validly appear to either the left or right of an app
                            continue 
                        }
                        assert!(match_locations.contains(x), "corpus was not in eta long form (?). This appeared both to the left and right of an app: {}; for example it is to the right in: {}", set.get(*x), set.get(node));
                    },
                    Node::Lam(b, _) => {
                        if !AnalyzedExpr::new(FreeVarAnalysis).analyze_get(set.get(*b)).is_empty() {
                            continue
                        }
                        assert!(match_locations.contains(b), "corpus was not in eta long form (?)");
                    },
                    _ => {}
                }
            }
        }

        // to guarantee eta long we cant allow abstractions to start with a lambda at the top
        if cfg.eta_long {
            match_locations.retain(|node| expands_to_of_node(&set[*node]).is_lam());
        }

        let utility_upper_bound = utility_upper_bound(&match_locations, body_utility, cost_of_node_sym, cost_of_node_all, num_paths_to_node, cfg);
        Pattern {
            holes: vec![EMPTY_ZID], // (zid 0 is the empty zipper)
            pattern_args: PatternArgs::default(),
            match_locations, // single hole matches everywhere
            utility_upper_bound,
            body_utility, // 0 body utility
            tracked: cfg.follow.is_some(),
        }
    }

    fn single_var(corpus_span: &Span, cost_of_node_sym: &[Cost], cost_of_node_all: &[Cost], num_paths_to_node: &[Cost], tdfa_global_annotations: &Option<TDFAGlobalAnnotations>, set: &ExprSet, cfg: &CompressionStepConfig) -> Self {
        let mut pattern = Self::single_hole(corpus_span, cost_of_node_sym, cost_of_node_all, num_paths_to_node, tdfa_global_annotations, set, cfg);
        let hole_zid = pattern.holes.pop().unwrap();
        pattern.pattern_args.add_variable_at(hole_zid, 0);
        pattern
    }

    pub fn single_var_from_shared(shared: &SharedData) -> Self {
        Self::single_var(
            &shared.corpus_span,
            &shared.cost_of_node_sym,
            &shared.cost_of_node_all,
            &shared.num_paths_to_node,
            &shared.tdfa_global_annotations,
            &shared.set,
            &shared.cfg
        )
    }

    /// convert pattern to an Expr
    fn to_expr(&self, shared: &SharedData) -> ExprOwned {
        let mut set = ExprSet::empty(Order::ChildFirst, false, false);

        let mut curr_zip: Vec<ZNode> = vec![];
        // map zids to zips with a bool thats true if this is a hole and false if its a future ivar
        let zips: Vec<(Vec<ZNode>,Node)> = self.holes.iter().map(|zid| (shared.zip_of_zid[*zid].clone(), Node::Prim(HOLE_SYM.clone())))
            .chain(self.pattern_args.iterate_arguments()
            .map(|labelled_zid| (shared.zip_of_zid[labelled_zid.zid].clone(), Node::IVar(labelled_zid.ivar as i32)))).collect();

        fn helper(set: &mut ExprSet, curr_node: Idx, curr_zip: &mut Vec<ZNode>, zips: &[(Vec<ZNode>,Node)], shared: &SharedData) -> Idx {
            if let Some((_,e)) = zips.iter().find(|(zip,_)| zip == curr_zip) {
                return set.add(e.clone()); // current zip matches a hole
            }
            // no ivar zip match, so recurse
            match &shared.set[curr_node] {
                Node::Prim(p) => set.add(Node::Prim(p.clone())),
                Node::Var(v, tag) => set.add(Node::Var(*v, *tag)),
                Node::Lam(b, tag) => {
                    curr_zip.push(ZNode::Body);
                    let b_idx = helper(set, *b, curr_zip, zips, shared);
                    curr_zip.pop();
                    set.add(Node::Lam(b_idx, *tag))
                }
                Node::App(f,x) => {
                    curr_zip.push(ZNode::Func);
                    let f_idx = helper(set, *f, curr_zip, zips, shared);
                    curr_zip.pop();
                    curr_zip.push(ZNode::Arg);
                    let x_idx = helper(set, *x, curr_zip, zips, shared);
                    curr_zip.pop();
                    set.add(Node::App(f_idx,x_idx))
                }
                _ => unreachable!(),
            }
        }
        // we can pick any match location
        let idx = helper(&mut set, self.match_locations[0], &mut curr_zip, &zips, shared);
        ExprOwned { set, idx }
    }

    /// convert pattern to an Expr then with `hole_zid` highlighted in color with what we would expect it to expand to
    fn show_track_expansion(&self, hole_zid: ZId, shared: &SharedData) -> String {
        let mut expr = self.to_expr(shared);
        let expands_to = format!("{}",tracked_expands_to(self, hole_zid, shared)).magenta().bold().to_string();
        let replace_sentinel = Node::Prim("<REPLACE>".into());
        let idx = expr.immut().zip(&shared.zip_of_zid[hole_zid]).idx;
        expr.set[idx] = replace_sentinel;
        expr.to_string().replace("<REPLACE>", &expands_to)
    }
    pub fn info(&self, shared: &SharedData) -> String {
        format!("{}: utility_upper_bound={}, body_utility={}, match_locations={}, usages={}",self.to_expr(shared), self.utility_upper_bound, self.body_utility, self.match_locations.len(), self.match_locations.iter().map(|loc|shared.num_paths_to_node[*loc]).sum::<Cost>())
    }
}


/// the index of the empty zipper `[]` in the list of zippers
const EMPTY_ZID: ZId = 0;

/// an argument to an abstraction.
#[derive(Debug, Clone, PartialEq, Eq, Hash)]
pub struct Arg {
    pub shifted_id: Idx, // post-shifting node - this tells you what the actual argument is
    pub unshifted_id: Idx, // tells you which node in the original corpus this was before it was possibly shifted
    pub shift: i32, // how much was it shifted?
    pub cost: Cost,
    pub expands_to: ExpandsTo,
}

/// The heap item used for heap-based worklists. Holds a pattern
#[derive(Debug,Clone, Eq, PartialEq)]
pub struct HeapItem {
    key: Cost,
    pattern: Pattern,
}
impl PartialOrd for HeapItem {
    fn partial_cmp(&self, other: &Self) -> Option<std::cmp::Ordering> {
        Some(self.cmp(other))
    }
}
impl Ord for HeapItem {
    fn cmp(&self, other: &Self) -> std::cmp::Ordering {
        self.key.cmp(&other.key)
    }
}
impl HeapItem {
    fn new(pattern: Pattern) -> Self {
        HeapItem {
            // key: pattern.body_utility * pattern.match_locations.iter().map(|loc|num_paths_to_node[loc]).sum::<Cost>(),
            key: pattern.utility_upper_bound,
            // system time is suuuper slow btw you want to do something else
            // key: std::time::SystemTime::now().duration_since(std::time::SystemTime::UNIX_EPOCH).unwrap().as_nanos() as i32,
            pattern
        }
    }
}


/// This is the multithread data locked during the critical section of the algorithm.
#[derive(Debug, Clone)]
pub struct CriticalMultithreadData {
    donelist: Vec<FinishedPattern>,
    worklist: BinaryHeap<HeapItem>,
    utility_pruning_cutoff: Cost,
    active_threads: FxHashSet<std::thread::ThreadId>, // list of threads currently holding worklist items
}

/// All the data shared among threads, mostly read-only
/// except for the mutexes
#[derive(Debug)]
pub struct SharedData {
    pub crit: Mutex<CriticalMultithreadData>,
    pub programs: Vec<ExprOwned>,
    pub arg_of_zid_node: Vec<FxHashMap<Idx,Arg>>,
    pub cost_fn: ExprCost,
    pub analyzed_free_vars: AnalyzedExpr<FreeVarAnalysis>,
    pub analyzed_ivars: AnalyzedExpr<IVarAnalysis>,
    pub analyzed_cost: AnalyzedExpr<ExprCost>,
    pub corpus_span: Span,
    pub roots: Vec<Idx>,
    pub zids_of_node: FxHashMap<Idx,Vec<ZId>>,
    pub zip_of_zid: Vec<Vec<ZNode>>,
    pub zid_of_zip: FxHashMap<Vec<ZNode>, ZId>,
    pub extensions_of_zid: Vec<ZIdExtension>,
    pub set: ExprSet,
    pub num_paths_to_node: Vec<Cost>,
    pub num_paths_to_node_by_root_idx: Vec<Vec<Cost>>,
    pub tdfa_global_annotations: Option<TDFAGlobalAnnotations>,
    pub tasks_of_node: Vec<FxHashSet<usize>>,
    pub task_name_of_task: Vec<String>,
    pub task_of_root_idx: Vec<usize>,
    pub root_idxs_of_task: Vec<Vec<usize>>,
    pub cost_of_node_sym: Vec<Cost>,
    pub cost_of_node_all: Vec<Cost>,
    pub init_cost: Cost,
    pub init_cost_weighted: Cost,
    pub init_cost_by_root_idx: Vec<Cost>,
    pub init_cost_by_root_idx_weighted: Vec<f32>,
    pub weight_by_root_idx: Vec<f32>,
    pub first_train_cost: Cost,
    pub stats: Mutex<Stats>,
    pub cfg: CompressionStepConfig,
    pub multistep_cfg: MultistepCompressionConfig,
    pub tracking: Option<Tracking>,
    pub fused_lambda_tags: Option<FxHashSet<Tag>>,
}

pub fn invalid_metavar_location(shared : &SharedData, node: Idx) -> bool {
    tdfa_invalid_metavar(&shared.tdfa_global_annotations, node) || fused_lambda_location(&shared.set, &shared.fused_lambda_tags, node)
}

fn invalid_match_location(set : &ExprSet, fused_lambda_tags: &Option<FxHashSet<Tag>>, tdfa_global_annotations: &Option<TDFAGlobalAnnotations>, node: Idx) -> bool {
    tdfa_invalid_root(tdfa_global_annotations, node) || fused_lambda_location(set, fused_lambda_tags, node)
}

fn fused_lambda_location(set : &ExprSet, fused_lambda_tags: &Option<FxHashSet<Tag>>, node: Idx) -> bool {
    if let Some(fused_lambda_tags) = fused_lambda_tags {
        if let Node::Lam(_, tag) = &set[node] {
            if fused_lambda_tags.contains(tag) {
                return true
            }
        }
    }
    false
}

/// Used for debugging tracking information
#[derive(Debug)]
pub struct Tracking {
    pub expr: ExprOwned,
    pub zids_of_ivar: Vec<Vec<ZId>>,
}

impl CriticalMultithreadData {
    /// Create a new mutable multithread data struct with
    /// a worklist that just has a single hole on it
    fn new(donelist: Vec<FinishedPattern>, worklist: BinaryHeap<HeapItem>, cfg: &CompressionStepConfig) -> Self {        
        let mut res = CriticalMultithreadData {
            donelist,
            worklist,
            // we allow negative utilities in follow_prune case
            utility_pruning_cutoff: if !cfg.follow_prune { 0 } else { Cost::MIN },
            active_threads: FxHashSet::default(),
        };
        res.update(cfg);
        res
    }
    /// sort the donelist by utility, truncate to cfg.inv_candidates, update 
    /// update utility_pruning_cutoff to be the lowest utility
    //#[inline(never)]
    fn update(&mut self, cfg: &CompressionStepConfig) {
        // sort in decreasing order by utility primarily, and break ties using the argchoice zids (just in order to be deterministic!)
        // let old_best = self.donelist.first().map(|x|x.utility).unwrap_or(0);
        self.donelist.sort_unstable_by(|a,b| (b.utility,&b.pattern.pattern_args).cmp(&(a.utility,&a.pattern.pattern_args)));
        self.donelist.truncate(cfg.inv_candidates);
        // the cutoff is the lowest utility
        // we allow negative utilities in follow_prune case
        let default_bound = if !cfg.follow_prune { 0 } else { Cost::MIN };
        self.utility_pruning_cutoff = if cfg.no_opt_upper_bound { default_bound } else { std::cmp::max(0,self.donelist.last().map(|x|x.utility).unwrap_or(0)) };
    }
}



/// At the end of the day we convert our Inventions into InventionExprs to make
/// them standalone without needing to carry the EGraph around to figure out what
/// the body Idx points to.
#[derive(Debug, Clone)]
pub struct Invention {
    pub body: ExprOwned, // invention body (not wrapped in lambdas)
    pub arity: usize,
    pub name: String,
}

impl Invention {
    pub fn new(body: ExprOwned, arity: usize, name: &str) -> Self {
        Self { body, arity, name: String::from(name) }
    }
}

impl Display for Invention {
    fn fmt(&self, f: &mut Formatter) -> fmt::Result {
        write!(f, "[{} arity={}: {}]", self.name, self.arity, self.body.immut())
    }
}

/// Various tracking stats
#[derive(Clone,Default, Debug)]
pub struct Stats {
    worklist_steps: usize,
    finished: usize,
    calc_final_utility: usize,
    calc_unargcap: usize,
    donelist_push: usize,
    azero_calc_util: usize,
    azero_calc_unargcap: usize,
    upper_bound_fired: usize,
    // conflict_upper_bound_fired: usize,
    free_vars_fired: usize,
    single_use_fired: usize,
    single_task_fired: usize,
    pub useless_abstract_fired: usize,
    pub force_multiuse_fired: usize,
}



/// a strategy for choosing which hole to expand next in a partial pattern
#[derive(Debug, Clone, clap::ArgEnum, Serialize)]
pub enum HoleChoice {
    Random,
    BreadthFirst,
    DepthFirst,
    MaxLargestSubset,
    HighEntropy,
    LowEntropy,
    MaxCost,
    MinCost,
    ManyGroups,
    FewGroups,
    FewApps,
}

impl HoleChoice {
    //#[inline(never)]
    fn choose_hole(&self, pattern: &Pattern, shared: &SharedData) -> usize {
        if pattern.holes.len() == 1 {
            return 0;
        }
        match *self {
            HoleChoice::BreadthFirst => 0,
            HoleChoice::DepthFirst => pattern.holes.len() - 1,
            HoleChoice::Random => {
                let mut rng = rand::thread_rng();
                rng.gen_range(0..pattern.holes.len())
            },
            HoleChoice::FewApps => {
                pattern.holes.iter().enumerate().map(|(hole_idx,hole_zid)|
                    (hole_idx, pattern.match_locations.iter().filter(|loc|shared.arg_of_zid_node[*hole_zid][loc].expands_to.is_app()).count()))
                        .min_by_key(|x|x.1).unwrap().0
            }
            HoleChoice::MaxCost => {
                pattern.holes.iter().enumerate().map(|(hole_idx,hole_zid)|
                    (hole_idx, pattern.match_locations.iter().map(|loc|shared.arg_of_zid_node[*hole_zid][loc].cost).sum::<Cost>()))
                        .max_by_key(|x|x.1).unwrap().0
            }
            HoleChoice::MinCost => {
                pattern.holes.iter().enumerate().map(|(hole_idx,hole_zid)|
                    (hole_idx, pattern.match_locations.iter().map(|loc|shared.arg_of_zid_node[*hole_zid][loc].cost).sum::<Cost>()))
                        .min_by_key(|x|x.1).unwrap().0
            }
            HoleChoice::MaxLargestSubset => {
                // todo warning this is extremely slow, partially bc of counts() but I think
                // mainly because where there are like dozens of holes doing all these lookups and clones and hashmaps is a LOT
                pattern.holes.iter().enumerate()
                    .map(|(hole_idx,hole_zid)| (hole_idx, *pattern.match_locations.iter()
                        .map(|loc| shared.arg_of_zid_node[*hole_zid][loc].expands_to.clone()).counts().values().max().unwrap())).max_by_key(|&(_,max_count)| max_count).unwrap().0
            }
            _ => unimplemented!()
        }
    }
}

/// tells you which zipper if any you would get if you extended the depth
/// of whatever the current zipper is in any of these directions.
#[derive(Clone,Debug)]
pub struct ZIdExtension {
    pub body: Option<ZId>,
    pub arg: Option<ZId>,
    pub func: Option<ZId>,
}

/// empties worklist_buf and donelist_buf into the shared worklist while holding the mutex, updates
/// the donelist and cutoffs, and grabs and returns a new worklist item along with new cutoff bounds.
//#[inline(never)]
fn get_worklist_item(
    worklist_buf: &mut Vec<HeapItem>,
    donelist_buf: &mut Vec<FinishedPattern>,
    shared: &Arc<SharedData>,
) -> Option<(Vec<Pattern>,Cost)> {

    // * MULTITHREADING: CRITICAL SECTION START *
    // take the lock, which will be released immediately when this scope exits
    let mut shared_guard = shared.crit.lock();
    let mut crit: &mut CriticalMultithreadData = shared_guard.deref_mut();
    let old_best_utility = crit.donelist.first().map(|x|x.utility).unwrap_or(0);
    let old_donelist_len: usize = crit.donelist.len();
    let old_utility_pruning_cutoff = crit.utility_pruning_cutoff;
    // drain from donelist_buf into the actual donelist
    crit.donelist.extend(donelist_buf.drain(..).filter(|done| done.utility > old_utility_pruning_cutoff));
    if !shared.cfg.no_stats { shared.stats.lock().deref_mut().finished += crit.donelist.len() - old_donelist_len; };
    // sort + truncate + update utility_pruning_cutoff
    crit.update(&shared.cfg); // this also updates utility_pruning_cutoff

    if shared.cfg.verbose_best && crit.donelist.first().map(|x|x.utility).unwrap_or(0) > old_best_utility {

        let new_expected_cost = shared.first_train_cost - crit.donelist.first().unwrap().compressive_utility + crit.donelist.first().unwrap().to_expr(shared).cost(&shared.cost_fn) as Cost;
        let trainratio = shared.first_train_cost as f64 / new_expected_cost as f64;
        if !shared.cfg.quiet { println!("{} @ step={} util={} trainratio={:.2} for {}", "[new best utility]".blue(), shared.stats.lock().deref_mut().worklist_steps, crit.donelist.first().unwrap().utility, trainratio, crit.donelist.first().unwrap().info(shared)) }
    }

    // pull out the newer version of this now that its been updated, since we're returning it at the end
    let mut utility_pruning_cutoff = crit.utility_pruning_cutoff;

    let old_worklist_len = crit.worklist.len();
    let worklist_buf_len = worklist_buf.len();
    // drain from worklist_buf into the actual worklist
    crit.worklist.extend(worklist_buf.drain(..).filter(|heap_item| heap_item.pattern.utility_upper_bound > utility_pruning_cutoff));
    // num pruned by upper bound = num we were gonna add minus change in worklist length
    if !shared.cfg.no_stats { shared.stats.lock().deref_mut().upper_bound_fired += worklist_buf_len - (crit.worklist.len() - old_worklist_len); };

    let mut returned_items = vec![];

    // try to get a new worklist item
    crit.active_threads.remove(&thread::current().id()); // remove ourself from the active threads
    // if !shared.cfg.quiet { println!("worklist len: {}", crit.worklist.len()) }

    loop {
        // with dynamic batch size, take worklist_size/num_threads items from the worklist
        let batch_size = if shared.cfg.dynamic_batch { std::cmp::max(1, crit.worklist.len() / shared.cfg.threads ) } else { shared.cfg.batch };
        while crit.worklist.is_empty() {
            if !returned_items.is_empty() {
                // give up and return whatever we've got
                crit.active_threads.insert(thread::current().id());
                return Some((returned_items, utility_pruning_cutoff));
            }
            if crit.active_threads.is_empty() {
                return None // all threads are stuck waiting for work so we're all done
            }
            // the worklist is empty but someone else currently has a worklist item so we should give up our lock then take it back
            drop(shared_guard);
            shared_guard = shared.crit.lock();
            crit = shared_guard.deref_mut();
            // update our cutoff in case it changed
            utility_pruning_cutoff = crit.utility_pruning_cutoff;
        }
        
        let heap_item = crit.worklist.pop().unwrap();
        // prune if upper bound is too low (cutoff may have increased in the time since this was added to the worklist)
        if shared.cfg.no_opt_upper_bound || heap_item.pattern.utility_upper_bound > utility_pruning_cutoff {
            // we got one!
            returned_items.push(heap_item.pattern);
            if returned_items.len() == batch_size {
                // we got enough, so return it
                crit.active_threads.insert(thread::current().id());
                return Some((returned_items, utility_pruning_cutoff));
            }
        } else if !shared.cfg.no_stats { shared.stats.lock().deref_mut().upper_bound_fired += 1; }
    }
    // * MULTITHREADING: CRITICAL SECTION END *
}

/// The core top down branch and bound search
fn stitch_search(
    shared: Arc<SharedData>,
) {
    
    // local buffers to eventually pour into the global worklist and donelist when we take the mutex
    let mut worklist_buf: Vec<HeapItem> = Default::default();
    let mut donelist_buf: Vec<_> = Default::default();

    loop {

        // get a new worklist item along with pruning cutoffs
        let (patterns, mut weak_utility_pruning_cutoff) =
            match get_worklist_item(
                &mut worklist_buf,
                &mut donelist_buf,
                &shared,
            ) {
                Some(pattern) => pattern,
                None => return,
        };

        for original_pattern in patterns {

            if !shared.cfg.no_stats { shared.stats.lock().deref_mut().worklist_steps += 1; };
            if !shared.cfg.no_stats && shared.cfg.print_stats > 0 && shared.stats.lock().deref_mut().worklist_steps % shared.cfg.print_stats == 0 && !shared.cfg.quiet { println!("{:?} \n\t@ [bound={}; uses={}] chose: {}",shared.stats.lock().deref_mut(),   original_pattern.utility_upper_bound, original_pattern.match_locations.iter().map(|loc| shared.num_paths_to_node[*loc]).sum::<Cost>(), original_pattern.to_expr(&shared)) };

            if shared.cfg.verbose_worklist && !shared.cfg.quiet { println!("[bound={}; uses={}] chose: {}", original_pattern.utility_upper_bound, original_pattern.match_locations.iter().map(|loc| shared.num_paths_to_node[*loc]).sum::<Cost>(), original_pattern.to_expr(&shared)) }

            // choose which hole we're going to expand
            let hole_idx: usize = shared.cfg.hole_choice.choose_hole(&original_pattern, &shared);

            // pop that hole from the list of holes
            let mut holes_after_pop: Vec<ZId> = original_pattern.holes.clone();
            let hole_zid: ZId = holes_after_pop.remove(hole_idx);

            // get the hashmap for looking up the Arg struct for this hole based on match location. The Arg
            // struct has a bunch of info about the hole, including what it expands into at each match location
            let arg_of_loc = &shared.arg_of_zid_node[hole_zid];

            // sort the match locations by node type (ie what theyll expand into) so that we can do a group_by() on
            // node type in order to iterate over all the different expansions
            // We also sort secondarily by `loc` to ensure each groupby subsequence has the locations in sorted order
            let mut match_locations = original_pattern.match_locations.clone();
            match_locations.sort_by_cached_key(|loc| (&arg_of_loc[loc].expands_to, *loc));

            let syntactic_expansions = get_syntactic_expansions(arg_of_loc, match_locations);
            let ivars_expansions = get_ivars_expansions(&original_pattern, arg_of_loc, hole_zid, &shared);

            let mut found_tracked = false;
            // for each way of expanding the hole...

            'expansion:
                for (expands_to, locs) in syntactic_expansions.into_iter().chain(ivars_expansions.into_iter())
            {
                // for debugging
                let tracked = original_pattern.tracked && expands_to == tracked_expands_to(&original_pattern, hole_zid, &shared);
                if tracked { found_tracked = true; }
                if shared.cfg.follow_prune && !tracked { continue 'expansion; }


                // Pruning (SINGLE USE): prune inventions that only match at a single unique (structurally hashed) subtree. This only applies if we
                // also are priming with arity 0 inventions. Basically if something only matches at one subtree then the best you can
                // do is the arity zero invention which is the whole subtree, and since we already primed with arity 0 inventions we can
                // prune here. The exception is when there are free variables so arity 0 wouldn't have applied.
                // Also, note that upper bounding + arity 0 priming does nearly perfectly handle this already, but there are cases where
                // you can't improve your structure penalty bound enough to catch everything hence this separate single_use thing.
                if !shared.cfg.no_opt_single_use && !shared.cfg.no_opt_arity_zero && locs.len()  == 1 && shared.analyzed_free_vars[locs[0]].is_empty() {
                    if !shared.cfg.no_stats { shared.stats.lock().deref_mut().single_use_fired += 1; }
                    continue 'expansion;
                }

                // Pruning (SINGLE TASK): prune inventions that are only used in one task
                if !shared.cfg.allow_single_task
                        && locs.iter().all(|node| shared.tasks_of_node[*node].len() == 1)
                        && locs.iter().all(|node| shared.tasks_of_node[locs[0]].iter().next() == shared.tasks_of_node[*node].iter().next()) {
                    if !shared.cfg.no_stats { shared.stats.lock().deref_mut().single_task_fired += 1; }
                    if tracked && !shared.cfg.quiet { println!("{} single task pruned when expanding {} to {}", "[TRACK]".red().bold(), original_pattern.to_expr(&shared), zipper_replace(original_pattern.to_expr(&shared), &shared.zip_of_zid[hole_zid], Node::Prim(format!("<{expands_to}>").into()))) }
                    continue 'expansion;
                }

                // Pruning (FREE VARS): if an invention has free variables in the body then it's not a real function and we can discard it
                // Here we just check if our expansion just yielded a variable, and if that is bound based on how many lambdas there are above it.
                if expands_to.free_variable(shared.zip_of_zid[hole_zid].iter().filter(|znode|**znode == ZNode::Body).count()) {
                    if !shared.cfg.no_stats { shared.stats.lock().deref_mut().free_vars_fired += 1; };
                    if tracked && !shared.cfg.quiet { println!("{} pruned by free var in body when expanding {} to {}", "[TRACK]".red().bold(), original_pattern.to_expr(&shared), original_pattern.show_track_expansion(hole_zid, &shared)) }
                    continue 'expansion; // free var
                }

                // update the body utility
                let body_utility = original_pattern.body_utility + expands_to.local_expansion_utility(&shared);

                // update the upper bound
                let util_upper_bound: Cost = utility_upper_bound(&locs, body_utility, &shared.cost_of_node_sym, &shared.cost_of_node_all, &shared.num_paths_to_node, &shared.cfg);
                assert!(util_upper_bound <= original_pattern.utility_upper_bound);

                // Pruning (UPPER BOUND): if the upper bound is less than the best invention we've found so far (our cutoff), we can discard this pattern
                if !shared.cfg.no_opt_upper_bound && util_upper_bound <= weak_utility_pruning_cutoff {
                    if !shared.cfg.no_stats { shared.stats.lock().deref_mut().upper_bound_fired += 1; };
                    if tracked && !shared.cfg.quiet { println!("{} upper bound ({} < {}) pruned when expanding {} to {}", "[TRACK]".red().bold(), util_upper_bound, weak_utility_pruning_cutoff, original_pattern.to_expr(&shared), original_pattern.show_track_expansion(hole_zid, &shared)) }
                    continue 'expansion; // too low utility
                }

                // assert!(shared.cfg.no_opt_upper_bound || !holes_after_pop.is_empty() || !original_pattern.arg_choices.is_empty() || expands_to.has_holes() || expands_to.is_ivar(),
                        // "unexpected arity 0 invention: upper bounds + priming with arity 0 inventions should have prevented this");
                // assert!(shared.cfg.no_opt_upper_bound || (locs.len() > 1 || !shared.egraph[locs[0]].data.free_vars.is_empty()),
                //         "single-use pruning doesn't seem to be happening, it should be an automatic side effect of upper bounds + priming with arity zero inventions (as long as they dont have free vars)\n{}\n{}\n{}\n{}\n{}", original_pattern.to_expr(&shared), extract(locs[0], &shared.egraph), expands_to,  util_upper_bound, weak_utility_pruning_cutoff);

                // add any new holes to the list of holes
                let mut holes = holes_after_pop.clone();
                expands_to.add_holes(&shared.extensions_of_zid[hole_zid], &mut holes);

                // update arg_choices and possibly first_zid_of_ivar if a new ivar was added
                let mut pattern_args = original_pattern.pattern_args.clone();
                expands_to.add_ivar(hole_zid, &mut pattern_args);

                if original_pattern.pattern_args.is_useless_abstract(&shared, &locs) {
                    continue 'expansion;
                }
                
                if  original_pattern.pattern_args.is_redundant_argument(&shared, &locs) {
                    if tracked && !shared.cfg.quiet { println!("{} force multiuse pruned when expanding {} to {}", "[TRACK]".red().bold(), original_pattern.to_expr(&shared), original_pattern.show_track_expansion(hole_zid, &shared)) }
                    continue 'expansion;
                }


                // build our new pattern with all the variables we've just defined. Copy in the argchoices and prefixes
                // from the old pattern.
                let new_pattern = Pattern {
                    holes,
                    pattern_args,
                    match_locations: locs,
                    utility_upper_bound: util_upper_bound,
                    body_utility,
                    tracked
                };

                // new_pattern.utility_upper_bound = utility_upper_bound_with_conflicts(&new_pattern, body_utility_no_refinement + refinement_body_utility, &shared);
                // // branch and bound again
                // if !shared.cfg.no_opt_upper_bound && new_pattern.utility_upper_bound <= weak_utility_pruning_cutoff {
                //     if !shared.cfg.no_stats { shared.stats.lock().deref_mut().conflict_upper_bound_fired += 1; };
                //     if tracked { if !shared.cfg.quiet { println!("{} upper bound ({} < {}) pruned when expanding {} to {}", "[TRACK]".red().bold(), util_upper_bound, weak_utility_pruning_cutoff, original_pattern.to_expr(&shared), original_pattern.show_track_expansion(hole_zid, &shared)) } }
                //     continue 'expansion; // too low utility
                // }

                if new_pattern.holes.is_empty() {
                    // it's a finished pattern

                    let mut finished_pattern = FinishedPattern::new(new_pattern, &shared);

                    if !shared.cfg.no_stats { shared.stats.lock().calc_final_utility += 1; };

                    // Pruning (UPPER BOUND): here we use just compressive_utility to prune before calling the expensive
                    // inverse_argument_capture(). Note that this pruning is okay because compressive utility itself is an upper bound
                    // on total utility.
                    if finished_pattern.compressive_utility <= weak_utility_pruning_cutoff {
                        continue 'expansion // todo could add a tracked{} printing thing here
                    }

                    if !shared.cfg.no_stats { shared.stats.lock().calc_unargcap += 1; };
                    inverse_argument_capture(&mut finished_pattern, &shared.cfg, &shared.zip_of_zid, &shared.arg_of_zid_node, &shared.extensions_of_zid, &shared.set, &shared.analyzed_ivars, &shared.cost_fn);

                    // Pruning (UPPER BOUND)
                    if finished_pattern.utility <= weak_utility_pruning_cutoff {
                        continue 'expansion // todo could add a tracked{} printing thing here
                    }

                    if !shared.cfg.no_stats { shared.stats.lock().donelist_push += 1; };

                    if shared.cfg.rewrite_check {
                        // run rewriting just to make sure the assert in it passes
                        let rw_fast = rewrite_fast(&finished_pattern, &shared, &Node::Prim("fake_inv".into()), &shared.cost_fn);
                        let (rw_slow, _, _) = rewrite_with_inventions(&shared.programs.iter().map(|p|p.to_string()).collect::<Vec<_>>(), &[finished_pattern.clone().to_invention("fake_inv", &shared)], &shared.multistep_cfg);
                        for (fast,slow) in rw_fast.iter().zip(rw_slow.iter()) {
                            assert_eq!(fast.to_string(), slow.to_string());
                        }
                    }

                    if tracked && !shared.cfg.quiet { println!("{} pushed {} to donelist (util: {})", "[TRACK:DONE]".green().bold(), finished_pattern.to_expr(&shared), finished_pattern.utility) }

                    if shared.cfg.inv_candidates == 1 && finished_pattern.utility > weak_utility_pruning_cutoff {
                        // if we're only looking for one invention, we can directly update our cutoff here
                        weak_utility_pruning_cutoff = finished_pattern.utility;
                    }

                    donelist_buf.push(finished_pattern);

                } else {
                    // it's a partial pattern so just add it to the worklist
                    if tracked && !shared.cfg.quiet { println!("{} pushed {} to work list (bound: {})", "[TRACK]".green().bold(), original_pattern.show_track_expansion(hole_zid, &shared), new_pattern.utility_upper_bound) }
                    worklist_buf.push(HeapItem::new(new_pattern))
                }
            }

            if original_pattern.tracked && !found_tracked {
                // let new = format!("<{}>",tracked_expands_to(&original_pattern, hole_zid, &shared));
                // let mut s = original_pattern.to_expr(&shared).zipper_replace(&shared.zip_of_zid[hole_zid], &new ).to_string();
                // s = s.replace(&new, &new.clone().magenta().bold().to_string());
            if !shared.cfg.quiet { println!("{} pruned when expanding because there were no match locations for the target expansion of {} to {}", "[TRACK]".red().bold(), original_pattern.to_expr(&shared), original_pattern.show_track_expansion(hole_zid, &shared)) }
            }
        
        }
    }

}

<<<<<<< HEAD

pub fn compatible_locations(shared: &SharedData, original_pattern: &Pattern, arg_of_loc_1:  &FxHashMap<Idx,Arg>, arg_of_loc_2:  &FxHashMap<Idx,Arg>) -> Vec<usize> {
    let locs: Vec<Idx> = original_pattern.match_locations.iter()
        .filter(|loc:&&Idx| arg_of_loc_1[loc].shifted_id == 
            arg_of_loc_2[loc].shifted_id
            && !invalid_metavar_location(shared, arg_of_loc_1[loc].shifted_id)
        ).cloned().collect();
    locs
}


=======
>>>>>>> 756d68bb
/// A finished abstraction
#[derive(Debug, Clone, PartialEq, Eq)]
pub struct FinishedPattern {
    pub pattern: Pattern,
    pub utility: Cost,
    pub compressive_utility: Cost,
    pub util_calc: UtilityCalculation,
    pub arity: usize,
    pub usages: Cost,
}

impl FinishedPattern {
    //#[inline(never)]
    pub fn new(pattern: Pattern, shared: &SharedData) -> Self {
        let arity = pattern.pattern_args.arity();
        let usages = pattern.match_locations.iter().map(|loc| shared.num_paths_to_node[*loc]).sum();
        let compressive_utility = compressive_utility(&pattern,shared);
        let noncompressive_utility = noncompressive_utility(pattern.body_utility, &shared.cfg);
        let utility = noncompressive_utility + compressive_utility.util;
        assert!(utility <= pattern.utility_upper_bound, "{} BUT utility is higher: {} (usages: {})", pattern.info(shared), utility, usages);
        let mut res = FinishedPattern {
            pattern,
            utility,
            compressive_utility: compressive_utility.util,
            util_calc: compressive_utility,
            arity,
            usages,
        };
        if shared.cfg.utility_by_rewrite {
            let rewritten: Vec<ExprOwned> = rewrite_fast(&res, shared, &Node::Prim("fake_inv".into()), &shared.cost_fn);
            res.compressive_utility = shared.init_cost - shared.root_idxs_of_task.iter().map(|root_idxs|
                root_idxs.iter().map(|idx| rewritten[*idx].cost(&shared.cost_fn) as Cost).min().unwrap()
            ).sum::<Cost>();
            // res.compressive_utility = shared.init_cost - rewritten.iter().map(|e|e.cost()).sum::<Cost>();
            res.util_calc.util = res.compressive_utility;
            res.utility = res.compressive_utility + noncompressive_utility;
        }
        res
    }
    // convert finished invention to an Expr
    pub fn to_expr(&self, shared: &SharedData) -> ExprOwned {
        self.pattern.to_expr(shared)
    }
    pub fn to_invention(&self, name: &str, shared: &SharedData) -> Invention {
        Invention::new(self.to_expr(shared), self.arity, name)
    }
    pub fn info(&self, shared: &SharedData) -> String {
        format!("{} -> finished: utility={}, compressive_utility={}, arity={}, usages={}",self.pattern.info(shared), self.utility, self.compressive_utility, self.arity, self.usages)
    }

}
// #[derive(Debug, Clone, PartialEq, Eq, Hash)]
// struct Refinement {
//     refined_subtree: Idx, // the thing you can refine out
//     uses: HashMap<Idx,i32>, // map from loc to number of times it's used
//     refined_subtree_cost: i32, // the compressive utility gained by refining it
// }


/// figure out all the N^2 zippers from choosing any given node and then choosing a descendant and returning the zipper from
/// the node to the descendant. We also collect a bunch of other useful stuff like the argument you would get if you abstracted
/// the descendant and introduced an invention rooted at the ancestor node.
#[allow(clippy::type_complexity)]
//#[inline(never)]
fn get_zippers(
    corpus_span: &Span,
    analyzed_cost: &AnalyzedExpr<ExprCost>,
    set: &mut ExprSet,
    analyzed_free_vars: &mut AnalyzedExpr<FreeVarAnalysis>,
) -> (FxHashMap<Vec<ZNode>, ZId>, Vec<Vec<ZNode>>, Vec<FxHashMap<Idx,Arg>>, FxHashMap<Idx,Vec<ZId>>,  Vec<ZIdExtension>) {

    let mut zid_of_zip: FxHashMap<Vec<ZNode>, ZId> = Default::default();
    let mut zip_of_zid: Vec<Vec<ZNode>> = Default::default();
    let mut arg_of_zid_node: Vec<FxHashMap<Idx,Arg>> = Default::default();
    let mut zids_of_node: FxHashMap<Idx,Vec<ZId>> = Default::default();

    zid_of_zip.insert(vec![], EMPTY_ZID);
    zip_of_zid.push(vec![]);
    arg_of_zid_node.push(FxHashMap::default());
    
    // loop over all nodes in all programs in bottom up order
    for idx in corpus_span.clone() {
        // if !shared.cfg.quiet { println!("processing Idx={}: {}", treenode, extract(*treenode, egraph) ) }

        
        // any node can become the identity function (the empty zipper with itself as the arg)
        let mut zids: Vec<ZId> = vec![EMPTY_ZID];

        // clone to appease the borrow checker
        let node = set.get(idx).node().clone();

        arg_of_zid_node[EMPTY_ZID].insert(idx,
            Arg { shifted_id: idx, unshifted_id: idx, shift: 0, cost: analyzed_cost[idx] as Cost, expands_to: expands_to_of_node(&node) });

        match node {
            Node::IVar(_) => { unreachable!() }
            Node::Var(_, _) | Node::Prim(_) => {},
            Node::App(f,x) => {
                // bubble from `f`
                for f_zid in zids_of_node[&f].iter() {
                    // clone and extend zip to get new zid for this node
                    let mut zip = zip_of_zid[*f_zid].clone();
                    zip.insert(0,ZNode::Func);
                    let zid = zid_of_zip.entry(zip.clone()).or_insert_with(|| {
                        let zid = zip_of_zid.len();
                        zip_of_zid.push(zip);
                        arg_of_zid_node.push(FxHashMap::default());
                        zid
                    });
                    // add new zid to this node
                    zids.push(*zid);
                    // give it the same arg
                    let arg = arg_of_zid_node[*f_zid][&f].clone();
                    arg_of_zid_node[*zid].insert(idx, arg);
                }

                // bubble from `x`
                for x_zid in zids_of_node[&x].iter() {
                    // clone and extend zip to get new zid for this node
                    let mut zip = zip_of_zid[*x_zid].clone();
                    zip.insert(0,ZNode::Arg);
                    let zid = zid_of_zip.entry(zip.clone()).or_insert_with(|| {
                        let zid = zip_of_zid.len();
                        zip_of_zid.push(zip);
                        arg_of_zid_node.push(FxHashMap::default());
                        zid
                    });
                    // add new zid to this node
                    zids.push(*zid);
                    // give it the same arg
                    let arg = arg_of_zid_node[*x_zid][&x].clone();
                    arg_of_zid_node[*zid].insert(idx, arg);

                }
            },
            Node::Lam(b, _) => {
                for b_zid in zids_of_node[&b].iter() {

                    // clone and extend zip to get new zid for this node
                    let mut zip = zip_of_zid[*b_zid].clone();
                    zip.insert(0,ZNode::Body);
                    let zid = zid_of_zip.entry(zip.clone()).or_insert_with(|| {
                        let zid = zip_of_zid.len();
                        zip_of_zid.push(zip.clone());
                        arg_of_zid_node.push(FxHashMap::default());
                        zid
                    });
                    // add new zid to this node
                    zids.push(*zid);
                    // shift the arg but keep the unshifted part the same
                    let mut arg: Arg = arg_of_zid_node[*b_zid][&b].clone();

                    if !analyzed_free_vars.analyze_get(set.get(arg.shifted_id)).is_empty() {
                        // the arg has free vars so we should actually downshift it by 1
                        if analyzed_free_vars[arg.shifted_id].contains(&0) {
                            // furthermore one of those vars is a 0 then it will get shifted to -1, so we handle that slightly specially
                            // by inserting an IVar to indicate this

                            // how many lambdas are along this zipper? (including most recent one)
                            let depth_root_to_arg = zip.iter().filter(|x| **x == ZNode::Body).count() as i32;

                            // find all pointers to $0 (this is the `init_depth` parameter) and replace then with #(num_lams - 1) that is
                            // point past all lambdas except the newly added one. For example if there were no lambdas other than the
                            // newly added one this would be num_lams=1 so it'd be #0.
                            arg.shifted_id = insert_arg_ivars(&mut set.get_mut(arg.shifted_id), depth_root_to_arg-1, 0, analyzed_free_vars);
                        }
                        arg.shifted_id = set.get_mut(arg.shifted_id).shift(-1, 0, analyzed_free_vars);
                        arg.shift -= 1;
                    }
                    arg_of_zid_node[*zid].insert(idx, arg);
                }
            },
        }
        zids_of_node.insert(idx, zids);
    }

    let extensions_of_zid = zip_of_zid.iter().map(|zip| {
        let mut zip_body = zip.clone();
        zip_body.push(ZNode::Body);
        let mut zip_arg = zip.clone();
        zip_arg.push(ZNode::Arg);
        let mut zip_func = zip.clone();
        zip_func.push(ZNode::Func);
        ZIdExtension {
            body: zid_of_zip.get(&zip_body).copied(),
            arg: zid_of_zip.get(&zip_arg).copied(),
            func: zid_of_zip.get(&zip_func).copied(),
        }
    }).collect();

    (zid_of_zip,
    zip_of_zid,
    arg_of_zid_node,
    zids_of_node,
    extensions_of_zid)
}

/// the complete result of a single step of compression, this is a somewhat expensive data structure
/// to create.
#[derive(Debug, Clone)]
pub struct CompressionStepResult {
    pub set: ExprSet,
    pub inv: Invention,
    pub rewritten: Vec<ExprOwned>,
    pub rewritten_dreamcoder: Option<Vec<String>>,
    pub done: FinishedPattern,
    pub expected_cost: Cost,
    pub final_cost: Cost,
    pub multiplier: f64,
    pub multiplier_wrt_orig: f64,
    pub uses: Cost,
    pub use_exprs: Vec<Idx>,
    pub use_args: Vec<Vec<Idx>>,
    pub dc_inv_str: String,
    pub initial_cost: Cost,
    pub name_mapping: Vec<(String,String)>,
    pub dc_comparison_millis: Option<usize>,
    pub tdfa_annotation: Option<TDFAInventionAnnotation>,
}

impl CompressionStepResult {
    pub fn new(done: FinishedPattern, inv_name: &str, shared: &mut SharedData, very_first_cost: Cost, name_mapping: &[(String,String)], dc_comparison_millis: Option<usize>) -> Self {

        let inv = done.to_invention(inv_name, shared);
        let rewritten = rewrite_fast(&done, shared, &Node::Prim(inv.name.clone().into()), &shared.cost_fn);

        let expected_cost = shared.init_cost_weighted - done.compressive_utility;
        // let final_cost = rewritten.cost();
        let final_cost = shared.root_idxs_of_task.iter().map(|root_idxs|
            root_idxs.iter().map(|idx| (rewritten[*idx].cost(&shared.cost_fn) as f32 * shared.weight_by_root_idx[*idx]).round() as Cost).min().unwrap()
        ).sum::<Cost>();
        if expected_cost != final_cost && !shared.cfg.quiet { println!("*** expected cost {expected_cost} != final cost {final_cost}") }
        let multiplier = shared.init_cost_weighted as f64 / final_cost as f64;
        let multiplier_wrt_orig = very_first_cost as f64 / final_cost as f64;
        let uses = done.usages;
        let use_exprs: Vec<Idx> = done.pattern.match_locations.clone();
        let use_args: Vec<Vec<Idx>> = done.pattern.match_locations.iter().map(|node|
            done.pattern.pattern_args.use_args(shared, node)).collect();
        

        // dreamcoder compatability
        let dc_inv_str: String = dc_inv_str(&inv, name_mapping);
        // Rewrite to dreamcoder syntax with all past invention
        // we rewrite "inv1)" and "inv1 " instead of just "inv1" because we dont want to match on "inv10"

        // Combine the past_invs with the existing dreamcoder inventions.
        let mut name_mapping = name_mapping.to_vec();
        name_mapping.push((inv.name.clone(), dc_inv_str.clone()));
        

        let rewritten_dreamcoder: Option<Vec<String>> = if !shared.cfg.rewritten_dreamcoder { None } else {
            Some(rewritten.iter().map(|p|{
            let mut res: String = p.to_string();
            for (name, anonymous) in &name_mapping {
                res = replace_prim_with(&res, name, anonymous);
            }

            // Now go ahead and replace the current invention.
            res = replace_prim_with(&res, inv_name, &dc_inv_str);
            res = res.replace("(lam ","(lambda ");
            res
        }).collect())};

        let tdfa_annotation = TDFAInventionAnnotation::from_pattern(&done.pattern, shared);

        CompressionStepResult {
            set: shared.set.clone(),
            inv,
            rewritten,
            rewritten_dreamcoder,
            done,
            expected_cost,
            final_cost,
            multiplier,
            multiplier_wrt_orig,
            uses,
            use_exprs,
            use_args,
            dc_inv_str,
            initial_cost: shared.init_cost,
            name_mapping,
            dc_comparison_millis,
            tdfa_annotation,
        }
    }
    pub fn json(&self, cfg: &CompressionStepConfig) -> serde_json::Value {        
        let all_uses: Vec<serde_json::Value> = {
            let use_exprs: Vec<String> = self.use_exprs.iter().map(|expr| self.set.get(*expr).to_string()).collect();
            let use_args: Vec<String> = self.use_args.iter().map(|args| format!("{} {}", self.inv.name, args.iter().map(|expr| self.set.get(*expr).to_string()).collect::<Vec<String>>().join(" "))).collect();
            use_exprs.iter().zip(use_args.iter()).sorted().map(|(expr,args)| json!({args: expr})).collect()
        };

        let rewritten = if !cfg.rewritten_intermediates { None } else { Some(self.rewritten.iter().map(|p| p.to_string()).collect::<Vec<String>>()) };
        let rewritten_dreamcoder = if !cfg.rewritten_intermediates { &None } else { &self.rewritten_dreamcoder };

        json!({            
            "body": self.inv.body.to_string(),
            "dreamcoder": self.dc_inv_str,
            "arity": self.inv.arity,
            "name": self.inv.name,
            "utility": self.done.utility,
            "final_cost": self.final_cost,
            "compression_ratio": self.multiplier,
            "cumulative_compression_ratio": self.multiplier_wrt_orig,
            "num_uses": self.uses,
            "rewritten": rewritten,
            "rewritten_dreamcoder": rewritten_dreamcoder,
            "uses": all_uses,
            "dc_comparison_millis": self.dc_comparison_millis,
            "tdfa_annotation": self.tdfa_annotation,
        })
    }
}

impl fmt::Display for CompressionStepResult {
    fn fmt(&self, f: &mut fmt::Formatter) -> fmt::Result {
        if self.expected_cost != self.final_cost {
            write!(f,"[cost mismatch of {}] ", self.expected_cost - self.final_cost)?;
        }
        write!(f, "utility: {} | final_cost: {} | {:.2}x | uses: {} | body: {}",
            self.done.utility, self.final_cost, self.multiplier, self.uses, self.inv)
    }
}

/// calculates the total upper bound on compressive + noncompressive utility
//#[inline(never)]
fn utility_upper_bound(
    match_locations: &[Idx],
    body_utility_lower_bound: Cost,
    cost_of_node_sym: &[Cost],
    cost_of_node_all: &[Cost],
    num_paths_to_node: &[Cost],
    cfg: &CompressionStepConfig,
) -> Cost {
    compressive_utility_upper_bound(match_locations, cost_of_node_sym, cost_of_node_all, num_paths_to_node)
        + noncompressive_utility_upper_bound(body_utility_lower_bound, cfg)
}

/// This utility is just for any utility terms that we care about that don't directly correspond
/// to changes in size that come from rewriting with an invention. Currently this is just the
/// size of the abstraction itself
//#[inline(never)]
pub fn noncompressive_utility(
    body_utility: Cost,
    cfg: &CompressionStepConfig,
) -> Cost {
    if cfg.no_other_util { return 0; }
    // this is a bit like the structure penalty from dreamcoder except that
    // that penalty uses inlined versions of nested inventions.
    // 0
    - (body_utility as f32 * cfg.structure_penalty) as Cost
}

/// This takes a partial invention and gives an upper bound on the maximum
/// compressive_utility() that any completed offspring of this partial invention could have.
//#[inline(never)]
fn compressive_utility_upper_bound(
    match_locations: &[Idx],
    cost_of_node_sym: &[Cost],
    cost_of_node_all: &[Cost],
    num_paths_to_node: &[Cost],
) -> Cost {
    match_locations.iter().map(|node|
        cost_of_node_all[*node] 
        - num_paths_to_node[*node] * cost_of_node_sym[*node]).sum::<Cost>()
    
    // shared.init_cost - shared.root_idxs_of_task.iter().map(|root_idxs|
    //     root_idxs.iter().map(|idx| shared.init_cost_by_root_idx[*idx] - adjusted_util_by_root_idx[*idx]).min().unwrap()
    // ).sum::<Cost>()
}


/// This takes a partial invention and gives an upper bound on the maximum
/// other_utility() that any completed offspring of this partial invention could have.
//#[inline(never)]
fn noncompressive_utility_upper_bound(
    _body_utility_lower_bound: Cost,
    cfg: &CompressionStepConfig,
) -> Cost {
    // 0
    if cfg.no_other_util { return 0; }
    // - body_utility_lower_bound
    0
    // safe bound: since structure_penalty is negative an upper bound is anything less negative or exact. Since
    // left_utility < body_utility we know that this will be a less negative bound.
    
}

//#[inline(never)]
pub fn compressive_utility(pattern: &Pattern, shared: &SharedData) -> UtilityCalculation {

    // * BASIC CALCULATION
    // Roughly speaking compressive utility is num_usages(invention) * size(invention), however there are a few extra
    // terms we need to take care of too.

    let utility_of_loc_once: Vec<Cost> = get_utility_of_loc_once(pattern, shared);

    let (cumulative_utility_of_node, corrected_utils) = bottom_up_utility_correction(pattern,shared,&utility_of_loc_once);

    let compressive_utility: Cost = shared.init_cost_weighted - shared.root_idxs_of_task.iter().map(|root_idxs|
        root_idxs.iter().map(|idx| (shared.init_cost_by_root_idx_weighted[*idx] - (cumulative_utility_of_node[shared.roots[*idx]] as f32 * shared.weight_by_root_idx[*idx])).round() as Cost).min().unwrap()
    ).sum::<Cost>();

    // pattern.match_locations.

    UtilityCalculation { util: compressive_utility, corrected_utils }
}

//#[inline(never)]
fn get_utility_of_loc_once(pattern: &Pattern, shared: &SharedData) -> Vec<Cost> {
    // it costs a tiny bit to apply the invention, for example (app (app inv0 x) y) incurs a cost
    // of COST_TERMINAL for the `inv0` primitive and 2 * COST_NONTERMINAL for the two `app`s.
    // Also an extra COST_NONTERMINAL for each argument that is refined (for the lambda).
    let app_penalty = - (shared.cost_fn.compute_cost_new_prim() as Cost + shared.cost_fn.cost_app as Cost * pattern.pattern_args.arity() as Cost);

    // get a list of (ivar,usages-1) filtering out things that are only used once, this will come in handy for adding multi-use utility later
    let ivar_multiuses: Vec<(usize,Cost)> = pattern.pattern_args.multiuses();

    pattern.match_locations.iter().map(|loc| {

        if pattern.pattern_args.has_free_ivars(shared, loc) {
            return 0; // set whole util to 0 for this loc, causing an autoreject
        }

        // if !shared.cfg.quiet { println!("calculating util of {}", extract(*loc, &shared.egraph)) }
        // compressivity of body (no refinement) minus slight penalty from the application
        let base_utility = pattern.body_utility + app_penalty;
        // if !shared.cfg.quiet { println!("base {}", base_utility) }

        // for each extra usage of an argument, we gain the cost of that argument as
        // extra utility. Note we use `first_zid_of_ivar` since it doesn't matter which
        // of the zids we use as long as it corresponds to the right ivar
        let multiuse_utility = ivar_multiuses.iter().map(|(zid,count)|
            count * shared.arg_of_zid_node[*zid][loc].cost as Cost
        ).sum::<Cost>();
        // if !shared.cfg.quiet { println!("multiuse {}", multiuse_utility) }

        base_utility + multiuse_utility
    }).collect()
}

//#[inline(never)]
/// calculate correction factor for the utility that comes from mutually exclusive match locations, where we need
/// to pick only one of the locations to apply the invention at.
fn bottom_up_utility_correction(pattern: &Pattern, shared:&SharedData, utility_of_loc_once: &[Cost]) -> (Vec<Cost>,FxHashMap<Idx,bool>) {
    let mut cumulative_utility_of_node: Vec<Cost> = vec![0; shared.corpus_span.len()];
    let mut corrected_utils: FxHashMap<Idx,bool> = Default::default();
    let mut indices = vec![-1; shared.corpus_span.len()];
    for (idx, node) in pattern.match_locations.iter().enumerate() {
        // we want to keep track of the index of the match location in the pattern
        // so that we can use it later to determine whether to rewrite or not
        indices[*node] = idx as i32;
    }

    for node in shared.corpus_span.clone() {

        let utility_without_rewrite: Cost = match &shared.set[node] {
            Node::Lam(b, _) => cumulative_utility_of_node[*b],
            Node::App(f,x) => cumulative_utility_of_node[*f] + cumulative_utility_of_node[*x],
            Node::Prim(_) | Node::Var(_, _) => 0,
            Node::IVar(_) => unreachable!(),
        };

        assert!(utility_without_rewrite >= 0);

        let idxi = indices[node];

        if idxi >= 0 {
            // this node is a potential rewrite location
            let idx = idxi as usize;

            let utility_of_args: Cost = pattern.pattern_args.iterate_one_zid_per_argument()
                .map(|zid| cumulative_utility_of_node[shared.arg_of_zid_node[zid][&node].unshifted_id])
                .sum();
            let utility_with_rewrite = utility_of_args + utility_of_loc_once[idx];

            let chose_to_rewrite = utility_with_rewrite > utility_without_rewrite;

            cumulative_utility_of_node[node] = std::cmp::max(utility_with_rewrite, utility_without_rewrite);

            corrected_utils.insert(node,chose_to_rewrite);


        } else if utility_without_rewrite != 0 {
            cumulative_utility_of_node[node] = utility_without_rewrite;
        }
    }
    (cumulative_utility_of_node,corrected_utils)
}


#[derive(Debug, Clone, PartialEq, Eq)]
pub struct UtilityCalculation {
    pub util: Cost,
    pub corrected_utils: FxHashMap<Idx,bool>, // whether to accept
}

// (not used in popl code - experimental)
pub fn inverse_delta(cost_once: Cost, usages: Cost, arg_uses: usize, cost_fn: &ExprCost) -> (Cost, Cost, Cost) {
    let compressive_delta = - (cost_once + cost_fn.cost_app as Cost) * usages;
    let noncompressive_delta = arg_uses as Cost * (cost_once - cost_fn.compute_cost_new_prim() as Cost) ;
    (compressive_delta,noncompressive_delta, compressive_delta+noncompressive_delta)
}

// (not used in popl code - experimental; always exists at the first return statement unless --inv-arg-cap is turned on)
#[allow(clippy::too_many_arguments)]
pub fn inverse_argument_capture(finished: &mut FinishedPattern, cfg: &CompressionStepConfig, zip_of_zid: &[Vec<ZNode>], arg_of_zid_node: &[FxHashMap<Idx,Arg>], extensions_of_zid: &[ZIdExtension], set: &ExprSet, analyzed_ivars: &AnalyzedExpr<IVarAnalysis>, cost_fn: &ExprCost) {
    if !cfg.inv_arg_cap || cfg.no_other_util {
        return
    }
    // panic!("inverse_argument_capture is disabled");
    if finished.arity >= cfg.max_arity {
        return
    }
    let _max_num_to_add = cfg.max_arity - finished.arity;

    while finished.arity < cfg.max_arity {
    let counts = use_counts(&finished.pattern, zip_of_zid, arg_of_zid_node, extensions_of_zid, set, analyzed_ivars);
    let possible_to_uninline = possible_to_uninline(counts, finished.usages, cost_fn);
    
    let best = possible_to_uninline.into_iter().max_by_key(|(delta, _compressive_delta, _noncompressive_delta, _cost, _zids)| *delta);
    
    if let Some((delta, compressive_delta, _noncompressive_delta, _cost, zids)) = best {
        let ivar = finished.arity;
        for zid in &zids {
            finished.pattern.pattern_args.add_ivar(ivar, *zid);
        }
        finished.compressive_utility += compressive_delta;
        finished.util_calc.util += compressive_delta;
        finished.utility += delta;
        finished.arity +=1;
        // println!("UNARG")
    } else {
        return
    }
    }
}

/// not used in popl code - experimental
fn possible_to_uninline(counts: FxHashMap<Idx, (Cost, Vec<usize>)>, finished_usages: Cost, cost_fn: &ExprCost) -> Vec<(Cost,Cost,Cost,Cost,Vec<ZId>)> {
    let possible_to_uninline = counts.values()
    // can only have a positive delta to compression if used more times within the abstraction than
    // there are usages of the abstraction in the corpus
    .filter(|(_,zids)| zids.len() > finished_usages as usize)
    // argument must be larger than the cost of adding the terminal for the new abstraction variable
    .filter(|(cost,_zids)| *cost > cost_fn.compute_cost_new_prim() as Cost)
    .filter_map(|(cost,zids)| {
        let (compressive_delta,noncompressive_delta, delta) = inverse_delta(*cost, finished_usages, zids.len(), cost_fn);
        if delta > 0 {
            Some((delta, compressive_delta, noncompressive_delta, *cost, zids.clone()))
        } else {
            None
        }
    });
    possible_to_uninline.collect()
}

/// not used in popl code - experimental
fn use_counts(pattern: &Pattern, zip_of_zid: &[Vec<ZNode>], arg_of_zid_node: &[FxHashMap<Idx,Arg>], extensions_of_zid: &[ZIdExtension], set: &ExprSet, analyzed_ivars: &AnalyzedExpr<IVarAnalysis>) -> FxHashMap<Idx,(Cost,Vec<ZId>)> {
    let mut curr_zip: Vec<ZNode> = vec![];
    let curr_zid: ZId = EMPTY_ZID;
    let zids = &pattern.pattern_args.iterate_arguments().cloned().collect::<Vec<LabelledZId>>();

    // map zids to zips with a bool thats true if this is a hole and false if its a future ivar
    let zips: Vec<Vec<ZNode>> = zids.iter()
        .map(|labelled_zid| zip_of_zid[labelled_zid.zid].clone()).collect();

    let mut counts: FxHashMap<Idx,(Cost,Vec<ZId>)> = Default::default();

    #[allow(clippy::too_many_arguments)]
    fn helper(curr_node: Idx, match_loc: Idx, curr_zip: &mut Vec<ZNode>, curr_zid: ZId, zips: &[Vec<ZNode>], zids: &[LabelledZId], arg_of_zid_node: &[FxHashMap<Idx,Arg>], extensions_of_zid: &[ZIdExtension], set: &ExprSet,  counts: &mut FxHashMap<Idx,(Cost,Vec<ZId>)>, analyzed_ivars: &AnalyzedExpr<IVarAnalysis>) {
        if zids.iter().any(|labelled| labelled.zid == curr_zid){
            return // current zip matches an arg
        }
        // if curr_zip is not a prefix of any arg zipper, then increment its count
        if zips.iter().all(|zip| !zip.starts_with(curr_zip)) {
            // also make sure its valid ie doesnt have any free ivars as ew do during normal checks
            let arg = arg_of_zid_node[curr_zid].get(&match_loc).unwrap();
            if analyzed_ivars[arg.shifted_id].is_empty() {
                counts.entry(arg.shifted_id)
                    .or_insert_with(||(arg.cost as Cost, vec![]))
                    .1.push(curr_zid);
            }
        }
        match &set[curr_node] {
            Node::Prim(_) => {},
            Node::Var(_, _) => {},
            Node::Lam(b, _) => {
                curr_zip.push(ZNode::Body);
                let new_zid = extensions_of_zid[curr_zid].body.unwrap();
                helper(*b, match_loc, curr_zip, new_zid, zips, zids,  arg_of_zid_node, extensions_of_zid, set, counts, analyzed_ivars);
                curr_zip.pop();
            }
            Node::App(f,x) => {
                curr_zip.push(ZNode::Func);
                let new_zid = extensions_of_zid[curr_zid].func.unwrap();
                helper(*f, match_loc, curr_zip, new_zid, zips, zids,  arg_of_zid_node, extensions_of_zid, set, counts, analyzed_ivars);
                curr_zip.pop();
                curr_zip.push(ZNode::Arg);
                let new_zid = extensions_of_zid[curr_zid].arg.unwrap();
                helper(*x, match_loc, curr_zip, new_zid, zips, zids,  arg_of_zid_node, extensions_of_zid, set, counts, analyzed_ivars);
                curr_zip.pop();
            }
            _ => unreachable!(),
        }
    }
    // we can pick any match location
    helper(pattern.match_locations[0], pattern.match_locations[0], &mut curr_zip, curr_zid, &zips, zids, arg_of_zid_node, extensions_of_zid, set, &mut counts, analyzed_ivars);
    counts
}

/// Multistep compression
pub fn multistep_compression_internal(
    train_programs: &[ExprOwned],
    tasks: Option<Vec<String>>,
    weights: Option<Vec<f32>>,
    name_mapping: Option<Vec<(String, String)>>,
    follow: Option<Vec<Invention>>,
    cfg: &MultistepCompressionConfig
) -> Vec<CompressionStepResult> {

    let mut rewritten: Vec<ExprOwned> = train_programs.to_vec();
    let mut step_results: Vec<CompressionStepResult> = Default::default();
    let cost_fn = &cfg.step.cost.expr_cost();

    let tstart = std::time::Instant::now();

    let mut cfg = cfg.clone();

    if let Some(follow) = &follow {
        assert_eq!(follow.len(), cfg.iterations);
        cfg.step.follow_prune = true;
        cfg.step.rewrite_check = false; // this will cause a loop
        if !cfg.verbose_rewrite{
            cfg.step.quiet = true;
        }
        cfg.step.no_opt();
    }

    let very_first_cost = min_cost(train_programs, &weights, &tasks, cost_fn);

    let tasks: Vec<String> = tasks.unwrap_or_else(|| {
        (0..train_programs.len())
            .map(|i| i.to_string())
            .collect()
    });

    let weights: Vec<f32> = weights.unwrap_or_else(|| vec![1.0; train_programs.len()]);

    let mut name_mapping = name_mapping.unwrap_or_default();




    for i in 0..cfg.iterations {
        if !cfg.step.quiet { println!("{}",format!("\n=======Iteration {i}=======").blue().bold()) }
        let inv_name = if let Some(follow) = &follow {
            cfg.step.follow = Some(follow[i].body.to_string());
            follow[i].name.clone()
        } else {
            format!("{}{}", cfg.abstraction_prefix, cfg.previous_abstractions + step_results.len())
        };
        let res: Vec<CompressionStepResult> = if cfg.step.smc {
            smc::compression_step_smc(
                &rewritten,
                &inv_name,
                &cfg,
                &tasks,
                &weights,
                &step_results,
            )
        } else {
            compression_step(
                &rewritten,
                &inv_name,
                &cfg,
                &tasks,
                &weights,
                very_first_cost,
                &name_mapping,
                &step_results,
            )
        };

        if !res.is_empty() {
            // rewrite with the invention
            let res: CompressionStepResult = res[0].clone();
            rewritten = res.rewritten.clone();
            name_mapping = res.name_mapping.clone();
            if !cfg.step.quiet { println!("Chose Invention {}: {}", res.inv.name, res) }
            step_results.push(res);
        } else if follow.is_some() {
            // if `follow` was given then we will keep going for the full set of iterations
            if !cfg.step.quiet { println!("Invention not found: {}", cfg.step.follow.as_ref().unwrap() ) }
        } else {
            if !cfg.step.quiet { println!("No inventions found at iteration {i}") }
            break;    
        }
    }

    if cfg.step.show_rewritten {
        println!("rewritten:\n{}", rewritten.iter().map(|p|p.to_string()).collect::<Vec<_>>().join("\n"));
    }

    if !cfg.step.quiet { println!("{}","\n=======Compression Summary=======".blue().bold()) }
    if !cfg.step.quiet { println!("Found {} inventions", step_results.len()) }
    let rewritten_cost = min_cost(&rewritten, &Some(weights.clone()), &Some(tasks.clone()), cost_fn);
    if !cfg.step.quiet { println!("Cost Improvement: ({:.2}x better) {} -> {}", compression_factor(very_first_cost, rewritten_cost), very_first_cost, rewritten_cost) }
    for res in step_results.iter() {
        let rewritten_cost = min_cost(&res.rewritten, &Some(weights.clone()), &Some(tasks.clone()), cost_fn);
        if !cfg.step.quiet { println!("{} ({:.2}x wrt orig): {}" , res.inv.name.clone().blue(), compression_factor(very_first_cost, rewritten_cost), res) }
    }
    if !cfg.step.quiet { println!("Time: {}ms", tstart.elapsed().as_millis()) }
    if cfg.step.follow_prune && !(
        cfg.step.no_opt_upper_bound
        && cfg.step.no_opt_force_multiuse
        && cfg.step.no_opt_useless_abstract
        && cfg.step.no_opt_arity_zero) && !cfg.step.quiet { println!("{} you often want to run --follow-track with --no-opt otherwise your target may get pruned", "[WARNING]".yellow()) }

    step_results
}

pub fn construct_shared(
    programs: &[ExprOwned],
    multistep_cfg: &MultistepCompressionConfig,
    tasks: &[String],
    weights: &[f32],
    prev_results: &[CompressionStepResult],
) -> Option<Arc<SharedData>> {
    let cfg = &multistep_cfg.step.clone();

    let cost_fn = &cfg.cost.expr_cost();

    let mut tstart = std::time::Instant::now();

    // structurally hashed exprset
    let mut set = ExprSet::empty(Order::ChildFirst, false, true);
    let roots: Vec<Idx> = programs.iter().map(|e| e.immut().copy_rec(&mut set)).collect();
    let corpus_span: Span = 0..set.len();

    let mut analyzed_cost = AnalyzedExpr::new(cost_fn.clone());
    analyzed_cost.analyze(&set);

    // populate num_paths_to_node so we know how many different parts of the programs tree
    // a node participates in (ie multiple uses within a single program or among programs)
    let (num_paths_to_node, num_paths_to_node_by_root_idx) : (Vec<Cost>, Vec<Vec<Cost>>) = num_paths_to_node(&roots, &corpus_span, &set);

    if !cfg.quiet { println!("num_paths_to_node(): {:?}ms", tstart.elapsed().as_millis()) }
    tstart = std::time::Instant::now();

    let mut task_name_of_task: Vec<String> = vec![];
    let mut task_of_root_idx: Vec<usize> = vec![];
    let mut root_idxs_of_task: Vec<Vec<usize>> = vec![];
    for (root_idx,task_name) in tasks.iter().enumerate() {
        let task = task_name_of_task.iter().position(|name| name == task_name)
            .unwrap_or_else(||{
                task_name_of_task.push(task_name.clone());
                root_idxs_of_task.push(vec![]);
                task_name_of_task.len() - 1
            });
        task_of_root_idx.push(task);
        root_idxs_of_task[task].push(root_idx);
    }
    let tasks_of_node: Vec<FxHashSet<usize>> = associate_tasks(&roots, &set, &corpus_span, &task_of_root_idx);

    let init_cost_by_root_idx: Vec<Cost> = roots.iter().map(|idx| analyzed_cost[*idx] as Cost).collect();
    let init_cost_by_root_idx_weighted: Vec<f32> = init_cost_by_root_idx.iter().zip(weights.iter()).map(|(cost,weight)| (*cost as f32 * weight)).collect();
    let init_cost: Cost = root_idxs_of_task.iter().map(|root_idxs|
        root_idxs.iter().map(|idx| init_cost_by_root_idx[*idx]).min().unwrap()
    ).sum();
    let init_cost_weighted: Cost = root_idxs_of_task.iter().map(|root_idxs|
        root_idxs.iter().map(|idx| init_cost_by_root_idx_weighted[*idx].round() as Cost).min().unwrap()
    ).sum();
    let first_train_cost = roots.iter().map(|idx| analyzed_cost[*idx] as Cost).sum(); // This is used for --verbose-print

    if !cfg.quiet { println!("associate_tasks() and other task stuff: {:?}ms", tstart.elapsed().as_millis()) }
    if !cfg.quiet { println!("num unique tasks: {}", task_name_of_task.len()) }
    if !cfg.quiet { println!("num unique programs: {}", roots.len()) }
    tstart = std::time::Instant::now();
    
    // cost of just the symbolic cost of a node, ie the cost of the node itself without the children
    let cost_of_node_sym: Vec<Cost> = corpus_span.clone().map(
        |node| cost_fn.compute_cost_at_node(&set[node]) as Cost
    ).collect();
    // cost of a single usage times number of paths to node
    let cost_of_node_all: Vec<Cost> = corpus_span.clone().map(|node| analyzed_cost[node] as Cost * num_paths_to_node[node]).collect();

    let mut analyzed_free_vars = AnalyzedExpr::new(FreeVarAnalysis);

    if !cfg.quiet { println!("cost_of_node structs: {:?}ms", tstart.elapsed().as_millis()) }
    tstart = std::time::Instant::now();

    let (zid_of_zip,
        zip_of_zid,
        arg_of_zid_node,
        zids_of_node,
        extensions_of_zid) = get_zippers(&corpus_span, &analyzed_cost, &mut set, &mut analyzed_free_vars);
    
    if !cfg.quiet { println!("get_zippers(): {:?}ms", tstart.elapsed().as_millis()) }
    tstart = std::time::Instant::now();
    
    if !cfg.quiet { println!("{} zips", zip_of_zid.len()) }
    if !cfg.quiet { println!("arg_of_zid_node size: {}", arg_of_zid_node.len()) }

    // set up tracking if any
    let tracking: Option<Tracking> = {
        if let Some(s) = &cfg.follow {
            let mut set = ExprSet::empty(Order::ChildFirst, false, false);
            let idx = set.parse_extend(s).unwrap();
            let expr = ExprOwned::new(set,idx);
            if let Some(zids_of_ivar) = zids_of_ivar_of_expr(&expr, &zid_of_zip) {
                Some(Tracking { expr, zids_of_ivar })
            } else {
                if !cfg.quiet { println!("Tracking: can't possibly find a match for this in corpus because one if the necessary zippers ZIDs doesnt exist in corpus")}
                return None;
            }
        } else {
            None
        }
    };
    


    if !cfg.quiet { println!("Tracking setup: {:?}ms", tstart.elapsed().as_millis()) }
    tstart = std::time::Instant::now();

    let mut analyzed_ivars = AnalyzedExpr::new(IVarAnalysis);
    analyzed_free_vars.analyze(&set);
    analyzed_cost.analyze(&set);
    analyzed_ivars.analyze(&set);


    if !cfg.quiet { println!("ran analyses: {:?}ms", tstart.elapsed().as_millis()) }
    tstart = std::time::Instant::now();


    let mut stats: Stats = Default::default();
    
    // define all the important data structures for compression
    let mut donelist: Vec<FinishedPattern> = Default::default(); // completed inventions will go here    

    let tdfa_global_annotations = TDFAGlobalAnnotations::new(cfg, &set, &roots, prev_results);

    let single_hole = Pattern::single_hole(&corpus_span, &cost_of_node_sym, &cost_of_node_all, &num_paths_to_node, &tdfa_global_annotations, &set, cfg);

    let mut azero_pruning_cutoff = 0;

    // arity 0 inventions
    if !cfg.no_opt_arity_zero {

        // we use single hole match locations in case they were pruned down from corpus_span by single_hole()
        for node in single_hole.match_locations.clone() {

            // Pruning (FREE VARS): inventions with free vars in the body are not well-defined functions
            // and should thus be discarded
            if !analyzed_free_vars[node].is_empty() {
                if !cfg.no_stats { stats.free_vars_fired += 1; };
                continue;
            }

            // Pruning (SINGLE TASK): prune if used in only one task
            if !cfg.allow_single_task && tasks_of_node[node].len() < 2 {
                if !cfg.no_stats { stats.single_task_fired += 1; };
                continue;
            }

            // Note that "single use" pruning is intentionally not done here,
            // since any invention specific to a node will by definition only
            // be useful at that node

            let match_locations = vec![node];
            let body_utility = analyzed_cost[node] as Cost;

            // compressive_utility for arity-0 is cost_of_node_all[node] minus the penalty of using the new prim
            let compressive_utility: Cost = init_cost_weighted - root_idxs_of_task.iter().map(|root_idxs|
                root_idxs.iter().map(|idx|
                    (init_cost_by_root_idx_weighted[*idx]
                    - weights[*idx] * (num_paths_to_node_by_root_idx[*idx][node] * (analyzed_cost[node] - cost_fn.compute_cost_new_prim()) as Cost) as f32).round() as Cost)
                    .min().unwrap()
            ).sum::<Cost>();
            
            let utility = compressive_utility + noncompressive_utility(body_utility, cfg);
            if utility <= 0 { continue; }


            if !cfg.no_stats { stats.azero_calc_util += 1; };

            // Pruning (UPPER BOUND): Here we use compressive_utility which itself is an upper bound on total utility
            // so it is sound to prune based on it, as if we pruned based on compressive_utility then we would definitely
            // prune based on total utility. The pruning here before total utility is done because inverse_argument_capture()
            // is expensive.
            if compressive_utility <= azero_pruning_cutoff {
                continue // upper bound pruning
            }

            let pattern = Pattern {
                holes: vec![],
                pattern_args: PatternArgs::default(),
                match_locations,
                utility_upper_bound: utility,
                body_utility,
                tracked: false,
            };
            let mut finished_pattern = FinishedPattern {
                pattern,
                utility,
                compressive_utility,
                util_calc: UtilityCalculation { util: compressive_utility, corrected_utils: Default::default()},
                arity: 0,
                usages: num_paths_to_node[node]
            };

            // This handle the case covered by Appendix B in the paper
            inverse_argument_capture(&mut finished_pattern, cfg, &zip_of_zid, &arg_of_zid_node, &extensions_of_zid, &set, &analyzed_ivars, cost_fn);
            if !cfg.no_stats { stats.azero_calc_unargcap += 1; };

            // Pruning (UPPER BOUND): This is the full upper bound pruning
            if finished_pattern.utility <= azero_pruning_cutoff {
                continue // upper bound pruning
            }
            // Pruning (UPPER BOUND): Here we update the upper bound (only in the inv_candidates=1 case for now but would
            // be good to handle other cases more generally by pushing to donelist and doing donelist.update())
            if cfg.inv_candidates == 1 && finished_pattern.utility > azero_pruning_cutoff {
                // if we're only looking for one invention, we can directly update our cutoff here
                azero_pruning_cutoff = finished_pattern.utility
            }
            donelist.push(finished_pattern);
        }
    }

    if !cfg.quiet { println!("arity 0: {:?}ms", tstart.elapsed().as_millis()) }
    tstart = std::time::Instant::now();

    if !cfg.quiet { println!("got {} arity zero inventions", donelist.len()) }

    let mut worklist = BinaryHeap::new();
    worklist.push(HeapItem::new(single_hole));

    let crit = CriticalMultithreadData::new(donelist, worklist, cfg);
    
    let fused_copy: Option<FxHashSet<Tag>> = if let Some(fused_tags) = &cfg.fused_lambda_tags.tags {
        let mut fused_copy = FxHashSet::default();
        fused_copy.extend(fused_tags.iter().cloned());
        Some(fused_copy)
    } else {
        None
    };
    
    let shared = Arc::new(SharedData {
        crit: Mutex::new(crit),
        programs: programs.to_vec(),
        arg_of_zid_node,
        cost_fn: cost_fn.clone(),
        analyzed_free_vars,
        analyzed_ivars,
        analyzed_cost,    
        corpus_span: corpus_span.clone(),
        roots: roots.to_vec(),
        zids_of_node,
        zip_of_zid,
        zid_of_zip,
        extensions_of_zid,
        set,
        num_paths_to_node,
        num_paths_to_node_by_root_idx,
        tdfa_global_annotations,
        tasks_of_node,
        task_name_of_task,
        task_of_root_idx,
        root_idxs_of_task,
        cost_of_node_sym,
        cost_of_node_all,
        init_cost,
        init_cost_weighted,
        init_cost_by_root_idx,
        init_cost_by_root_idx_weighted,
        weight_by_root_idx: weights.to_vec(),
        first_train_cost,
        stats: Mutex::new(stats),
        cfg: cfg.clone(),
        multistep_cfg: multistep_cfg.clone(),
        tracking,
        fused_lambda_tags: fused_copy,
    });

    if !shared.cfg.quiet { println!("built SharedData: {:?}ms", tstart.elapsed().as_millis()) }

    Some(shared)
}

/// Takes a set of programs and does one full step of compresison.
#[allow(clippy::too_many_arguments)]
pub fn compression_step(
    programs: &[ExprOwned],
    new_inv_name: &str, // name of the new invention, like "inv4"
    multistep_cfg: &MultistepCompressionConfig,
    tasks: &[String],
    weights: &[f32],
    very_first_cost: Cost,
    name_mapping: &[(String, String)],
    prev_results: &[CompressionStepResult],
) -> Vec<CompressionStepResult> {

    let tstart_total = std::time::Instant::now();
    let tstart_prep = std::time::Instant::now();

    let Some(shared) = construct_shared(
        programs,
        multistep_cfg,
        tasks,
        weights,
        prev_results,
    ) else {
        return vec![];
    };

    let mut tstart = std::time::Instant::now();

    if shared.cfg.verbose_best {
        let mut crit = shared.crit.lock();
        if !crit.deref_mut().donelist.is_empty() {
            let best_util = crit.deref_mut().donelist.first().unwrap().utility;
            let best_expr: String = crit.deref_mut().donelist.first().unwrap().info(&shared);
            let new_expected_cost =
                shared.first_train_cost
                - crit.donelist.first().unwrap().compressive_utility
                + crit.donelist.first().unwrap().to_expr(&shared).cost(&shared.cost_fn) as Cost;
            let trainratio = shared.first_train_cost as f64/new_expected_cost as f64;
            if !shared.cfg.quiet { println!("{} @ step=0 util={} trainratio={:.2} for {}", "[new best utility]".blue(), best_util, trainratio, best_expr) }
        }
    }

    if !shared.cfg.quiet { println!("TOTAL PREP: {:?}ms", tstart_prep.elapsed().as_millis()) }

    if !shared.cfg.quiet { println!("running pattern search...") }

    // *****************
    // * STITCH SEARCH *
    // *****************
    if shared.cfg.threads == 1 {
        // Single threaded
        stitch_search(Arc::clone(&shared));
    } else {
        // Multithreaded
        let mut handles = vec![];
        for _ in 0..shared.cfg.threads {
            // clone the Arcs to have copies for this thread
            let shared = Arc::clone(&shared);
            
            // launch thread to just call stitch_search()
            handles.push(thread::spawn(move || {
                stitch_search(shared);
            }));
        }
        // wait for all threads to finish (when all have empty worklists)
        for handle in handles {
            handle.join().unwrap();
        }
    }

    if !shared.cfg.quiet { println!("TOTAL SEARCH: {:?}ms", tstart.elapsed().as_millis()) }
    if !shared.cfg.quiet { println!("TOTAL PREP + SEARCH: {:?}ms", tstart_total.elapsed().as_millis()) }


    tstart = std::time::Instant::now();

    // at this point we hold the only reference so we can get rid of the Arc
    let mut shared: SharedData = Arc::try_unwrap(shared).unwrap();

    // one last .update()
    shared.crit.lock().deref_mut().update(&shared.cfg);

    if !shared.cfg.quiet { println!("{:?}", shared.stats.lock().deref_mut()) }
    assert!(shared.crit.lock().deref_mut().worklist.is_empty());

    let donelist: Vec<FinishedPattern> = shared.crit.lock().deref_mut().donelist.clone();

    let dc_comparison_millis = if shared.cfg.dreamcoder_comparison {
        if !shared.cfg.quiet { println!("Timing point 1 (from the start of compression_step to final donelist): {:?}ms", tstart_total.elapsed().as_millis()) }
        if !shared.cfg.quiet { println!("Timing Comparison Point A (search) (millis): {}", tstart_total.elapsed().as_millis()) }
        let tstart_rewrite = std::time::Instant::now();
        rewrite_fast(&donelist[0], &shared, &Node::Prim(new_inv_name.into()), &shared.cost_fn);
        if !shared.cfg.quiet { println!("Timing point 2 (rewriting the candidate): {:?}ms", tstart_rewrite.elapsed().as_millis()) }
        if !shared.cfg.quiet { println!("Timing Comparison Point B (search+rewrite) (millis): {}", tstart_total.elapsed().as_millis()) }
        Some(tstart_total.elapsed().as_millis() as usize)
    } else {
        None
    };

    let mut results: Vec<CompressionStepResult> = vec![];

    // construct CompressionStepResults and print some info about them)
    if !shared.cfg.quiet { println!("Cost before: {}", shared.init_cost) }
    for (i,done) in donelist.iter().enumerate() {
        let res = CompressionStepResult::new(done.clone(), new_inv_name, &mut shared, very_first_cost, name_mapping, dc_comparison_millis);
        if !shared.cfg.quiet { println!("{i}: {res}") }
        results.push(res);
    }

    if shared.cfg.follow_prune && !results.is_empty() {
        if let Some(follow) = &shared.cfg.follow {
            assert_eq!(follow, &results[0].inv.body.to_string(), "found something other than the followed abstraction somehow");
        }
    }

    if !shared.cfg.quiet { println!("post processing: {:?}ms", tstart.elapsed().as_millis()) }

    results
}

/// toplevel entrypoint to compression used by most apis
pub fn multistep_compression(
    programs: &[String],
    tasks: Option<Vec<String>>,
    weights: Option<Vec<f32>>,
    name_mapping: Option<Vec<(String,String)>>,
    follow: Option<Vec<Invention>>,
    cfg: &MultistepCompressionConfig
)-> (Vec<CompressionStepResult>, serde_json::Value) {
    let mut programs = programs.to_vec();
    let mut cfg = cfg.clone();

    if let Some(tasks) = &tasks {
        assert_eq!(tasks.len(), programs.len());
    }

    if cfg.silent {
        cfg.step.quiet = true
    }
    
    if cfg.no_opt {
        cfg.step.no_opt();
    }
    
    if cfg.shuffle {
        programs.shuffle(&mut rand::thread_rng());
    }
    if let Some(n) = cfg.truncate {
        programs.truncate(n);
    }
    
    // parse the program strings into expressions
    let train_programs: Vec<ExprOwned> = programs.iter().map(|p|{
        let mut set = ExprSet::empty(Order::ChildFirst, false, false);
        let idx = set.parse_extend(p).unwrap();
        ExprOwned::new(set,idx)
    }).collect();

    let cost_fn = cfg.step.cost.expr_cost();

    if !cfg.silent {
        println!("{}","**********".blue().bold());
        println!("{}","* Stitch *".blue().bold());
        println!("{}","**********".blue().bold());
        programs_info(&train_programs, &cost_fn);
    }

    let step_results = multistep_compression_internal(
        &train_programs, 
        tasks.clone(),
        weights.clone(),
        name_mapping, 
        follow,
        &cfg, 
    );

    // write everything to json
    let json_res = json_of_step_results(&step_results, &train_programs, weights, tasks, &cost_fn, &cfg);

    (step_results, json_res)
}

pub fn json_of_step_results(step_results: &[CompressionStepResult], train_programs: &Vec<ExprOwned>, weights: Option<Vec<f32>>, tasks: Option<Vec<String>>, cost_fn: &ExprCost, cfg: &MultistepCompressionConfig) -> serde_json::Value {
    let rewritten: &Vec<ExprOwned> = step_results.iter().last().map(|res| &res.rewritten).unwrap_or(train_programs);
    let original_cost = min_cost(train_programs, &weights, &tasks, cost_fn);
    let final_cost = min_cost(rewritten, &weights, &tasks, cost_fn);
    let rewritten = step_results.iter().last().map(|res| &res.rewritten).unwrap_or(train_programs).iter().map(|p| p.to_string()).collect::<Vec<String>>();
    let rewritten_dreamcoder = if !cfg.step.rewritten_dreamcoder { None } else {
        let rewritten_dreamcoder = step_results.iter().last().map(|res| res.rewritten_dreamcoder.clone().unwrap()).unwrap_or_else(||train_programs.iter().map(
            |p| p.to_string().replace("(lam ", "(lambda ").replace("(lam_", "(lambda_")
        ).collect::<Vec<String>>());
        Some(rewritten_dreamcoder)
    };
    json!({
        "cmd": std::env::args().join(" "),
        "args": cfg,
        "original_cost": original_cost,
        "final_cost": final_cost,
        "compression_ratio": compression_factor(original_cost,final_cost),
        "num_abstractions": step_results.len(),
        "original": train_programs.iter().map(|p| p.to_string()).collect::<Vec<String>>(),
        "rewritten": rewritten.iter().map(|p| p.to_string()).collect::<Vec<String>>(),
        "rewritten_dreamcoder": rewritten_dreamcoder,
        "abstractions": step_results.iter().map(|inv| inv.json(&cfg.step)).collect::<Vec<serde_json::Value>>(),
    })
}<|MERGE_RESOLUTION|>--- conflicted
+++ resolved
@@ -1151,7 +1151,6 @@
 
 }
 
-<<<<<<< HEAD
 
 pub fn compatible_locations(shared: &SharedData, original_pattern: &Pattern, arg_of_loc_1:  &FxHashMap<Idx,Arg>, arg_of_loc_2:  &FxHashMap<Idx,Arg>) -> Vec<usize> {
     let locs: Vec<Idx> = original_pattern.match_locations.iter()
@@ -1163,8 +1162,6 @@
 }
 
 
-=======
->>>>>>> 756d68bb
 /// A finished abstraction
 #[derive(Debug, Clone, PartialEq, Eq)]
 pub struct FinishedPattern {
