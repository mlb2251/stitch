--- conflicted
+++ resolved
@@ -7,16 +7,10 @@
 use serde_json::json;
 use clap::{Parser};
 use serde::Serialize;
-<<<<<<< HEAD
 use std::thread;
 use std::sync::Arc;
 use parking_lot::Mutex;
 use std::ops::DerefMut;
-
-// import slicerandom
-// use rand::seq::SliceRandom;
-=======
->>>>>>> b45ab9c7
 
 
 /// At the end of the day we convert our Inventions into InventionExprs to make
@@ -210,11 +204,6 @@
     #[clap(long)]
     pub ascending_worklist: bool,
 
-    // pub worklist_type: WorklistType,
-
-    // #[clap(long)]
-    // pub worklist_sort: WorklistSort,
-
     /// Turning this on means that only the top invention will be guaranteed to be the best invention,
     /// and the 2nd best invention may not be the actual second best invention. Basically, this just enables
     /// pruning of everything that's worse than the best invention which could cause speedups depending on the domain.
@@ -244,6 +233,10 @@
     /// disable the force multiuse pruning optimization
     #[clap(long)]
     pub no_opt_force_multiuse: bool,
+
+    /// disable the useless abstraction pruning optimization
+    #[clap(long)]
+    pub no_opt_useless_abstract: bool,
 
     /// Disable stat logging - note that stat logging in multithreading requires taking a mutex
     /// so it could be a source of slowdown in the multithreaded case, hence this flag to disable it.
@@ -536,86 +529,6 @@
     panic!("right does not diverge from left")
 }
 
-<<<<<<< HEAD
-=======
-/// Various tracking stats
-#[derive(Clone,Default, Debug)]
-struct Stats {
-    num_wip: i32,
-    num_done: i32,
-    upper_bound_fired: i32,
-    free_vars_done_fired: i32,
-    free_vars_wip_fired: i32,
-    single_use_done_fired: i32,
-    single_use_wip_fired: i32,
-    force_multiuse_fired: i32,
-}
-
-/// Args for compression step
-#[derive(Parser, Debug, Serialize)]
-#[clap(name = "Stitch")]
-pub struct CompressionStepConfig {
-    /// max arity of inventions to find (will find all from 0 to this number inclusive)
-    #[clap(short='a', long, default_value = "2")]
-    pub max_arity: usize,
-
-    /// Number of invention candidates compression_step should return. Raising this may weaken the efficacy of upper bound pruning
-    /// unless --lossy-candidates is enabled.
-    #[clap(short='a', long, default_value = "1")]
-    pub inv_candidates: usize,
-
-    /// By default we use a LIFO worklist but this is certainly something to explore more
-    /// and this flag makes it fifo https://github.com/mlb2251/stitch/issues/31
-    #[clap(long)]
-    pub fifo_worklist: bool,
-
-    /// By default we sort the worklist in decreasing zipper order before starting to process it,
-    /// but this swaps it to increasing order. https://github.com/mlb2251/stitch/issues/31
-    #[clap(long)]
-    pub ascending_worklist: bool,
-
-
-    // pub worklist_type: WorklistType,
-
-    // #[clap(long)]
-    // pub worklist_sort: WorklistSort,
-
-    /// Turning this on means that only the top invention will be guaranteed to be the best invention,
-    /// and the 2nd best invention may not be the actual second best invention. Basically, this just enables
-    /// pruning of everything that's worse than the best invention which could cause speedups depending on the domain.
-    #[clap(long)]
-    pub lossy_candidates: bool,
-
-    /// disable caching (though caching isn't used for much currently)
-    #[clap(long)]
-    pub no_cache: bool,
-
-    /// print out programs rewritten under invention
-    #[clap(long,short='r')]
-    pub show_rewritten: bool,
-
-    /// disable the free variable pruning optimization
-    #[clap(long)]
-    pub no_opt_free_vars: bool,
-
-    /// disable the single usage pruning optimization
-    #[clap(long)]
-    pub no_opt_single_use: bool,
-
-    /// disable the upper bound pruning optimization
-    #[clap(long)]
-    pub no_opt_upper_bound: bool,
-
-    /// disable the force multiuse pruning optimization
-    #[clap(long)]
-    pub no_opt_force_multiuse: bool,
-
-    /// disable the useless abstraction pruning optimization
-    #[clap(long)]
-    pub no_opt_useless_abstract: bool,
-}
-
->>>>>>> b45ab9c7
 // #[derive(ArgEnum, Clone, Debug, Serialize, Parser)]
 // enum WorklistType {
 //     #[clap(arg_enum, long = "foobaar")]
@@ -1281,12 +1194,7 @@
             let num_nodes = nodes.len();
             // this partial invention is only used in a single place to lets prune it
             if !cfg.no_opt_single_use && num_nodes == 1 {
-<<<<<<< HEAD
-                // might as well prune at this point too!
                 if !cfg.no_stats { stats.lock().deref_mut().single_use_wip_fired += 1; };
-=======
-                stats.single_use_wip_fired += 1;
->>>>>>> b45ab9c7
                 continue;
             }
             let is_multiuse = elem.ivar < wi.ztuple.arity; // multiuse means an old index within the old arity range was reused
