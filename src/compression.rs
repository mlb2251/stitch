--- conflicted
+++ resolved
@@ -1582,12 +1582,9 @@
         // All utilities were 0 or negative, so we should autoreject this pattern
         return UtilityCalculation { util: 0, corrected_utils: Default::default() };
     };
-<<<<<<< HEAD
     let locs_set = pattern.match_locations.iter().collect::<FxHashSet<_>>();
     println!("{:?}", locs_set);
     // let util = utility_of_loc_once.iter().enumerate().map(|(idx, util)| util * shared.num_paths_to_node[pattern.match_locations[idx]]).sum::<Cost>();
-=======
->>>>>>> ee4cf1e4
 
     let (cumulative_utility_of_node, corrected_utils) = bottom_up_utility_correction(pattern,shared,&utility_of_loc_once);
 
