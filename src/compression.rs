use crate::*;
use lambdas::*;
use rand::seq::SliceRandom;
use rustc_hash::{FxHashMap,FxHashSet};
use core::panic;
use std::convert::TryInto;
use std::fmt::{self, Formatter, Display};
use std::hash::{Hash, Hasher};
use itertools::Itertools;
use serde_json::json;
use clap::{Parser};
use serde::Serialize;
use std::thread;
use std::sync::Arc;
use parking_lot::Mutex;
use std::ops::DerefMut;
use std::collections::{BinaryHeap, HashMap};
use rand::Rng;

pub type Cost = i64;

/// Multistep Compression
#[derive(Parser, Debug, Serialize, Clone)]
#[clap(name = "Multistep Compression")]
pub struct MultistepCompressionConfig {

    /// Maximum number of iterations to run compression for (number of inventions to find, though
    /// stitch will stop early if no compressive abstraction exists)
    #[clap(short, long, default_value = "3")]
    pub iterations: usize,

    /// Prefix used to generate names of new abstractions, by default we will name our
    /// abstractions fn_0, fn_1, fn_2, etc
    #[clap(long, default_value = "fn_")]
    pub abstraction_prefix: String,

    /// Number of previous abstractions that have been found before this round of compression - this
    /// is used to calculate what the next abstraction name should be - for example if 2 abstractions have
    /// been found previously then the next abstraction will be fn_2
    #[clap(long, default_value = "0")]
    pub previous_abstractions: usize,

    /// Shuffles the order of the programs passed in
    #[clap(long)]
    pub shuffle: bool,

    /// Truncate the list of programs (happens after shuffle if shuffle is also specified)
    #[clap(long)]
    pub truncate: Option<usize>,

    /// Disable all optimizations
    #[clap(long)]
    pub no_opt: bool,

    /// Disables all prinouts except in the case of a panic. See also `quiet` to just silence internal printouts during each compression step
    /// In Python this defaults to True.
    #[clap(long)]
    pub silent: bool,

    /// Very verbose when rewriting happens - turns off --silent and --quiet which are usually forced on
    /// in rewriting
    #[clap(long)]
    pub verbose_rewrite: bool,

    #[clap(flatten)]
    pub step: CompressionStepConfig,
}

/// Args for compression step
#[derive(Parser, Debug, Serialize, Clone)]
#[clap(name = "Stitch")]
pub struct CompressionStepConfig {
    /// Max arity of abstractions to find (will find arities from 0 to this number inclusive).
    /// Note that scaling with arity can be very expensive
    #[clap(short='a', long, default_value = "2")]
    pub max_arity: usize,

    /// Number of threads to use for compression (no parallelism if set to 1)
    #[clap(short='t', long, default_value = "1")]
    pub threads: usize,

    /// Disable stat logging - note that stat logging in multithreading requires taking a mutex
    /// so it can be a source of slowdown in the massively multithreaded case, hence this flag to disable it.
    #[clap(long)]
    pub no_stats: bool,

    /// How many worklist items a thread will take at once
    #[clap(short='b', long, default_value = "1")]
    pub batch: usize,

    /// Threads will autoadjust how large their batches are based on the worklist size
    #[clap(long)]
    pub dynamic_batch: bool,

    /// Puts result into eta-long form when rewriting (also requires beta-normal form). This
    /// can be useful for programs that will be used to train top down synthesizers, but it also
    /// restricts what abstractions can be found a bit (i.e. only those that can be put in beta-normal
    /// eta-long form are allowed).
    #[clap(long)]
    pub eta_long: bool,

    /// Forbid metavariables to the left of an app
    #[clap(long)]
    pub no_curried_metavars: bool,

    /// Forbid abstraction bodies rooted to the left of an app (see also no_curried_metavars and eta_long)
    #[clap(long)]
    pub no_curried_bodies: bool,

    /// [currently not used] Number of invention candidates compression_step should return in a *single* step. Note that
    /// these will be the top n optimal candidates modulo subsumption pruning (and the top-1 is guaranteed
    /// to be globally optimal)
    #[clap(short='n', long, default_value = "1")]
    pub inv_candidates: usize,

    /// Method for choosing hole to expand at each step. Doesn't have a huge effect.
    #[clap(long, arg_enum, default_value = "depth-first")]
    pub hole_choice: HoleChoice,

    #[clap(flatten)]
    pub cost: CostConfig,

    /// Disables the safety check for the utility being correct; you only want
    /// to do this if you truly dont mind unsoundness for a minute
    #[clap(long)]
    pub no_mismatch_check: bool,

    /// Pattern or abstraction to follow and give prinouts about. If `follow_prune=True` we will aggressively prune to
    /// only follow this pattern, otherwise we will just verbosely print when ancestors of this pattern
    /// are encountered.
    #[clap(long)]
    pub follow: Option<String>,

    /// For use with `follow`, enables aggressive pruning. Useful for ensuring that it is *possible* to find a particular
    /// abstraction by guiding the search directly towards it.
    #[clap(long)]
    pub follow_prune: bool,

    /// Prints every worklist item as it is processed (will slow things down a ton due to rendering out expressions).
    #[clap(long)]
    pub verbose_worklist: bool,
    
    /// Prints whenever a new best abstraction is found
    #[clap(long)]
    pub verbose_best: bool,

    /// Print stats this often (0 means never)
    #[clap(long, default_value = "0")]
    pub print_stats: usize,

    /// Print out programs rewritten under abstraction
    #[clap(long,short='r')]
    pub show_rewritten: bool,

    /// Include the dreamcoder-format rewritten programs in the output
    #[clap(long)]
    pub rewritten_dreamcoder: bool,

    /// For each abstraction learned, includes the rewritten programs right after learning that
    /// abstraction in the output. If `rewritten_dreamcoder` is also specified, then the rewritten
    /// programs in dreamcoder format will also be included.
    #[clap(long)]
    pub rewritten_intermediates: bool,    

    /// Enables edge case handling where inverting the argument capture subsumption pruning is needed for optimality.
    /// Generally not relevant just included for completeness, see the footnoted section
    /// of Section 4.3 of the Stitch paper https://arxiv.org/abs/2211.16605
    #[clap(long)]
    pub inv_arg_cap: bool,

    /// Allow for abstractions that are only useful in a single task (defaults to False like DreamCoder)
    #[clap(long)]
    pub allow_single_task: bool,

    /// Disable the single structurally hashed subtree match pruning. This is a very minor optimization that allows
    /// discarding certain abstractions that only match at a single unique subtree as long as that subtree lacks free
    /// variables, because arity zero abstractions are always superior in this case
    #[clap(long)]
    pub no_opt_single_use: bool,

    /// Disable *upper bound* based pruning. Section 4.2 of Stitch paper https://arxiv.org/abs/2211.16605
    /// This is an extremely important optimization (ablation study in Section 6.4 of Stitch paper)
    #[clap(long)]
    pub no_opt_upper_bound: bool,

    /// Disable *redundant argument elimination* pruning (aka "force multiuse"). Section 4.3 of Stitch paper https://arxiv.org/abs/2211.16605
    /// This is a fairly important optimization (ablation study in Section 6.4 of Stitch paper)
    #[clap(long)]
    pub no_opt_force_multiuse: bool,

    /// Disable *argument capture* pruning (aka "useless abstraction pruning"). Section 4.3 of Stitch paper https://arxiv.org/abs/2211.16605
    /// This is an extremely important optimization (ablation study in Section 6.4 of Stitch paper)
    #[clap(long)]
    pub no_opt_useless_abstract: bool,

    /// Disable the arity zero optimization, which searches first for the most compressive arity-zero abstraction since this
    /// is extremely fast to find and provides a good starting point for our upper bound pruning. In practice this isn't a very
    /// important optimization
    #[clap(long)]
    pub no_opt_arity_zero: bool,

    /// Switch to utility based purely on program size without adding
    /// in the abstraction size (aka the "structure penalty" in DreamCoder)
    #[clap(long)]
    pub no_other_util: bool,

    /// DreamCoder style structure penalty - must be positive. Overall utility is this
    /// difference in corpus size minus structure_penalty * abstraction_size
    #[clap(long, default_value = "1.0")]
    pub structure_penalty: f32,

    /// Used for soundness testing. Whenever you finish an invention do a full rewrite to check
    /// that rewriting doesnt raise a cost mismatch exception. 
    #[clap(long)]
    pub rewrite_check: bool,

    /// Calculate utility exhaustively by performing a full rewrite. Used for debugging when cost mismatch exceptions
    /// are happening and we need something slow but accurate as a temporary solution.
    #[clap(long)]
    pub utility_by_rewrite: bool,

    /// Extra printouts related to running a dreamcoder comparison. Section 6.1 of Stitch paper https://arxiv.org/abs/2211.16605
    #[clap(long)]
    pub dreamcoder_comparison: bool,

    /// Silence all printing within a compression step. See `silent` to silence all outputs between compression steps as well.
    #[clap(long)]
    pub quiet: bool,

    // Fused lambda tags
    #[clap(long, value_parser = clap::value_parser!(FusedLambdaTags), default_value="")]
    pub fused_lambda_tags: FusedLambdaTags,

    /// TDFA settings
    #[clap(flatten)]
    pub tdfa: TDFAConfig,

    /// Symvar settings
    #[clap(flatten)]
    pub symvar: SymvarConfig,
}

#[derive(Debug, Clone, Serialize)]
pub struct FusedLambdaTags {
    tags: Option<FxHashSet<Tag>>,
}

// parse from a string like "1,2,3"
impl std::str::FromStr for FusedLambdaTags {
    type Err = String;
    fn from_str(s: &str) -> Result<Self, Self::Err> {
        if s.is_empty() {
            return Ok(FusedLambdaTags { tags: None })
        }
        let tags = s.split(',').map(|s| s.parse::<Tag>().unwrap()).collect();
        Ok(FusedLambdaTags { tags: Some(tags) })
    }
}

impl CompressionStepConfig {
    pub fn no_opt(&mut self) {
        self.no_opt_upper_bound = true;
        self.no_opt_force_multiuse = true;
        self.no_opt_useless_abstract = true;
        self.no_opt_arity_zero = true;
    }
    pub fn new() -> Self {
        Self::parse_from("compress".split_whitespace())
    }
}
impl MultistepCompressionConfig {
    pub fn new() -> Self {
        Self::parse_from("compress".split_whitespace())
    }
}

// we use these manual implementations - deriving would set things to zero instead of
// to their clap defaults i think
impl Default for MultistepCompressionConfig {
    fn default() -> Self {
        Self::new()
    }
}
impl Default for CompressionStepConfig {
    fn default() -> Self {
        Self::new()
    }
}

/// A Pattern is a partial abstraction which may have holes
#[derive(Debug, Clone, PartialEq, Eq)]
pub struct Pattern {
    pub holes: Vec<ZId>, // zipper to hole in order of when theyre added NOT left to right
    pub pattern_args: PatternArgs,
    pub match_locations: Vec<Idx>, // places where it applies
    pub utility_upper_bound: Cost,
    pub body_utility: Cost, // the size (in `cost`) of a single use of the pattern body so far
    pub tracked: bool, // for debugging
}

impl Hash for Pattern {
    fn hash<H: Hasher>(&self, state: &mut H) {
        // Only hash the structural components of the pattern
        self.holes.hash(state);
        self.pattern_args.hash(state);
        // Intentionally skip:
        // - match_locations (computed)
        // - utility_upper_bound (computed)
        // - body_utility (computed)
        // - tracked (debug flag)
    }
}

/// only used during tracking - gets the zippers to args of a pattern
fn zids_of_ivar_of_expr(expr: &ExprOwned, zid_of_zip: &FxHashMap<Vec<ZNode>,ZId>) -> Option<Vec<Vec<ZId>>> {

    // quickly determine arity
    let mut arity = 0;
    for node in expr.set.iter() {
        if let Node::IVar(ivar) = expr.set[node] {
            if ivar + 1 > arity {
                arity = ivar + 1;
            }
        }
    }

    let mut curr_zip: Vec<ZNode> = vec![];
    let mut zids_of_ivar = vec![vec![]; arity as usize];

    fn helper(expr: Expr, curr_zip: &mut Vec<ZNode>, zids_of_ivar: &mut Vec<Vec<ZId>>, zid_of_zip: &FxHashMap<Vec<ZNode>,ZId>) -> Result<(), ()> {
        match expr.node() {
            Node::Prim(_) => {},
            Node::Var(_, _) => {},
            Node::IVar(i) => {
                zids_of_ivar[*i as usize].push(zid_of_zip.get(curr_zip).cloned().ok_or(())?);
            },
            Node::Lam(b, _) => {
                curr_zip.push(ZNode::Body);
                helper(expr.get(*b), curr_zip, zids_of_ivar, zid_of_zip)?;
                curr_zip.pop();
            }
            Node::App(f,x) => {
                curr_zip.push(ZNode::Func);
                helper(expr.get(*f), curr_zip, zids_of_ivar, zid_of_zip)?;
                curr_zip.pop();
                curr_zip.push(ZNode::Arg);
                helper(expr.get(*x), curr_zip, zids_of_ivar, zid_of_zip)?;
                curr_zip.pop();
            }
        }
        Ok(())
    }
    // we can pick any match location
    if helper(expr.immut(), &mut curr_zip, &mut zids_of_ivar, zid_of_zip).is_err() {
        return None
    };

    Some(zids_of_ivar)
}


/// Args for cost function used
#[derive(Parser, Debug, Serialize, Clone)]
#[clap(name = "Cost Config")]
pub struct CostConfig {
    /// Sets cost for lambdas
    #[clap(long, default_value = "1")]
    pub cost_lam: usize,
    
    /// Sets cost for applications in the lambda calculus
    #[clap(long, default_value = "1")]
    pub cost_app: usize,

    /// Sets cost for `$i` variables
    #[clap(long, default_value = "100")]
    pub cost_var: usize,

    /// Sets cost for `#i` abstraction variables
    #[clap(long, default_value = "100")]
    pub cost_ivar: usize,

    /// Sets cost for primitives like `+` and `*`
    #[clap(long, default_value = "100")]
    pub cost_prim_default: usize,

    /// Sets cost for primitives like `+` and `*` in the form of a dictionary, json encoded
    #[clap(long, default_value = "{}")]
    pub cost_prim: String,
}

impl CostConfig {

    fn compute_cost_prim(&self) -> HashMap<Symbol, i32> {
        let cost_prim: serde_json::Value = serde_json::from_str(&self.cost_prim).unwrap_or_else(|_| {
            panic!("Invalid JSON for argument --cost-prim: {}", self.cost_prim);
        });
        let serde_json::Value::Object(map_obj) = cost_prim else {
            panic!("Expected a JSON object for --cost-prim, got: {}", self.cost_prim);
        };
        let mut map: HashMap<Symbol, i32> = HashMap::default();
        for (k, v) in map_obj {
            if let serde_json::Value::Number(ref num) = v {
                let cost_opt: Option<i32> = num.as_i64().and_then(|x| TryInto::try_into(x).ok());
                let cost = cost_opt.unwrap_or_else(|| {
                    panic!("Expected a number for cost of primitive '{}', got: {}", k, v);
                });
                map.insert(Symbol::from(k), cost);
            } else {
                panic!("Expected a number for cost of primitive '{}', got: {}", k, v);
            }
        }
        map
    }

    pub fn expr_cost(&self) -> ExprCost {
        ExprCost::new(
            self.cost_lam.try_into().unwrap(),
            self.cost_app.try_into().unwrap(),
            self.cost_var.try_into().unwrap(),
            self.cost_ivar.try_into().unwrap(),
            self.compute_cost_prim(),
            self.cost_prim_default.try_into().unwrap(),
        )
    }
}


impl Pattern {
    /// create a single hole pattern `??`
    //#[inline(never)]
    #[allow(clippy::too_many_arguments)]
    fn single_hole(corpus_span: &Span, cost_fn: &ExprCost, cost_of_node_all: &[Cost], num_paths_to_node: &[Cost], tdfa_global_annotations: &Option<TDFAGlobalAnnotations>, set: &ExprSet, cfg: &CompressionStepConfig, follow: &Option<Invention>) -> Self {
        let body_utility = 0;
        let mut match_locations: Vec<Idx> = corpus_span.clone().collect();
        match_locations.sort(); // we assume match_locations is always sorted

        let match_locations_before = match_locations.clone();

        if cfg.no_curried_bodies {
            for node in corpus_span.clone() {
                if let Node::App(f,_) = &set[node] {
                    // similar to eta_long, no appzipper bodies are allowed to be rooted to the left of an App
                    match_locations.retain(|node| node != f);
                }
            }
        }

        match_locations.retain(|node|
            !invalid_match_location(set,
                                    &cfg.fused_lambda_tags.tags,
                                    tdfa_global_annotations,
                                    *node)
        );
        
        if cfg.eta_long {

            assert!(cfg.utility_by_rewrite || cfg.no_mismatch_check, "eta long form requires utility_by_rewrite or no_mismatch_check");

            for node in corpus_span.clone() {
                if let Node::App(f,_) = &set[node] {
                    // this for eta long form / dreamcoder compatability: no appzipper bodies can be rooted to the left of an App
                    // because that means the body is a function type, which isnt allowed. For example an arity 2 invention with a
                    // function type body would be effectively arity 3 and dreamcoder doesnt support this sort of thing.
                    match_locations.retain(|node| node != f);

                    if let Node::Lam(_, _) = &set[*f] {
                        panic!("corpus was not in beta-normal form")
                    }
                }
            }
            // check that original corpus was in eta long form, or at least that if a term appears to the left of an
            // app it never also appears to the right of an app. If it's to the left of an app it must be a function type
            for node in match_locations_before {
                match &set[node] {
                    Node::App(_,x) => {
                        if !AnalyzedExpr::new(FreeVarAnalysis).analyze_get(set.get(*x)).is_empty() {
                            // continue if there are free vars in the expression - eg $0 can validly appear to either the left or right of an app
                            continue 
                        }
                        assert!(match_locations.contains(x), "corpus was not in eta long form (?). This appeared both to the left and right of an app: {}; for example it is to the right in: {}", set.get(*x), set.get(node));
                    },
                    Node::Lam(b, _) => {
                        if !AnalyzedExpr::new(FreeVarAnalysis).analyze_get(set.get(*b)).is_empty() {
                            continue
                        }
                        assert!(match_locations.contains(b), "corpus was not in eta long form (?)");
                    },
                    _ => {}
                }
            }
        }

        // to guarantee eta long we cant allow abstractions to start with a lambda at the top
        if cfg.eta_long {
            match_locations.retain(|node| expands_to_of_node(&set[*node], None).is_lam());
        }

        let utility_upper_bound = utility_upper_bound(&match_locations, body_utility, cost_fn, cost_of_node_all, num_paths_to_node, cfg);
        Pattern {
            holes: vec![EMPTY_ZID], // (zid 0 is the empty zipper)
            pattern_args: PatternArgs::default(),
            match_locations, // single hole matches everywhere
            utility_upper_bound,
            body_utility, // 0 body utility
            tracked: follow.is_some(),
        }
    }
    /// convert pattern to an Expr
    fn to_expr(&self, shared: &SharedData) -> ExprOwned {
        let mut set = ExprSet::empty(Order::ChildFirst, false, false);

        let mut curr_zip: Vec<ZNode> = vec![];
        // map zids to zips with a bool thats true if this is a hole and false if its a future ivar
        let zips: Vec<(Vec<ZNode>,Node)> = self.holes.iter().map(|zid| (shared.zip_of_zid[*zid].clone(), Node::Prim(HOLE_SYM.clone())))
            .chain(self.pattern_args.iterate_arguments()
            .map(|labelled_zid| (shared.zip_of_zid[labelled_zid.zid].clone(), Node::IVar(labelled_zid.ivar as i32)))).collect();

        fn helper(set: &mut ExprSet, curr_node: Idx, curr_zip: &mut Vec<ZNode>, zips: &[(Vec<ZNode>,Node)], shared: &SharedData) -> Idx {
            if let Some((_,e)) = zips.iter().find(|(zip,_)| zip == curr_zip) {
                return set.add(e.clone()); // current zip matches a hole
            }
            // no ivar zip match, so recurse
            match &shared.set[curr_node] {
                Node::Prim(p) => set.add(Node::Prim(p.clone())),
                Node::Var(v, tag) => set.add(Node::Var(*v, *tag)),
                Node::Lam(b, tag) => {
                    curr_zip.push(ZNode::Body);
                    let b_idx = helper(set, *b, curr_zip, zips, shared);
                    curr_zip.pop();
                    set.add(Node::Lam(b_idx, *tag))
                }
                Node::App(f,x) => {
                    curr_zip.push(ZNode::Func);
                    let f_idx = helper(set, *f, curr_zip, zips, shared);
                    curr_zip.pop();
                    curr_zip.push(ZNode::Arg);
                    let x_idx = helper(set, *x, curr_zip, zips, shared);
                    curr_zip.pop();
                    set.add(Node::App(f_idx,x_idx))
                }
                _ => unreachable!(),
            }
        }
        // we can pick any match location
        let idx = helper(&mut set, self.match_locations[0], &mut curr_zip, &zips, shared);
        ExprOwned { set, idx }
    }

    /// convert pattern to an Expr then with `hole_zid` highlighted in color with what we would expect it to expand to
    fn show_track_expansion(&self, hole_zid: ZId, shared: &SharedData) -> String {
        let mut expr = self.to_expr(shared);
        let expands_to = format!("{}",tracked_expands_to(self, hole_zid, shared)).magenta().bold().to_string();
        let replace_sentinel = Node::Prim("<REPLACE>".into());
        let idx = expr.immut().zip(&shared.zip_of_zid[hole_zid]).idx;
        expr.set[idx] = replace_sentinel;
        expr.to_string().replace("<REPLACE>", &expands_to)
    }
    pub fn info(&self, shared: &SharedData) -> String {
        format!("{}: utility_upper_bound={}, body_utility={}, match_locations={}, usages={}",self.to_expr(shared), self.utility_upper_bound, self.body_utility, self.match_locations.len(), self.match_locations.iter().map(|loc|shared.num_paths_to_node[*loc]).sum::<Cost>())
    }
}


/// the index of the empty zipper `[]` in the list of zippers
pub const EMPTY_ZID: ZId = 0;

/// an argument to an abstraction.
#[derive(Debug, Clone, PartialEq, Eq, Hash)]
pub struct Arg {
    pub shifted_id: Idx, // post-shifting node - this tells you what the actual argument is
    pub unshifted_id: Idx, // tells you which node in the original corpus this was before it was possibly shifted
    pub shift: i32, // how much was it shifted?
    pub cost: Cost,
    pub expands_to: ExpandsTo,
}

/// The heap item used for heap-based worklists. Holds a pattern
#[derive(Debug,Clone, Eq, PartialEq)]
pub struct HeapItem {
    key: Cost,
    pattern: Pattern,
}
impl PartialOrd for HeapItem {
    fn partial_cmp(&self, other: &Self) -> Option<std::cmp::Ordering> {
        Some(self.cmp(other))
    }
}
impl Ord for HeapItem {
    fn cmp(&self, other: &Self) -> std::cmp::Ordering {
        self.key.cmp(&other.key)
    }
}
impl HeapItem {
    fn new(pattern: Pattern) -> Self {
        HeapItem {
            // key: pattern.body_utility * pattern.match_locations.iter().map(|loc|num_paths_to_node[loc]).sum::<Cost>(),
            key: pattern.utility_upper_bound,
            // system time is suuuper slow btw you want to do something else
            // key: std::time::SystemTime::now().duration_since(std::time::SystemTime::UNIX_EPOCH).unwrap().as_nanos() as i32,
            pattern
        }
    }
}


/// This is the multithread data locked during the critical section of the algorithm.
#[derive(Debug, Clone)]
pub struct CriticalMultithreadData {
    donelist: Vec<FinishedPattern>,
    worklist: BinaryHeap<HeapItem>,
    utility_pruning_cutoff: Cost,
    active_threads: FxHashSet<std::thread::ThreadId>, // list of threads currently holding worklist items
}

/// All the data shared among threads, mostly read-only
/// except for the mutexes
#[derive(Debug)]
pub struct SharedData {
    pub crit: Mutex<CriticalMultithreadData>,
    pub programs: Vec<ExprOwned>,
    pub arg_of_zid_node: Vec<FxHashMap<Idx,Arg>>,
    pub cost_fn: ExprCost,
    pub analyzed_free_vars: AnalyzedExpr<FreeVarAnalysis>,
    pub sym_var_info: Option<SymvarInfo>,
    pub analyzed_ivars: AnalyzedExpr<IVarAnalysis>,
    pub analyzed_cost: AnalyzedExpr<ExprCost>,
    pub corpus_span: Span,
    pub roots: Vec<Idx>,
    pub zids_of_node: FxHashMap<Idx,Vec<ZId>>,
    pub zip_of_zid: Vec<Vec<ZNode>>,
    pub zid_of_zip: FxHashMap<Vec<ZNode>, ZId>,
    pub extensions_of_zid: Vec<ZIdExtension>,
    pub set: ExprSet,
    pub num_paths_to_node: Vec<Cost>,
    pub num_paths_to_node_by_root_idx: Vec<Vec<Cost>>,
    num_paths_to_node_by_root_idx_sparse: Vec<Vec<(usize, Cost)>>,
    pub tdfa_global_annotations: Option<TDFAGlobalAnnotations>,
    pub tasks_of_node: Vec<FxHashSet<usize>>,
    pub task_name_of_task: Vec<String>,
    pub task_of_root_idx: Vec<usize>,
    pub root_idxs_of_task: Vec<Vec<usize>>,
    pub cost_of_node_all: Vec<Cost>,
    pub init_cost: Cost,
    pub init_cost_weighted: Cost,
    pub init_cost_by_root_idx: Vec<Cost>,
    pub init_cost_by_root_idx_weighted: Vec<f32>,
    pub weight_by_root_idx: Vec<f32>,
    pub first_train_cost: Cost,
    pub stats: Mutex<Stats>,
    pub cfg: CompressionStepConfig,
    pub multistep_cfg: MultistepCompressionConfig,
    pub tracking: Option<Tracking>,
    pub fused_lambda_tags: Option<FxHashSet<Tag>>,
    pub prev_results: Vec<CompressionStepResult>,
}

pub fn invalid_metavar_location(shared : &SharedData, node: Idx) -> bool {
    tdfa_invalid_metavar(&shared.tdfa_global_annotations, node) || fused_lambda_location(&shared.set, &shared.fused_lambda_tags, node)
}

fn invalid_match_location(set : &ExprSet, fused_lambda_tags: &Option<FxHashSet<Tag>>, tdfa_global_annotations: &Option<TDFAGlobalAnnotations>, node: Idx) -> bool {
    tdfa_invalid_root(tdfa_global_annotations, node) || fused_lambda_location(set, fused_lambda_tags, node)
}

fn fused_lambda_location(set : &ExprSet, fused_lambda_tags: &Option<FxHashSet<Tag>>, node: Idx) -> bool {
    if let Some(fused_lambda_tags) = fused_lambda_tags {
        if let Node::Lam(_, tag) = &set[node] {
            if fused_lambda_tags.contains(tag) {
                return true
            }
        }
    }
    false
}

/// Used for debugging tracking information
#[derive(Debug)]
pub struct Tracking {
    pub expr: ExprOwned,
    pub zids_of_ivar: Vec<Vec<ZId>>,
    pub type_of_ivar: Vec<VariableType>,
}

impl CriticalMultithreadData {
    /// Create a new mutable multithread data struct with
    /// a worklist that just has a single hole on it
    fn new(donelist: Vec<FinishedPattern>, worklist: BinaryHeap<HeapItem>, cfg: &CompressionStepConfig) -> Self {        
        let mut res = CriticalMultithreadData {
            donelist,
            worklist,
            // we allow negative utilities in follow_prune case
            utility_pruning_cutoff: if !cfg.follow_prune { 0 } else { Cost::MIN },
            active_threads: FxHashSet::default(),
        };
        res.update(cfg);
        res
    }
    /// sort the donelist by utility, truncate to cfg.inv_candidates, update 
    /// update utility_pruning_cutoff to be the lowest utility
    //#[inline(never)]
    fn update(&mut self, cfg: &CompressionStepConfig) {
        // sort in decreasing order by utility primarily, and break ties using the argchoice zids (just in order to be deterministic!)
        // let old_best = self.donelist.first().map(|x|x.utility).unwrap_or(0);
        self.donelist.sort_unstable_by(|a,b| (b.utility,&b.pattern.pattern_args).cmp(&(a.utility,&a.pattern.pattern_args)));
        self.donelist.truncate(cfg.inv_candidates);
        // the cutoff is the lowest utility
        // we allow negative utilities in follow_prune case
        let default_bound = if !cfg.follow_prune { 0 } else { Cost::MIN };
        self.utility_pruning_cutoff = if cfg.no_opt_upper_bound { default_bound } else { std::cmp::max(0,self.donelist.last().map(|x|x.utility).unwrap_or(0)) };
    }
}



/// At the end of the day we convert our Inventions into InventionExprs to make
/// them standalone without needing to carry the EGraph around to figure out what
/// the body Idx points to.
#[derive(Debug, Clone)]
pub struct Invention {
    pub body: ExprOwned, // invention body (not wrapped in lambdas)
    pub arity: usize,
    pub name: String,
}

impl Invention {
    pub fn new(body: ExprOwned, arity: usize, name: &str) -> Self {
        Self { body, arity, name: String::from(name) }
    }
    pub fn from_string(name: &str, body: &str) -> Self {
        let mut set = ExprSet::empty(Order::ChildFirst, false, false);
        let idx = set.parse_extend(body).unwrap();
        let body = ExprOwned { set, idx };
        let arity = AnalyzedExpr::new(IVarAnalysis).analyze_get(body.immut()).iter().max().map(|x|*x as usize + 1).unwrap_or(0);
        Self { body, arity, name: String::from(name) }
    }

    pub fn to_tracking(self, zid_of_zip: &FxHashMap<Vec<ZNode>, ZId>) -> Option<Tracking> {
        let zids_of_ivar = zids_of_ivar_of_expr(&self.body, zid_of_zip)?;
        Some(Tracking { expr: self.body, zids_of_ivar })
    }
}

impl Display for Invention {
    fn fmt(&self, f: &mut Formatter) -> fmt::Result {
        write!(f, "[{} arity={}: {}]", self.name, self.arity, self.body.immut())
    }
}

/// Various tracking stats
#[derive(Clone,Default, Debug)]
pub struct Stats {
    worklist_steps: usize,
    finished: usize,
    calc_final_utility: usize,
    calc_unargcap: usize,
    donelist_push: usize,
    azero_calc_util: usize,
    azero_calc_unargcap: usize,
    upper_bound_fired: usize,
    // conflict_upper_bound_fired: usize,
    free_vars_fired: usize,
    single_use_fired: usize,
    single_task_fired: usize,
    pub useless_abstract_fired: usize,
    pub force_multiuse_fired: usize,
}



/// a strategy for choosing which hole to expand next in a partial pattern
#[derive(Debug, Clone, clap::ArgEnum, Serialize)]
pub enum HoleChoice {
    Random,
    BreadthFirst,
    DepthFirst,
    MaxLargestSubset,
    HighEntropy,
    LowEntropy,
    MaxCost,
    MinCost,
    ManyGroups,
    FewGroups,
    FewApps,
}

impl HoleChoice {
    //#[inline(never)]
    fn choose_hole(&self, pattern: &Pattern, shared: &SharedData) -> usize {
        if pattern.holes.len() == 1 {
            return 0;
        }
        match *self {
            HoleChoice::BreadthFirst => 0,
            HoleChoice::DepthFirst => pattern.holes.len() - 1,
            HoleChoice::Random => {
                let mut rng = rand::thread_rng();
                rng.gen_range(0..pattern.holes.len())
            },
            HoleChoice::FewApps => {
                pattern.holes.iter().enumerate().map(|(hole_idx,hole_zid)|
                    (hole_idx, pattern.match_locations.iter().filter(|loc|shared.arg_of_zid_node[*hole_zid][loc].expands_to.is_app()).count()))
                        .min_by_key(|x|x.1).unwrap().0
            }
            HoleChoice::MaxCost => {
                pattern.holes.iter().enumerate().map(|(hole_idx,hole_zid)|
                    (hole_idx, pattern.match_locations.iter().map(|loc|shared.arg_of_zid_node[*hole_zid][loc].cost).sum::<Cost>()))
                        .max_by_key(|x|x.1).unwrap().0
            }
            HoleChoice::MinCost => {
                pattern.holes.iter().enumerate().map(|(hole_idx,hole_zid)|
                    (hole_idx, pattern.match_locations.iter().map(|loc|shared.arg_of_zid_node[*hole_zid][loc].cost).sum::<Cost>()))
                        .min_by_key(|x|x.1).unwrap().0
            }
            HoleChoice::MaxLargestSubset => {
                // todo warning this is extremely slow, partially bc of counts() but I think
                // mainly because where there are like dozens of holes doing all these lookups and clones and hashmaps is a LOT
                pattern.holes.iter().enumerate()
                    .map(|(hole_idx,hole_zid)| (hole_idx, *pattern.match_locations.iter()
                        .map(|loc| shared.arg_of_zid_node[*hole_zid][loc].expands_to.clone()).counts().values().max().unwrap())).max_by_key(|&(_,max_count)| max_count).unwrap().0
            }
            _ => unimplemented!()
        }
    }
}

/// tells you which zipper if any you would get if you extended the depth
/// of whatever the current zipper is in any of these directions.
#[derive(Clone,Debug)]
pub struct ZIdExtension {
    pub body: Option<ZId>,
    pub arg: Option<ZId>,
    pub func: Option<ZId>,
}

/// empties worklist_buf and donelist_buf into the shared worklist while holding the mutex, updates
/// the donelist and cutoffs, and grabs and returns a new worklist item along with new cutoff bounds.
//#[inline(never)]
fn get_worklist_item(
    worklist_buf: &mut Vec<HeapItem>,
    donelist_buf: &mut Vec<FinishedPattern>,
    shared: &Arc<SharedData>,
) -> Option<(Vec<Pattern>,Cost)> {

    // * MULTITHREADING: CRITICAL SECTION START *
    // take the lock, which will be released immediately when this scope exits
    let mut shared_guard = shared.crit.lock();
    let mut crit: &mut CriticalMultithreadData = shared_guard.deref_mut();
    let old_best_utility = crit.donelist.first().map(|x|x.utility).unwrap_or(0);
    let old_donelist_len: usize = crit.donelist.len();
    let old_utility_pruning_cutoff = crit.utility_pruning_cutoff;
    // drain from donelist_buf into the actual donelist
    crit.donelist.extend(donelist_buf.drain(..).filter(|done| done.utility > old_utility_pruning_cutoff));
    if !shared.cfg.no_stats { shared.stats.lock().deref_mut().finished += crit.donelist.len() - old_donelist_len; };
    // sort + truncate + update utility_pruning_cutoff
    crit.update(&shared.cfg); // this also updates utility_pruning_cutoff

    if shared.cfg.verbose_best && crit.donelist.first().map(|x|x.utility).unwrap_or(0) > old_best_utility {

        let new_expected_cost = shared.first_train_cost - crit.donelist.first().unwrap().compressive_utility + crit.donelist.first().unwrap().to_expr(shared).cost(&shared.cost_fn) as Cost;
        let trainratio = shared.first_train_cost as f64 / new_expected_cost as f64;
        if !shared.cfg.quiet { println!("{} @ step={} util={} trainratio={:.2} for {}", "[new best utility]".blue(), shared.stats.lock().deref_mut().worklist_steps, crit.donelist.first().unwrap().utility, trainratio, crit.donelist.first().unwrap().info(shared)) }
    }

    // pull out the newer version of this now that its been updated, since we're returning it at the end
    let mut utility_pruning_cutoff = crit.utility_pruning_cutoff;

    let old_worklist_len = crit.worklist.len();
    let worklist_buf_len = worklist_buf.len();
    // drain from worklist_buf into the actual worklist
    crit.worklist.extend(worklist_buf.drain(..).filter(|heap_item| heap_item.pattern.utility_upper_bound > utility_pruning_cutoff));
    // num pruned by upper bound = num we were gonna add minus change in worklist length
    if !shared.cfg.no_stats { shared.stats.lock().deref_mut().upper_bound_fired += worklist_buf_len - (crit.worklist.len() - old_worklist_len); };

    let mut returned_items = vec![];

    // try to get a new worklist item
    crit.active_threads.remove(&thread::current().id()); // remove ourself from the active threads
    // if !shared.cfg.quiet { println!("worklist len: {}", crit.worklist.len()) }

    loop {
        // with dynamic batch size, take worklist_size/num_threads items from the worklist
        let batch_size = if shared.cfg.dynamic_batch { std::cmp::max(1, crit.worklist.len() / shared.cfg.threads ) } else { shared.cfg.batch };
        while crit.worklist.is_empty() {
            if !returned_items.is_empty() {
                // give up and return whatever we've got
                crit.active_threads.insert(thread::current().id());
                return Some((returned_items, utility_pruning_cutoff));
            }
            if crit.active_threads.is_empty() {
                return None // all threads are stuck waiting for work so we're all done
            }
            // the worklist is empty but someone else currently has a worklist item so we should give up our lock then take it back
            drop(shared_guard);
            shared_guard = shared.crit.lock();
            crit = shared_guard.deref_mut();
            // update our cutoff in case it changed
            utility_pruning_cutoff = crit.utility_pruning_cutoff;
        }
        
        let heap_item = crit.worklist.pop().unwrap();
        // prune if upper bound is too low (cutoff may have increased in the time since this was added to the worklist)
        if shared.cfg.no_opt_upper_bound || heap_item.pattern.utility_upper_bound > utility_pruning_cutoff {
            // we got one!
            returned_items.push(heap_item.pattern);
            if returned_items.len() == batch_size {
                // we got enough, so return it
                crit.active_threads.insert(thread::current().id());
                return Some((returned_items, utility_pruning_cutoff));
            }
        } else if !shared.cfg.no_stats { shared.stats.lock().deref_mut().upper_bound_fired += 1; }
    }
    // * MULTITHREADING: CRITICAL SECTION END *
}

/// The core top down branch and bound search
fn stitch_search(
    shared: Arc<SharedData>,
) {
    
    // local buffers to eventually pour into the global worklist and donelist when we take the mutex
    let mut worklist_buf: Vec<HeapItem> = Default::default();
    let mut donelist_buf: Vec<_> = Default::default();

    loop {

        // get a new worklist item along with pruning cutoffs
        let (patterns, mut weak_utility_pruning_cutoff) =
            match get_worklist_item(
                &mut worklist_buf,
                &mut donelist_buf,
                &shared,
            ) {
                Some(pattern) => pattern,
                None => return,
        };

        for original_pattern in patterns {

            if !shared.cfg.no_stats { shared.stats.lock().deref_mut().worklist_steps += 1; };
            if !shared.cfg.no_stats && shared.cfg.print_stats > 0 && shared.stats.lock().deref_mut().worklist_steps % shared.cfg.print_stats == 0 && !shared.cfg.quiet { println!("{:?} \n\t@ [bound={}; uses={}] chose: {}",shared.stats.lock().deref_mut(),   original_pattern.utility_upper_bound, original_pattern.match_locations.iter().map(|loc| shared.num_paths_to_node[*loc]).sum::<Cost>(), original_pattern.to_expr(&shared)) };

            if shared.cfg.verbose_worklist && !shared.cfg.quiet { println!("[bound={}; uses={}] chose: {}", original_pattern.utility_upper_bound, original_pattern.match_locations.iter().map(|loc| shared.num_paths_to_node[*loc]).sum::<Cost>(), original_pattern.to_expr(&shared)) }

            // choose which hole we're going to expand
            let hole_idx: usize = shared.cfg.hole_choice.choose_hole(&original_pattern, &shared);

            // pop that hole from the list of holes
            let mut holes_after_pop: Vec<ZId> = original_pattern.holes.clone();
            let hole_zid: ZId = holes_after_pop.remove(hole_idx);

            // get the hashmap for looking up the Arg struct for this hole based on match location. The Arg
            // struct has a bunch of info about the hole, including what it expands into at each match location
            let arg_of_loc = &shared.arg_of_zid_node[hole_zid];

            // sort the match locations by node type (ie what theyll expand into) so that we can do a group_by() on
            // node type in order to iterate over all the different expansions
            // We also sort secondarily by `loc` to ensure each groupby subsequence has the locations in sorted order
            let mut match_locations = original_pattern.match_locations.clone();
            match_locations.sort_by_cached_key(|loc| (&arg_of_loc[loc].expands_to, *loc));

            let syntactic_expansions = get_syntactic_expansions(arg_of_loc, match_locations, &shared.sym_var_info);
            let ivars_expansions = get_ivars_expansions(&original_pattern, arg_of_loc, hole_zid, &shared);

            let mut found_tracked = false;
            // for each way of expanding the hole...

            'expansion:
                for (expands_to, locs) in syntactic_expansions.into_iter().chain(ivars_expansions.into_iter())
            {
                // for debugging
                let tracked = original_pattern.tracked && expands_to == tracked_expands_to(&original_pattern, hole_zid, &shared);
                if tracked {
                    // println!("{} tracking expanding {} to {}", "[TRACK]".red().bold(), original_pattern.to_expr(&shared), zipper_replace(original_pattern.to_expr(&shared), &shared.zip_of_zid[hole_zid], Node::Prim(format!("<{expands_to}>").into())));
                    // println!("Match locations containing fn_0: {:?}", locs.iter().map(|loc|shared.set.get(*loc).to_string()).filter(|x| x.contains("fn_0")).collect::<Vec<_>>());
                    found_tracked = true;
                }
                if shared.cfg.follow_prune && !tracked { continue 'expansion; }


                if should_prune_single_use(&shared, &locs) {
                    if !shared.cfg.no_stats { shared.stats.lock().deref_mut().single_use_fired += 1; }
                    continue 'expansion;
                }

                if should_prune_single_task(&shared, &locs) {
                    if !shared.cfg.no_stats { shared.stats.lock().deref_mut().single_task_fired += 1; }
                    if tracked && !shared.cfg.quiet { println!("{} single task pruned when expanding {} to {}", "[TRACK]".red().bold(), original_pattern.to_expr(&shared), zipper_replace(original_pattern.to_expr(&shared), &shared.zip_of_zid[hole_zid], Node::Prim(format!("<{expands_to}>").into()))) }
                    continue 'expansion;
                }

                // Pruning (FREE VARS): if an invention has free variables in the body then it's not a real function and we can discard it
                // Here we just check if our expansion just yielded a variable, and if that is bound based on how many lambdas there are above it.
                if expands_to.free_variable(shared.zip_of_zid[hole_zid].iter().filter(|znode|**znode == ZNode::Body).count()) {
                    if !shared.cfg.no_stats { shared.stats.lock().deref_mut().free_vars_fired += 1; };
                    if tracked && !shared.cfg.quiet { println!("{} pruned by free var in body when expanding {} to {}", "[TRACK]".red().bold(), original_pattern.to_expr(&shared), original_pattern.show_track_expansion(hole_zid, &shared)) }
                    continue 'expansion; // free var
                }

                // update the body utility
                let body_utility = original_pattern.body_utility + expands_to.local_expansion_utility(&shared);

                // update the upper bound
                let util_upper_bound: Cost = utility_upper_bound(&locs, body_utility, &shared.cost_fn, &shared.cost_of_node_all, &shared.num_paths_to_node, &shared.cfg);
                assert!(util_upper_bound <= original_pattern.utility_upper_bound, "{} > {}", util_upper_bound, original_pattern.utility_upper_bound);

                // Pruning (UPPER BOUND): if the upper bound is less than the best invention we've found so far (our cutoff), we can discard this pattern
                if !shared.cfg.no_opt_upper_bound && util_upper_bound <= weak_utility_pruning_cutoff {
                    if !shared.cfg.no_stats { shared.stats.lock().deref_mut().upper_bound_fired += 1; };
                    if tracked && !shared.cfg.quiet { println!("{} upper bound ({} < {}) pruned when expanding {} to {}", "[TRACK]".red().bold(), util_upper_bound, weak_utility_pruning_cutoff, original_pattern.to_expr(&shared), original_pattern.show_track_expansion(hole_zid, &shared)) }
                    continue 'expansion; // too low utility
                }

                // assert!(shared.cfg.no_opt_upper_bound || !holes_after_pop.is_empty() || !original_pattern.arg_choices.is_empty() || expands_to.has_holes() || expands_to.is_var(),
                        // "unexpected arity 0 invention: upper bounds + priming with arity 0 inventions should have prevented this");
                // assert!(shared.cfg.no_opt_upper_bound || (locs.len() > 1 || !shared.egraph[locs[0]].data.free_vars.is_empty()),
                //         "single-use pruning doesn't seem to be happening, it should be an automatic side effect of upper bounds + priming with arity zero inventions (as long as they dont have free vars)\n{}\n{}\n{}\n{}\n{}", original_pattern.to_expr(&shared), extract(locs[0], &shared.egraph), expands_to,  util_upper_bound, weak_utility_pruning_cutoff);

                // add any new holes to the list of holes
                let mut holes = holes_after_pop.clone();
                expands_to.syntactic_expansion(&shared.extensions_of_zid[hole_zid], |zid, _| holes.push(zid));

                // update arg_choices and possibly variables if a new ivar was added
                let mut pattern_args = original_pattern.pattern_args.clone();
                expands_to.add_variables(hole_zid, &mut pattern_args);

                if original_pattern.pattern_args.is_useless_abstract(&shared, &locs) {
                    continue 'expansion;
                }
                
                if  original_pattern.pattern_args.is_redundant_argument(&shared, &locs) {
                    if tracked && !shared.cfg.quiet { println!("{} force multiuse pruned when expanding {} to {}", "[TRACK]".red().bold(), original_pattern.to_expr(&shared), original_pattern.show_track_expansion(hole_zid, &shared)) }
                    continue 'expansion;
                }


                // build our new pattern with all the variables we've just defined. Copy in the argchoices and prefixes
                // from the old pattern.
                let new_pattern = Pattern {
                    holes,
                    pattern_args,
                    match_locations: locs,
                    utility_upper_bound: util_upper_bound,
                    body_utility,
                    tracked
                };

                // new_pattern.utility_upper_bound = utility_upper_bound_with_conflicts(&new_pattern, body_utility_no_refinement + refinement_body_utility, &shared);
                // // branch and bound again
                // if !shared.cfg.no_opt_upper_bound && new_pattern.utility_upper_bound <= weak_utility_pruning_cutoff {
                //     if !shared.cfg.no_stats { shared.stats.lock().deref_mut().conflict_upper_bound_fired += 1; };
                //     if tracked { if !shared.cfg.quiet { println!("{} upper bound ({} < {}) pruned when expanding {} to {}", "[TRACK]".red().bold(), util_upper_bound, weak_utility_pruning_cutoff, original_pattern.to_expr(&shared), original_pattern.show_track_expansion(hole_zid, &shared)) } }
                //     continue 'expansion; // too low utility
                // }

                if new_pattern.holes.is_empty() {
                    // it's a finished pattern

                    let mut finished_pattern = FinishedPattern::new(new_pattern, &shared);

                    if !shared.cfg.no_stats { shared.stats.lock().calc_final_utility += 1; };

                    // Pruning (UPPER BOUND): here we use just compressive_utility to prune before calling the expensive
                    // inverse_argument_capture(). Note that this pruning is okay because compressive utility itself is an upper bound
                    // on total utility.
                    if finished_pattern.compressive_utility <= weak_utility_pruning_cutoff {
                        continue 'expansion // todo could add a tracked{} printing thing here
                    }

                    if !shared.cfg.no_stats { shared.stats.lock().calc_unargcap += 1; };
                    inverse_argument_capture(&mut finished_pattern, &shared.cfg, &shared.zip_of_zid, &shared.arg_of_zid_node, &shared.extensions_of_zid, &shared.set, &shared.analyzed_ivars, &shared.cost_fn);

                    // Pruning (UPPER BOUND)
                    if finished_pattern.utility <= weak_utility_pruning_cutoff {
                        continue 'expansion // todo could add a tracked{} printing thing here
                    }

                    if !shared.cfg.no_stats { shared.stats.lock().donelist_push += 1; };

                    if shared.cfg.rewrite_check {
                        // run rewriting just to make sure the assert in it passes
                        let rw_fast = rewrite_fast(&finished_pattern, &shared, &Node::Prim("fake_inv".into()), &shared.cost_fn);
                        let (rw_slow, _, _) = rewrite_with_inventions_resumable(&shared.programs.iter().map(|p|p.to_string()).collect::<Vec<_>>(), &[finished_pattern.clone().to_invention("fake_inv", &shared)], &shared.multistep_cfg, &shared.prev_results);
                        for (fast,slow) in rw_fast.iter().zip(rw_slow.iter()) {
                            assert_eq!(fast.to_string(), slow.to_string());
                        }
                    }

                    if tracked && !shared.cfg.quiet { println!("{} pushed {} to donelist (util: {})", "[TRACK:DONE]".green().bold(), finished_pattern.to_expr(&shared), finished_pattern.utility) }

                    if shared.cfg.inv_candidates == 1 && finished_pattern.utility > weak_utility_pruning_cutoff {
                        // if we're only looking for one invention, we can directly update our cutoff here
                        weak_utility_pruning_cutoff = finished_pattern.utility;
                    }

                    donelist_buf.push(finished_pattern);

                } else {
                    // it's a partial pattern so just add it to the worklist
                    if tracked && !shared.cfg.quiet { println!("{} pushed {} to work list (bound: {})", "[TRACK]".green().bold(), original_pattern.show_track_expansion(hole_zid, &shared), new_pattern.utility_upper_bound) }
                    worklist_buf.push(HeapItem::new(new_pattern))
                }
            }

            if original_pattern.tracked && !found_tracked {
                // let new = format!("<{}>",tracked_expands_to(&original_pattern, hole_zid, &shared));
                // let mut s = original_pattern.to_expr(&shared).zipper_replace(&shared.zip_of_zid[hole_zid], &new ).to_string();
                // s = s.replace(&new, &new.clone().magenta().bold().to_string());
            if !shared.cfg.quiet { println!("{} pruned when expanding because there were no match locations for the target expansion of {} to {}", "[TRACK]".red().bold(), original_pattern.to_expr(&shared), original_pattern.show_track_expansion(hole_zid, &shared)) }
            }
        
        }
    }

}

fn should_prune_single_use(shared: &SharedData, locs: &[Idx]) -> bool {
    // Pruning (SINGLE USE): prune inventions that only match at a single unique (structurally hashed) subtree. This only applies if we
    // also are priming with arity 0 inventions. Basically if something only matches at one subtree then the best you can
    // do is the arity zero invention which is the whole subtree, and since we already primed with arity 0 inventions we can
    // prune here. The exception is when there are free variables so arity 0 wouldn't have applied.
    // Also, note that upper bounding + arity 0 priming does nearly perfectly handle this already, but there are cases where
    // you can't improve your structure penalty bound enough to catch everything hence this separate single_use thing.
    !shared.cfg.no_opt_single_use && !shared.cfg.no_opt_arity_zero && locs.len()  == 1 && shared.analyzed_free_vars[locs[0]].is_empty() && shared.sym_var_info.as_ref().is_none_or(|svi| !svi.contains_symbols(locs[0]))
}

fn should_prune_single_task(shared: &SharedData, locs: &[usize]) -> bool {
    // Pruning (SINGLE TASK): prune inventions that are only used in one task
    !shared.cfg.allow_single_task
            && locs.iter().all(|node| shared.tasks_of_node[*node].len() == 1)
            && locs.iter().all(|node| shared.tasks_of_node[locs[0]].iter().next() == shared.tasks_of_node[*node].iter().next())
}

pub fn should_prune_single_use_or_task(shared: &SharedData, locs: &[Idx]) -> bool {
    should_prune_single_use(shared, locs) || should_prune_single_task(shared, locs)
}


/// A finished abstraction
#[derive(Debug, Clone, PartialEq, Eq)]
pub struct FinishedPattern {
    pub pattern: Pattern,
    pub utility: Cost,
    pub compressive_utility: Cost,
    pub util_calc: UtilityCalculation,
    pub arity: usize,
    pub usages: Cost,
}

impl FinishedPattern {
    //#[inline(never)]
    fn new(pattern: Pattern, shared: &SharedData) -> Self {
        let arity = pattern.pattern_args.arity();
        let usages = pattern.match_locations.iter().map(|loc| shared.num_paths_to_node[*loc]).sum();
        let compressive_utility = compressive_utility(&pattern,shared);
        let noncompressive_utility = noncompressive_utility(pattern.body_utility, &shared.cfg);
        let utility = noncompressive_utility + compressive_utility.util;
        assert!(utility <= pattern.utility_upper_bound, "{} BUT utility is higher: {} (usages: {})", pattern.info(shared), utility, usages);
        let mut res = FinishedPattern {
            pattern,
            utility,
            compressive_utility: compressive_utility.util,
            util_calc: compressive_utility,
            arity,
            usages,
        };
        if shared.cfg.utility_by_rewrite {
            let rewritten: Vec<ExprOwned> = rewrite_fast(&res, shared, &Node::Prim("fake_inv".into()), &shared.cost_fn);
            res.compressive_utility = shared.init_cost - shared.root_idxs_of_task.iter().map(|root_idxs|
                root_idxs.iter().map(|idx| rewritten[*idx].cost(&shared.cost_fn) as Cost).min().unwrap()
            ).sum::<Cost>();
            // res.compressive_utility = shared.init_cost - rewritten.iter().map(|e|e.cost()).sum::<Cost>();
            res.util_calc.util = res.compressive_utility;
            res.utility = res.compressive_utility + noncompressive_utility;
        }
        res
    }
    // convert finished invention to an Expr
    pub fn to_expr(&self, shared: &SharedData) -> ExprOwned {
        self.pattern.to_expr(shared)
    }
    pub fn to_invention(&self, name: &str, shared: &SharedData) -> Invention {
        Invention::new(self.to_expr(shared), self.arity, name)
    }
    pub fn info(&self, shared: &SharedData) -> String {
        format!("{} -> finished: utility={}, compressive_utility={}, arity={}, usages={}",self.pattern.info(shared), self.utility, self.compressive_utility, self.arity, self.usages)
    }

}
// #[derive(Debug, Clone, PartialEq, Eq, Hash)]
// struct Refinement {
//     refined_subtree: Idx, // the thing you can refine out
//     uses: HashMap<Idx,i32>, // map from loc to number of times it's used
//     refined_subtree_cost: i32, // the compressive utility gained by refining it
// }


/// figure out all the N^2 zippers from choosing any given node and then choosing a descendant and returning the zipper from
/// the node to the descendant. We also collect a bunch of other useful stuff like the argument you would get if you abstracted
/// the descendant and introduced an invention rooted at the ancestor node.
#[allow(clippy::type_complexity)]
//#[inline(never)]
fn get_zippers(
    corpus_span: &Span,
    analyzed_cost: &AnalyzedExpr<ExprCost>,
    set: &mut ExprSet,
    analyzed_free_vars: &mut AnalyzedExpr<FreeVarAnalysis>,
) -> (FxHashMap<Vec<ZNode>, ZId>, Vec<Vec<ZNode>>, Vec<FxHashMap<Idx,Arg>>, FxHashMap<Idx,Vec<ZId>>,  Vec<ZIdExtension>) {

    let mut zid_of_zip: FxHashMap<Vec<ZNode>, ZId> = Default::default();
    let mut zip_of_zid: Vec<Vec<ZNode>> = Default::default();
    let mut arg_of_zid_node: Vec<FxHashMap<Idx,Arg>> = Default::default();
    let mut zids_of_node: FxHashMap<Idx,Vec<ZId>> = Default::default();

    zid_of_zip.insert(vec![], EMPTY_ZID);
    zip_of_zid.push(vec![]);
    arg_of_zid_node.push(FxHashMap::default());
    
    // loop over all nodes in all programs in bottom up order
    for idx in corpus_span.clone() {
        // if !shared.cfg.quiet { println!("processing Idx={}: {}", treenode, extract(*treenode, egraph) ) }

        
        // any node can become the identity function (the empty zipper with itself as the arg)
        let mut zids: Vec<ZId> = vec![EMPTY_ZID];

        // clone to appease the borrow checker
        let node = set.get(idx).node().clone();

        arg_of_zid_node[EMPTY_ZID].insert(idx,
            Arg { shifted_id: idx, unshifted_id: idx, shift: 0, cost: analyzed_cost[idx] as Cost, expands_to: expands_to_of_node(&node, None) });

        match node {
            Node::IVar(_) => { unreachable!() }
            Node::Var(_, _) | Node::Prim(_) => {},
            Node::App(f,x) => {
                // bubble from `f`
                for f_zid in zids_of_node[&f].iter() {
                    // clone and extend zip to get new zid for this node
                    let mut zip = zip_of_zid[*f_zid].clone();
                    zip.insert(0,ZNode::Func);
                    let zid = zid_of_zip.entry(zip.clone()).or_insert_with(|| {
                        let zid = zip_of_zid.len();
                        zip_of_zid.push(zip);
                        arg_of_zid_node.push(FxHashMap::default());
                        zid
                    });
                    // add new zid to this node
                    zids.push(*zid);
                    // give it the same arg
                    let arg = arg_of_zid_node[*f_zid][&f].clone();
                    arg_of_zid_node[*zid].insert(idx, arg);
                }

                // bubble from `x`
                for x_zid in zids_of_node[&x].iter() {
                    // clone and extend zip to get new zid for this node
                    let mut zip = zip_of_zid[*x_zid].clone();
                    zip.insert(0,ZNode::Arg);
                    let zid = zid_of_zip.entry(zip.clone()).or_insert_with(|| {
                        let zid = zip_of_zid.len();
                        zip_of_zid.push(zip);
                        arg_of_zid_node.push(FxHashMap::default());
                        zid
                    });
                    // add new zid to this node
                    zids.push(*zid);
                    // give it the same arg
                    let arg = arg_of_zid_node[*x_zid][&x].clone();
                    arg_of_zid_node[*zid].insert(idx, arg);

                }
            },
            Node::Lam(b, _) => {
                for b_zid in zids_of_node[&b].iter() {

                    // clone and extend zip to get new zid for this node
                    let mut zip = zip_of_zid[*b_zid].clone();
                    zip.insert(0,ZNode::Body);
                    let zid = zid_of_zip.entry(zip.clone()).or_insert_with(|| {
                        let zid = zip_of_zid.len();
                        zip_of_zid.push(zip.clone());
                        arg_of_zid_node.push(FxHashMap::default());
                        zid
                    });
                    // add new zid to this node
                    zids.push(*zid);
                    // shift the arg but keep the unshifted part the same
                    let mut arg: Arg = arg_of_zid_node[*b_zid][&b].clone();

                    if !analyzed_free_vars.analyze_get(set.get(arg.shifted_id)).is_empty() {
                        // the arg has free vars so we should actually downshift it by 1
                        if analyzed_free_vars[arg.shifted_id].contains(&0) {
                            // furthermore one of those vars is a 0 then it will get shifted to -1, so we handle that slightly specially
                            // by inserting an IVar to indicate this

                            // how many lambdas are along this zipper? (including most recent one)
                            let depth_root_to_arg = zip.iter().filter(|x| **x == ZNode::Body).count() as i32;

                            // find all pointers to $0 (this is the `init_depth` parameter) and replace then with #(num_lams - 1) that is
                            // point past all lambdas except the newly added one. For example if there were no lambdas other than the
                            // newly added one this would be num_lams=1 so it'd be #0.
                            arg.shifted_id = insert_arg_ivars(&mut set.get_mut(arg.shifted_id), depth_root_to_arg-1, 0, analyzed_free_vars);
                        }
                        arg.shifted_id = set.get_mut(arg.shifted_id).shift(-1, 0, analyzed_free_vars);
                        arg.shift -= 1;
                    }
                    arg_of_zid_node[*zid].insert(idx, arg);
                }
            },
        }
        zids_of_node.insert(idx, zids);
    }

    let extensions_of_zid = zip_of_zid.iter().map(|zip| {
        let mut zip_body = zip.clone();
        zip_body.push(ZNode::Body);
        let mut zip_arg = zip.clone();
        zip_arg.push(ZNode::Arg);
        let mut zip_func = zip.clone();
        zip_func.push(ZNode::Func);
        ZIdExtension {
            body: zid_of_zip.get(&zip_body).copied(),
            arg: zid_of_zip.get(&zip_arg).copied(),
            func: zid_of_zip.get(&zip_func).copied(),
        }
    }).collect();

    (zid_of_zip,
    zip_of_zid,
    arg_of_zid_node,
    zids_of_node,
    extensions_of_zid)
}

/// the complete result of a single step of compression, this is a somewhat expensive data structure
/// to create.
#[derive(Debug, Clone)]
pub struct CompressionStepResult {
    pub set: ExprSet,
    pub inv: Invention,
    pub rewritten: Vec<ExprOwned>,
    pub rewritten_dreamcoder: Option<Vec<String>>,
    pub done: FinishedPattern,
    pub expected_cost: Cost,
    pub final_cost: Cost,
    pub multiplier: f64,
    pub multiplier_wrt_orig: f64,
    pub uses: Cost,
    pub use_exprs: Vec<Idx>,
    pub use_args: Vec<Vec<Idx>>,
    pub dc_inv_str: String,
    pub initial_cost: Cost,
    pub name_mapping: Vec<(String,String)>,
    pub dc_comparison_millis: Option<usize>,
    pub tdfa_annotation: Option<TDFAInventionAnnotation>,
}

impl CompressionStepResult {
    fn new(done: FinishedPattern, inv_name: &str, shared: &mut SharedData, very_first_cost: Cost, name_mapping: &[(String,String)], dc_comparison_millis: Option<usize>) -> Self {

        let inv = done.to_invention(inv_name, shared);
        let rewritten = rewrite_fast(&done, shared, &Node::Prim(inv.name.clone().into()), &shared.cost_fn);

        let expected_cost = shared.init_cost_weighted - done.compressive_utility;
        // let final_cost = rewritten.cost();
        let final_cost = shared.root_idxs_of_task.iter().map(|root_idxs|
            root_idxs.iter().map(|idx| (rewritten[*idx].cost(&shared.cost_fn) as f32 * shared.weight_by_root_idx[*idx]).round() as Cost).min().unwrap()
        ).sum::<Cost>();
        if expected_cost != final_cost && !shared.cfg.quiet { println!("*** expected cost {expected_cost} != final cost {final_cost}") }
        let multiplier = shared.init_cost_weighted as f64 / final_cost as f64;
        let multiplier_wrt_orig = very_first_cost as f64 / final_cost as f64;
        let uses = done.usages;
        let use_exprs: Vec<Idx> = done.pattern.match_locations.clone();
        let use_args: Vec<Vec<Idx>> = done.pattern.match_locations.iter().map(|node|
            done.pattern.pattern_args.use_args(shared, node)).collect();
        

        // dreamcoder compatability
        let dc_inv_str: String = dc_inv_str(&inv, name_mapping);
        // Rewrite to dreamcoder syntax with all past invention
        // we rewrite "inv1)" and "inv1 " instead of just "inv1" because we dont want to match on "inv10"

        // Combine the past_invs with the existing dreamcoder inventions.
        let mut name_mapping = name_mapping.to_vec();
        name_mapping.push((inv.name.clone(), dc_inv_str.clone()));
        

        let rewritten_dreamcoder: Option<Vec<String>> = if !shared.cfg.rewritten_dreamcoder { None } else {
            Some(rewritten.iter().map(|p|{
            let mut res: String = p.to_string();
            for (name, anonymous) in &name_mapping {
                res = replace_prim_with(&res, name, anonymous);
            }

            // Now go ahead and replace the current invention.
            res = replace_prim_with(&res, inv_name, &dc_inv_str);
            res = res.replace("(lam ","(lambda ");
            res
        }).collect())};

        let tdfa_annotation = TDFAInventionAnnotation::from_pattern(&done.pattern, shared);

        CompressionStepResult {
            set: shared.set.clone(),
            inv,
            rewritten,
            rewritten_dreamcoder,
            done,
            expected_cost,
            final_cost,
            multiplier,
            multiplier_wrt_orig,
            uses,
            use_exprs,
            use_args,
            dc_inv_str,
            initial_cost: shared.init_cost,
            name_mapping,
            dc_comparison_millis,
            tdfa_annotation,
        }
    }
    pub fn json(&self, cfg: &CompressionStepConfig) -> serde_json::Value {        
        let all_uses: Vec<serde_json::Value> = {
            let use_exprs: Vec<String> = self.use_exprs.iter().map(|expr| self.set.get(*expr).to_string()).collect();
            let use_args: Vec<String> = self.use_args.iter().map(|args| format!("{} {}", self.inv.name, args.iter().map(|expr| self.set.get(*expr).to_string()).collect::<Vec<String>>().join(" "))).collect();
            use_exprs.iter().zip(use_args.iter()).sorted().map(|(expr,args)| json!({args: expr})).collect()
        };

        let rewritten = if !cfg.rewritten_intermediates { None } else { Some(self.rewritten.iter().map(|p| p.to_string()).collect::<Vec<String>>()) };
        let rewritten_dreamcoder = if !cfg.rewritten_intermediates { &None } else { &self.rewritten_dreamcoder };

        json!({            
            "body": self.inv.body.to_string(),
            "dreamcoder": self.dc_inv_str,
            "arity": self.inv.arity,
            "name": self.inv.name,
            "utility": self.done.utility,
            "final_cost": self.final_cost,
            "compression_ratio": self.multiplier,
            "cumulative_compression_ratio": self.multiplier_wrt_orig,
            "num_uses": self.uses,
            "rewritten": rewritten,
            "rewritten_dreamcoder": rewritten_dreamcoder,
            "uses": all_uses,
            "dc_comparison_millis": self.dc_comparison_millis,
            "tdfa_annotation": self.tdfa_annotation,
        })
    }
}

impl fmt::Display for CompressionStepResult {
    fn fmt(&self, f: &mut fmt::Formatter) -> fmt::Result {
        if self.expected_cost != self.final_cost {
            write!(f,"[cost mismatch of {}] ", self.expected_cost - self.final_cost)?;
        }
        write!(f, "utility: {} | final_cost: {} | {:.2}x | uses: {} | body: {}",
            self.done.utility, self.final_cost, self.multiplier, self.uses, self.inv)
    }
}

/// calculates the total upper bound on compressive + noncompressive utility
//#[inline(never)]
fn utility_upper_bound(
    match_locations: &[Idx],
    body_utility_lower_bound: Cost,
    cost_fn: &ExprCost,
    cost_of_node_all: &[Cost],
    num_paths_to_node: &[Cost],
    cfg: &CompressionStepConfig,
) -> Cost {
    compressive_utility_upper_bound(match_locations, cost_fn, cost_of_node_all, num_paths_to_node)
        + noncompressive_utility_upper_bound(body_utility_lower_bound, cfg)
}

/// This utility is just for any utility terms that we care about that don't directly correspond
/// to changes in size that come from rewriting with an invention. Currently this is just the
/// size of the abstraction itself
//#[inline(never)]
fn noncompressive_utility(
    body_utility: Cost,
    cfg: &CompressionStepConfig,
) -> Cost {
    if cfg.no_other_util { return 0; }
    // this is a bit like the structure penalty from dreamcoder except that
    // that penalty uses inlined versions of nested inventions.
    // 0
    - (body_utility as f32 * cfg.structure_penalty) as Cost
}

/// This takes a partial invention and gives an upper bound on the maximum
/// compressive_utility() that any completed offspring of this partial invention could have.
//#[inline(never)]
fn compressive_utility_upper_bound(
    match_locations: &[Idx],
    cost_fn: &ExprCost,
    cost_of_node_all: &[Cost],
    num_paths_to_node: &[Cost],
) -> Cost {
    match_locations.iter().map(|node|
        std::cmp::max(0, cost_of_node_all[*node] - num_paths_to_node[*node] * cost_fn.compute_cost_new_prim() as Cost)
    ).sum::<Cost>()
    
    // shared.init_cost - shared.root_idxs_of_task.iter().map(|root_idxs|
    //     root_idxs.iter().map(|idx| shared.init_cost_by_root_idx[*idx] - adjusted_util_by_root_idx[*idx]).min().unwrap()
    // ).sum::<Cost>()
}


/// This takes a partial invention and gives an upper bound on the maximum
/// other_utility() that any completed offspring of this partial invention could have.
//#[inline(never)]
fn noncompressive_utility_upper_bound(
    _body_utility_lower_bound: Cost,
    cfg: &CompressionStepConfig,
) -> Cost {
    // 0
    if cfg.no_other_util { return 0; }
    // - body_utility_lower_bound
    0
    // safe bound: since structure_penalty is negative an upper bound is anything less negative or exact. Since
    // left_utility < body_utility we know that this will be a less negative bound.
    
}

pub fn compressive_utility_from_marginals(
    pattern: &Pattern,
    shared: &SharedData,
    marginal_util: Vec<Cost>
) -> UtilityCalculation {
    assert!(marginal_util.len() == pattern.match_locations.len(),
        "utility_of_loc_once should have the same length as match_locations, but got {} and {}",
        marginal_util.len(), pattern.match_locations.len());
    let unused_locations: FxHashSet<Idx> = marginal_util.iter().enumerate().filter_map(|(idx, util)|
        if *util > 0 {None} else {Some(pattern.match_locations[idx])}
    ).collect();
    let mut util_by_root = vec![0; shared.roots.len()];
    for (loc_idx, loc) in pattern.match_locations.iter().enumerate() {
        // for each match location, we add the utility of that location to the util_by_root for each root
        let util = marginal_util[loc_idx];
        if util > 0 {
            for (root_idx, num_paths) in shared.num_paths_to_node_by_root_idx_sparse[*loc].iter() {
                util_by_root[*root_idx] += util * num_paths;
            }
        }
    }

    let util = shared.init_cost_weighted - shared.root_idxs_of_task.iter().map(|root_idxs|
        root_idxs.iter().map(|idx| (shared.init_cost_by_root_idx_weighted[*idx] - util_by_root[*idx] as f32 * shared.weight_by_root_idx[*idx]).round() as Cost).min().unwrap()
    ).sum::<Cost>();

    UtilityCalculation {util, unused_locations}
}

//#[inline(never)]
fn compressive_utility(pattern: &Pattern, shared: &SharedData) -> UtilityCalculation {

    // * BASIC CALCULATION
    // Roughly speaking compressive utility is num_usages(invention) * size(invention), however there are a few extra
    // terms we need to take care of too.

    let Some(marginal_utilities) = get_utility_of_loc_once(pattern, shared) else {
        // All utilities were 0 or negative, so we should autoreject this pattern
        return UtilityCalculation { util: 0, unused_locations: Default::default() };
    };
    let self_intersects = can_self_unify(&pattern.pattern_args, shared, pattern.match_locations[0]);
    if self_intersects.is_empty() {
        // no conflicts, so we can just return the utility assuming no corrections
        return compressive_utility_from_marginals(pattern, shared, marginal_utilities);
    }
    let loc_to_idx = pattern.match_locations.iter().enumerate().map(|(idx, loc)| (*loc, idx)).collect::<FxHashMap<_,_>>();
    let mut marginal_utilities = marginal_utilities;
    // match locations are sorted by location in ExprSet, so are in bottom up order
    for (i, loc) in pattern.match_locations.iter().enumerate() {
        let mut alternate_utility = 0;
        for zid in &self_intersects {
            let child = shared.arg_of_zid_node[*zid][loc].unshifted_id;
            if loc_to_idx.contains_key(&child) {
                let idx = loc_to_idx[&child];
                alternate_utility += marginal_utilities[idx];
            }
        }
        marginal_utilities[i] -= alternate_utility;
        if marginal_utilities[i] < 0 {
            marginal_utilities[i] = 0; // we don't want to count negative utilities
        }
    }
    compressive_utility_from_marginals(pattern, shared, marginal_utilities)
}

//#[inline(never)]
fn get_utility_of_loc_once(pattern: &Pattern, shared: &SharedData) -> Option<Vec<Cost>> {
    // it costs a tiny bit to apply the invention, for example (app (app inv0 x) y) incurs a cost
    // of COST_TERMINAL for the `inv0` primitive and 2 * COST_NONTERMINAL for the two `app`s.
    // Also an extra COST_NONTERMINAL for each argument that is refined (for the lambda).
    // Returns None if all utilities are 0 or negative, in which case the pattern should be autorejected.
    let app_penalty = - (shared.cost_fn.compute_cost_new_prim() as Cost + shared.cost_fn.cost_app as Cost * pattern.pattern_args.arity() as Cost);

    // get a list of (ivar,usages-1) filtering out things that are only used once, this will come in handy for adding multi-use utility later
    let ivar_multiuses: Vec<(usize,Cost)> = pattern.pattern_args.multiuses();
    let mut at_least_one_util_valid = false;

    let results = pattern.match_locations.iter().map(|loc| {

        if pattern.pattern_args.has_free_ivars(shared, loc) {
            return 0; // set whole util to 0 for this loc, causing an autoreject
        }

        // if !shared.cfg.quiet { println!("calculating util of {}", extract(*loc, &shared.egraph)) }
        // compressivity of body (no refinement) minus slight penalty from the application
        let base_utility = pattern.body_utility + app_penalty;
        // if !shared.cfg.quiet { println!("base {}", base_utility) }

        // for each extra usage of an argument, we gain the cost of that argument as
        // extra utility. Note that it doesn't matter which
        // of the zids we use as long as it corresponds to the right ivar
        let multiuse_utility = ivar_multiuses.iter().map(|(zid,count)|
            count * shared.arg_of_zid_node[*zid][loc].cost as Cost
        ).sum::<Cost>();
        // if !shared.cfg.quiet { println!("multiuse {}", multiuse_utility) }

        let util = base_utility + multiuse_utility;
        if util > 0 {
            at_least_one_util_valid = true;
        }
        util
    }).collect();
    if !at_least_one_util_valid {
        // if all utilities are 0 or negative, we should autoreject this pattern
        return None;
    }
    Some(results)
}

#[derive(Debug, Clone, PartialEq, Eq)]
pub struct UtilityCalculation {
    pub util: Cost,
    pub unused_locations: FxHashSet<Idx>, // if present, do not accept
}

// (not used in popl code - experimental)
pub fn inverse_delta(cost_once: Cost, usages: Cost, arg_uses: usize, cost_fn: &ExprCost) -> (Cost, Cost, Cost) {
    let compressive_delta = - (cost_once + cost_fn.cost_app as Cost) * usages;
    let noncompressive_delta = arg_uses as Cost * (cost_once - cost_fn.compute_cost_new_prim() as Cost) ;
    (compressive_delta,noncompressive_delta, compressive_delta+noncompressive_delta)
}

// (not used in popl code - experimental; always exists at the first return statement unless --inv-arg-cap is turned on)
#[allow(clippy::too_many_arguments)]
pub fn inverse_argument_capture(finished: &mut FinishedPattern, cfg: &CompressionStepConfig, zip_of_zid: &[Vec<ZNode>], arg_of_zid_node: &[FxHashMap<Idx,Arg>], extensions_of_zid: &[ZIdExtension], set: &ExprSet, analyzed_ivars: &AnalyzedExpr<IVarAnalysis>, cost_fn: &ExprCost) {
    if !cfg.inv_arg_cap || cfg.no_other_util {
        return
    }
    // panic!("inverse_argument_capture is disabled");
    if finished.arity >= cfg.max_arity {
        return
    }
    let _max_num_to_add = cfg.max_arity - finished.arity;

    while finished.arity < cfg.max_arity {
    let counts = use_counts(&finished.pattern, zip_of_zid, arg_of_zid_node, extensions_of_zid, set, analyzed_ivars);
    let possible_to_uninline = possible_to_uninline(counts, finished.usages, cost_fn);
    
    let best = possible_to_uninline.into_iter().max_by_key(|(delta, _compressive_delta, _noncompressive_delta, _cost, _zids)| *delta);
    
    if let Some((delta, compressive_delta, _noncompressive_delta, _cost, zids)) = best {
        let ivar = finished.arity;
        for zid in &zids {
            finished.pattern.pattern_args.add_var(ivar, *zid, VariableType::Metavar);
        }
        finished.compressive_utility += compressive_delta;
        finished.util_calc.util += compressive_delta;
        finished.utility += delta;
        finished.arity +=1;
        // println!("UNARG")
    } else {
        return
    }
    }
}

/// not used in popl code - experimental
fn possible_to_uninline(counts: FxHashMap<Idx, (Cost, Vec<usize>)>, finished_usages: Cost, cost_fn: &ExprCost) -> Vec<(Cost,Cost,Cost,Cost,Vec<ZId>)> {
    let possible_to_uninline = counts.values()
    // can only have a positive delta to compression if used more times within the abstraction than
    // there are usages of the abstraction in the corpus
    .filter(|(_,zids)| zids.len() > finished_usages as usize)
    // argument must be larger than the cost of adding the terminal for the new abstraction variable
    .filter(|(cost,_zids)| *cost > cost_fn.compute_cost_new_prim() as Cost)
    .filter_map(|(cost,zids)| {
        let (compressive_delta,noncompressive_delta, delta) = inverse_delta(*cost, finished_usages, zids.len(), cost_fn);
        if delta > 0 {
            Some((delta, compressive_delta, noncompressive_delta, *cost, zids.clone()))
        } else {
            None
        }
    });
    possible_to_uninline.collect()
}

/// not used in popl code - experimental
fn use_counts(pattern: &Pattern, zip_of_zid: &[Vec<ZNode>], arg_of_zid_node: &[FxHashMap<Idx,Arg>], extensions_of_zid: &[ZIdExtension], set: &ExprSet, analyzed_ivars: &AnalyzedExpr<IVarAnalysis>) -> FxHashMap<Idx,(Cost,Vec<ZId>)> {
    let mut curr_zip: Vec<ZNode> = vec![];
    let curr_zid: ZId = EMPTY_ZID;
    let zids = &pattern.pattern_args.iterate_arguments().cloned().collect::<Vec<LabelledZId>>();

    // map zids to zips with a bool thats true if this is a hole and false if its a future ivar
    let zips: Vec<Vec<ZNode>> = zids.iter()
        .map(|labelled_zid| zip_of_zid[labelled_zid.zid].clone()).collect();

    let mut counts: FxHashMap<Idx,(Cost,Vec<ZId>)> = Default::default();

    #[allow(clippy::too_many_arguments)]
    fn helper(curr_node: Idx, match_loc: Idx, curr_zip: &mut Vec<ZNode>, curr_zid: ZId, zips: &[Vec<ZNode>], zids: &[LabelledZId], arg_of_zid_node: &[FxHashMap<Idx,Arg>], extensions_of_zid: &[ZIdExtension], set: &ExprSet,  counts: &mut FxHashMap<Idx,(Cost,Vec<ZId>)>, analyzed_ivars: &AnalyzedExpr<IVarAnalysis>) {
        if zids.iter().any(|labelled| labelled.zid == curr_zid){
            return // current zip matches an arg
        }
        // if curr_zip is not a prefix of any arg zipper, then increment its count
        if zips.iter().all(|zip| !zip.starts_with(curr_zip)) {
            // also make sure its valid ie doesnt have any free ivars as ew do during normal checks
            let arg = arg_of_zid_node[curr_zid].get(&match_loc).unwrap();
            if analyzed_ivars[arg.shifted_id].is_empty() {
                counts.entry(arg.shifted_id)
                    .or_insert_with(||(arg.cost as Cost, vec![]))
                    .1.push(curr_zid);
            }
        }
        match &set[curr_node] {
            Node::Prim(_) => {},
            Node::Var(_, _) => {},
            Node::Lam(b, _) => {
                curr_zip.push(ZNode::Body);
                let new_zid = extensions_of_zid[curr_zid].body.unwrap();
                helper(*b, match_loc, curr_zip, new_zid, zips, zids,  arg_of_zid_node, extensions_of_zid, set, counts, analyzed_ivars);
                curr_zip.pop();
            }
            Node::App(f,x) => {
                curr_zip.push(ZNode::Func);
                let new_zid = extensions_of_zid[curr_zid].func.unwrap();
                helper(*f, match_loc, curr_zip, new_zid, zips, zids,  arg_of_zid_node, extensions_of_zid, set, counts, analyzed_ivars);
                curr_zip.pop();
                curr_zip.push(ZNode::Arg);
                let new_zid = extensions_of_zid[curr_zid].arg.unwrap();
                helper(*x, match_loc, curr_zip, new_zid, zips, zids,  arg_of_zid_node, extensions_of_zid, set, counts, analyzed_ivars);
                curr_zip.pop();
            }
            _ => unreachable!(),
        }
    }
    // we can pick any match location
    helper(pattern.match_locations[0], pattern.match_locations[0], &mut curr_zip, curr_zid, &zips, zids, arg_of_zid_node, extensions_of_zid, set, &mut counts, analyzed_ivars);
    counts
}

/// Multistep compression
pub fn multistep_compression_internal(
    train_programs: &[ExprOwned],
    tasks: Option<Vec<String>>,
    weights: Option<Vec<f32>>,
    name_mapping: Option<Vec<(String, String)>>,
    follow: Option<Vec<Invention>>,
    cfg: &MultistepCompressionConfig,
    prev_results: &[CompressionStepResult]
) -> Vec<CompressionStepResult> {

    let mut rewritten: Vec<ExprOwned> = train_programs.to_vec();
    let mut step_results: Vec<CompressionStepResult> = prev_results.to_vec();
    let cost_fn = &cfg.step.cost.expr_cost();

    let tstart = std::time::Instant::now();

    let mut cfg = cfg.clone();

    if let Some(follow) = &follow {
        assert_eq!(follow.len(), cfg.iterations);
        cfg.step.follow_prune = true;
        cfg.step.rewrite_check = false; // this will cause a loop
        if !cfg.verbose_rewrite{
            cfg.step.quiet = true;
        }
        cfg.step.no_opt();
    }

    let very_first_cost = min_cost(train_programs, &weights, &tasks, cost_fn);

    let tasks: Vec<String> = tasks.unwrap_or_else(|| {
        (0..train_programs.len())
            .map(|i| i.to_string())
            .collect()
    });

    let weights: Vec<f32> = weights.unwrap_or_else(|| vec![1.0; train_programs.len()]);

    let mut name_mapping = name_mapping.unwrap_or_default();




    for i in 0..cfg.iterations {
        if !cfg.step.quiet { println!("{}",format!("\n=======Iteration {i}=======").blue().bold()) }
        let (inv_name, follow_iter) = if let Some(follow) = &follow {
            (follow[i].name.clone(), Some(follow[i].clone()))
        } else {
            (format!("{}{}", cfg.abstraction_prefix, cfg.previous_abstractions + step_results.len()), cfg.step.follow.as_ref().map(|x| Invention::from_string("inv", x)))
        };

        // call actual compression
        let res: Vec<CompressionStepResult> = compression_step(
            &rewritten,
            &inv_name,
            &cfg,
            &tasks,
            &weights,
            very_first_cost,
            &name_mapping,
            &step_results,
            &follow_iter,
        );

        if !res.is_empty() {
            // rewrite with the invention
            let res: CompressionStepResult = res[0].clone();
            rewritten = res.rewritten.clone();
            name_mapping = res.name_mapping.clone();
            if !cfg.step.quiet { println!("Chose Invention {}: {}", res.inv.name, res) }
            step_results.push(res);
        } else if follow.is_some() {
            // if `follow` was given then we will keep going for the full set of iterations
            if !cfg.step.quiet { println!("Invention not found: {:?}", follow.as_ref().unwrap() ) }
        } else {
            if !cfg.step.quiet { println!("No inventions found at iteration {i}") }
            break;    
        }
    }

    if cfg.step.show_rewritten {
        println!("rewritten:\n{}", rewritten.iter().map(|p|p.to_string()).collect::<Vec<_>>().join("\n"));
    }

    if !cfg.step.quiet { println!("{}","\n=======Compression Summary=======".blue().bold()) }
    if !cfg.step.quiet { println!("Found {} inventions", step_results.len()) }
    let rewritten_cost = min_cost(&rewritten, &Some(weights.clone()), &Some(tasks.clone()), cost_fn);
    if !cfg.step.quiet { println!("Cost Improvement: ({:.2}x better) {} -> {}", compression_factor(very_first_cost, rewritten_cost), very_first_cost, rewritten_cost) }
    for res in step_results.iter() {
        let rewritten_cost = min_cost(&res.rewritten, &Some(weights.clone()), &Some(tasks.clone()), cost_fn);
        if !cfg.step.quiet { println!("{} ({:.2}x wrt orig): {}" , res.inv.name.clone().blue(), compression_factor(very_first_cost, rewritten_cost), res) }
    }
    if !cfg.step.quiet { println!("Time: {}ms", tstart.elapsed().as_millis()) }
    if cfg.step.follow_prune && !(
        cfg.step.no_opt_upper_bound
        && cfg.step.no_opt_force_multiuse
        && cfg.step.no_opt_useless_abstract
        && cfg.step.no_opt_arity_zero) && !cfg.step.quiet { println!("{} you often want to run --follow-track with --no-opt otherwise your target may get pruned", "[WARNING]".yellow()) }

    step_results
}

pub fn construct_shared(
    programs: &[ExprOwned],
    multistep_cfg: &MultistepCompressionConfig,
    tasks: &[String],
    weights: &[f32],
    prev_results: &[CompressionStepResult],
    follow: &Option<Invention>,
) -> Option<Arc<SharedData>> {
    let cfg = &multistep_cfg.step.clone();

    let cost_fn = &cfg.cost.expr_cost();

    let mut tstart = std::time::Instant::now();

    // structurally hashed exprset
    let mut set = ExprSet::empty(Order::ChildFirst, false, true);
    let roots: Vec<Idx> = programs.iter().map(|e| e.immut().copy_rec(&mut set)).collect();
    let corpus_span: Span = 0..set.len();

    let mut analyzed_cost = AnalyzedExpr::new(cost_fn.clone());
    analyzed_cost.analyze(&set);

    // populate num_paths_to_node so we know how many different parts of the programs tree
    // a node participates in (ie multiple uses within a single program or among programs)
    let (num_paths_to_node, num_paths_to_node_by_root_idx, num_paths_to_node_by_root_idx_sparse) = num_paths_to_node(&roots, &corpus_span, &set);

    if !cfg.quiet { println!("num_paths_to_node(): {:?}ms", tstart.elapsed().as_millis()) }
    tstart = std::time::Instant::now();

    let mut task_name_of_task: Vec<String> = vec![];
    let mut task_of_root_idx: Vec<usize> = vec![];
    let mut root_idxs_of_task: Vec<Vec<usize>> = vec![];
    for (root_idx,task_name) in tasks.iter().enumerate() {
        let task = task_name_of_task.iter().position(|name| name == task_name)
            .unwrap_or_else(||{
                task_name_of_task.push(task_name.clone());
                root_idxs_of_task.push(vec![]);
                task_name_of_task.len() - 1
            });
        task_of_root_idx.push(task);
        root_idxs_of_task[task].push(root_idx);
    }
    let tasks_of_node: Vec<FxHashSet<usize>> = associate_tasks(&roots, &set, &corpus_span, &task_of_root_idx);

    let init_cost_by_root_idx: Vec<Cost> = roots.iter().map(|idx| analyzed_cost[*idx] as Cost).collect();
    let init_cost_by_root_idx_weighted: Vec<f32> = init_cost_by_root_idx.iter().zip(weights.iter()).map(|(cost,weight)| (*cost as f32 * weight)).collect();
    let init_cost: Cost = root_idxs_of_task.iter().map(|root_idxs|
        root_idxs.iter().map(|idx| init_cost_by_root_idx[*idx]).min().unwrap()
    ).sum();
    let init_cost_weighted: Cost = root_idxs_of_task.iter().map(|root_idxs|
        root_idxs.iter().map(|idx| init_cost_by_root_idx_weighted[*idx].round() as Cost).min().unwrap()
    ).sum();
    let first_train_cost = roots.iter().map(|idx| analyzed_cost[*idx] as Cost).sum(); // This is used for --verbose-print

    if !cfg.quiet { println!("associate_tasks() and other task stuff: {:?}ms", tstart.elapsed().as_millis()) }
    if !cfg.quiet { println!("num unique tasks: {}", task_name_of_task.len()) }
    if !cfg.quiet { println!("num unique programs: {}", roots.len()) }
    tstart = std::time::Instant::now();
    
    // cost of a single usage times number of paths to node
    let cost_of_node_all: Vec<Cost> = corpus_span.clone().map(|node| analyzed_cost[node] as Cost * num_paths_to_node[node]).collect();

    let mut analyzed_free_vars = AnalyzedExpr::new(FreeVarAnalysis);

    if !cfg.quiet { println!("cost_of_node structs: {:?}ms", tstart.elapsed().as_millis()) }
    tstart = std::time::Instant::now();

    let (zid_of_zip,
        zip_of_zid,
        arg_of_zid_node,
        zids_of_node,
        extensions_of_zid) = get_zippers(&corpus_span, &analyzed_cost, &mut set, &mut analyzed_free_vars);
    
    if !cfg.quiet { println!("get_zippers(): {:?}ms", tstart.elapsed().as_millis()) }
    tstart = std::time::Instant::now();
    
    if !cfg.quiet { println!("{} zips", zip_of_zid.len()) }
    if !cfg.quiet { println!("arg_of_zid_node size: {}", arg_of_zid_node.len()) }

<<<<<<< HEAD
    // set up tracking if any
    let tracking: Option<Tracking> = compute_tracking_from_config(cfg, &zid_of_zip)?;
    
=======
    let tracking = match follow {
        Some(follow) => if let Some(x) = follow.clone().to_tracking(&zid_of_zip) {
            Some(x)
        } else {
            if !cfg.quiet { println!("Tracking: can't possibly find a match for this in corpus because one if the necessary zippers ZIDs doesnt exist in corpus")}
            return None
        }
        None => None
    };
>>>>>>> 311c0805


    if !cfg.quiet { println!("Tracking setup: {:?}ms", tstart.elapsed().as_millis()) }
    tstart = std::time::Instant::now();

    let mut analyzed_ivars = AnalyzedExpr::new(IVarAnalysis);
    analyzed_free_vars.analyze(&set);
    analyzed_cost.analyze(&set);
    analyzed_ivars.analyze(&set);

    let sym_var_info = SymvarInfo::new(&set, &cfg.symvar);


    if !cfg.quiet { println!("ran analyses: {:?}ms", tstart.elapsed().as_millis()) }
    tstart = std::time::Instant::now();


    let mut stats: Stats = Default::default();
    
    // define all the important data structures for compression
    let mut donelist: Vec<FinishedPattern> = Default::default(); // completed inventions will go here    

    let tdfa_global_annotations = TDFAGlobalAnnotations::new(cfg, &set, &roots, prev_results, &sym_var_info);

    let single_hole = Pattern::single_hole(&corpus_span, cost_fn, &cost_of_node_all, &num_paths_to_node, &tdfa_global_annotations, &set, cfg, follow);

    let mut azero_pruning_cutoff = 0;

    // arity 0 inventions
    if !cfg.no_opt_arity_zero {

        // we use single hole match locations in case they were pruned down from corpus_span by single_hole()
        for node in single_hole.match_locations.clone() {

            // Pruning (FREE VARS): inventions with free vars in the body are not well-defined functions
            // and should thus be discarded
            if !analyzed_free_vars[node].is_empty() {
                if !cfg.no_stats { stats.free_vars_fired += 1; };
                continue;
            }

            // PRUNING (SYMBOLIC VARS): inventions with symbolic variables in the body are not 0-arity inventions
            if sym_var_info.as_ref().is_some_and(|info| info.contains_symbols(node)) {
                continue;
            }

            // Pruning (SINGLE TASK): prune if used in only one task
            if !cfg.allow_single_task && tasks_of_node[node].len() < 2 {
                if !cfg.no_stats { stats.single_task_fired += 1; };
                continue;
            }

            // Note that "single use" pruning is intentionally not done here,
            // since any invention specific to a node will by definition only
            // be useful at that node

            let match_locations = vec![node];
            let body_utility = analyzed_cost[node] as Cost;

            // compressive_utility for arity-0 is cost_of_node_all[node] minus the penalty of using the new prim
            let compressive_utility: Cost = init_cost_weighted - root_idxs_of_task.iter().map(|root_idxs|
                root_idxs.iter().map(|idx|
                    (init_cost_by_root_idx_weighted[*idx]
                    - weights[*idx] * (num_paths_to_node_by_root_idx[*idx][node] * (analyzed_cost[node] - cost_fn.compute_cost_new_prim()) as Cost) as f32).round() as Cost)
                    .min().unwrap()
            ).sum::<Cost>();
            
            let utility = compressive_utility + noncompressive_utility(body_utility, cfg);
            if utility <= 0 { continue; }


            if !cfg.no_stats { stats.azero_calc_util += 1; };

            // Pruning (UPPER BOUND): Here we use compressive_utility which itself is an upper bound on total utility
            // so it is sound to prune based on it, as if we pruned based on compressive_utility then we would definitely
            // prune based on total utility. The pruning here before total utility is done because inverse_argument_capture()
            // is expensive.
            if compressive_utility <= azero_pruning_cutoff {
                continue // upper bound pruning
            }

            let pattern = Pattern {
                holes: vec![],
                pattern_args: PatternArgs::default(),
                match_locations,
                utility_upper_bound: utility,
                body_utility,
                tracked: false,
            };
            let mut finished_pattern = FinishedPattern {
                pattern,
                utility,
                compressive_utility,
                util_calc: UtilityCalculation { util: compressive_utility, unused_locations: Default::default()},
                arity: 0,
                usages: num_paths_to_node[node]
            };

            // This handle the case covered by Appendix B in the paper
            inverse_argument_capture(&mut finished_pattern, cfg, &zip_of_zid, &arg_of_zid_node, &extensions_of_zid, &set, &analyzed_ivars, cost_fn);
            if !cfg.no_stats { stats.azero_calc_unargcap += 1; };

            // Pruning (UPPER BOUND): This is the full upper bound pruning
            if finished_pattern.utility <= azero_pruning_cutoff {
                continue // upper bound pruning
            }
            // Pruning (UPPER BOUND): Here we update the upper bound (only in the inv_candidates=1 case for now but would
            // be good to handle other cases more generally by pushing to donelist and doing donelist.update())
            if cfg.inv_candidates == 1 && finished_pattern.utility > azero_pruning_cutoff {
                // if we're only looking for one invention, we can directly update our cutoff here
                azero_pruning_cutoff = finished_pattern.utility
            }
            donelist.push(finished_pattern);
        }
    }

    if !cfg.quiet { println!("arity 0: {:?}ms", tstart.elapsed().as_millis()) }
    tstart = std::time::Instant::now();

    if !cfg.quiet { println!("got {} arity zero inventions", donelist.len()) }

    let mut worklist = BinaryHeap::new();
    worklist.push(HeapItem::new(single_hole));

    let crit = CriticalMultithreadData::new(donelist, worklist, cfg);
    
    let fused_copy: Option<FxHashSet<Tag>> = if let Some(fused_tags) = &cfg.fused_lambda_tags.tags {
        let mut fused_copy = FxHashSet::default();
        fused_copy.extend(fused_tags.iter().cloned());
        Some(fused_copy)
    } else {
        None
    };
    
    let shared = Arc::new(SharedData {
        crit: Mutex::new(crit),
        programs: programs.to_vec(),
        arg_of_zid_node,
        cost_fn: cost_fn.clone(),
        analyzed_free_vars,
        analyzed_ivars,
        sym_var_info,
        analyzed_cost,    
        corpus_span: corpus_span.clone(),
        roots: roots.to_vec(),
        zids_of_node,
        zip_of_zid,
        zid_of_zip,
        extensions_of_zid,
        set,
        num_paths_to_node,
        num_paths_to_node_by_root_idx,
        num_paths_to_node_by_root_idx_sparse,
        tdfa_global_annotations,
        tasks_of_node,
        task_name_of_task,
        task_of_root_idx,
        root_idxs_of_task,
        cost_of_node_all,
        init_cost,
        init_cost_weighted,
        init_cost_by_root_idx,
        init_cost_by_root_idx_weighted,
        weight_by_root_idx: weights.to_vec(),
        first_train_cost,
        stats: Mutex::new(stats),
        cfg: cfg.clone(),
        multistep_cfg: multistep_cfg.clone(),
        tracking,
        fused_lambda_tags: fused_copy,
        prev_results: prev_results.to_vec(),
    });

    if !shared.cfg.quiet { println!("built SharedData: {:?}ms", tstart.elapsed().as_millis()) }

    Some(shared)
}

fn compute_tracking_from_config(cfg: &CompressionStepConfig, zid_of_zip: &FxHashMap<Vec<ZNode>, usize>) -> Option<Option<Tracking>> {
    if let Some(s) = &cfg.follow {
        let mut set = ExprSet::empty(Order::ChildFirst, false, false);
        let idx = set.parse_extend(s).unwrap();
        let expr = ExprOwned::new(set,idx);
        if let Some(zids_of_ivar) = zids_of_ivar_of_expr(&expr, zid_of_zip) {
            Some(Some(Tracking { expr, zids_of_ivar, type_of_ivar: vec![] }))
        } else {
            if !cfg.quiet { println!("Tracking: can't possibly find a match for this in corpus because one if the necessary zippers ZIDs doesnt exist in corpus")}
            None
        }
    } else {
        Some(None)
    }
}

/// Takes a set of programs and does one full step of compresison.
#[allow(clippy::too_many_arguments)]
pub fn compression_step(
    programs: &[ExprOwned],
    new_inv_name: &str, // name of the new invention, like "inv4"
    multistep_cfg: &MultistepCompressionConfig,
    tasks: &[String],
    weights: &[f32],
    very_first_cost: Cost,
    name_mapping: &[(String, String)],
    prev_results: &[CompressionStepResult],
    follow: &Option<Invention>,
) -> Vec<CompressionStepResult> {

    let tstart_total = std::time::Instant::now();
    let tstart_prep = std::time::Instant::now();

    let Some(shared) = construct_shared(
        programs,
        multistep_cfg,
        tasks,
        weights,
        prev_results,
        follow,
    ) else {
        return vec![];
    };

    let mut tstart = std::time::Instant::now();

    if shared.cfg.verbose_best {
        let mut crit = shared.crit.lock();
        if !crit.deref_mut().donelist.is_empty() {
            let best_util = crit.deref_mut().donelist.first().unwrap().utility;
            let best_expr: String = crit.deref_mut().donelist.first().unwrap().info(&shared);
            let new_expected_cost =
                shared.first_train_cost
                - crit.donelist.first().unwrap().compressive_utility
                + crit.donelist.first().unwrap().to_expr(&shared).cost(&shared.cost_fn) as Cost;
            let trainratio = shared.first_train_cost as f64/new_expected_cost as f64;
            if !shared.cfg.quiet { println!("{} @ step=0 util={} trainratio={:.2} for {}", "[new best utility]".blue(), best_util, trainratio, best_expr) }
        }
    }

    if !shared.cfg.quiet { println!("TOTAL PREP: {:?}ms", tstart_prep.elapsed().as_millis()) }

    if !shared.cfg.quiet { println!("running pattern search...") }

    // *****************
    // * STITCH SEARCH *
    // *****************
    if shared.cfg.threads == 1 {
        // Single threaded
        stitch_search(Arc::clone(&shared));
    } else {
        // Multithreaded
        let mut handles = vec![];
        for _ in 0..shared.cfg.threads {
            // clone the Arcs to have copies for this thread
            let shared = Arc::clone(&shared);
            
            // launch thread to just call stitch_search()
            handles.push(thread::spawn(move || {
                stitch_search(shared);
            }));
        }
        // wait for all threads to finish (when all have empty worklists)
        for handle in handles {
            handle.join().unwrap();
        }
    }

    if !shared.cfg.quiet { println!("TOTAL SEARCH: {:?}ms", tstart.elapsed().as_millis()) }
    if !shared.cfg.quiet { println!("TOTAL PREP + SEARCH: {:?}ms", tstart_total.elapsed().as_millis()) }


    tstart = std::time::Instant::now();

    // at this point we hold the only reference so we can get rid of the Arc
    let mut shared: SharedData = Arc::try_unwrap(shared).unwrap();

    // one last .update()
    shared.crit.lock().deref_mut().update(&shared.cfg);

    if !shared.cfg.quiet { println!("{:?}", shared.stats.lock().deref_mut()) }
    assert!(shared.crit.lock().deref_mut().worklist.is_empty());

    let donelist: Vec<FinishedPattern> = shared.crit.lock().deref_mut().donelist.clone();

    let dc_comparison_millis = if shared.cfg.dreamcoder_comparison {
        if !shared.cfg.quiet { println!("Timing point 1 (from the start of compression_step to final donelist): {:?}ms", tstart_total.elapsed().as_millis()) }
        if !shared.cfg.quiet { println!("Timing Comparison Point A (search) (millis): {}", tstart_total.elapsed().as_millis()) }
        let tstart_rewrite = std::time::Instant::now();
        rewrite_fast(&donelist[0], &shared, &Node::Prim(new_inv_name.into()), &shared.cost_fn);
        if !shared.cfg.quiet { println!("Timing point 2 (rewriting the candidate): {:?}ms", tstart_rewrite.elapsed().as_millis()) }
        if !shared.cfg.quiet { println!("Timing Comparison Point B (search+rewrite) (millis): {}", tstart_total.elapsed().as_millis()) }
        Some(tstart_total.elapsed().as_millis() as usize)
    } else {
        None
    };

    let mut results: Vec<CompressionStepResult> = vec![];

    // construct CompressionStepResults and print some info about them)
    if !shared.cfg.quiet { println!("Cost before: {}", shared.init_cost) }
    for (i,done) in donelist.iter().enumerate() {
        let res = CompressionStepResult::new(done.clone(), new_inv_name, &mut shared, very_first_cost, name_mapping, dc_comparison_millis);
        if !shared.cfg.quiet { println!("{i}: {res}") }
        results.push(res);
    }

    if shared.cfg.follow_prune && !results.is_empty() {
        if let Some(follow) = follow {
            assert_eq!(follow.body.to_string(), results[0].inv.body.to_string(), "found something other than the followed abstraction somehow");
        }
    }

    if !shared.cfg.quiet { println!("post processing: {:?}ms", tstart.elapsed().as_millis()) }

    results
}

/// toplevel entrypoint to compression used by most apis
pub fn multistep_compression(
    programs: &[String],
    tasks: Option<Vec<String>>,
    weights: Option<Vec<f32>>,
    name_mapping: Option<Vec<(String,String)>>,
    follow: Option<Vec<Invention>>,
    cfg: &MultistepCompressionConfig
)-> (Vec<CompressionStepResult>, serde_json::Value) {
    multistep_compression_resumable(programs, tasks, weights, name_mapping, follow, cfg, &[])
}


// Like `multistep_compression` but allows for resumable compression, where you can provide the prior inventions
pub fn multistep_compression_resumable(
    programs: &[String],
    tasks: Option<Vec<String>>,
    weights: Option<Vec<f32>>,
    name_mapping: Option<Vec<(String,String)>>,
    follow: Option<Vec<Invention>>,
    cfg: &MultistepCompressionConfig,
    prev_results: &[CompressionStepResult]
)-> (Vec<CompressionStepResult>, serde_json::Value) {
    let mut programs = programs.to_vec();
    let mut cfg = cfg.clone();

    if let Some(tasks) = &tasks {
        assert_eq!(tasks.len(), programs.len());
    }

    if cfg.silent {
        cfg.step.quiet = true
    }
    
    if cfg.no_opt {
        cfg.step.no_opt();
    }
    
    if cfg.shuffle {
        programs.shuffle(&mut rand::thread_rng());
    }
    if let Some(n) = cfg.truncate {
        programs.truncate(n);
    }
    
    // parse the program strings into expressions
    let train_programs: Vec<ExprOwned> = programs.iter().map(|p|{
        let mut set = ExprSet::empty(Order::ChildFirst, false, false);
        let idx = set.parse_extend(p).unwrap();
        ExprOwned::new(set,idx)
    }).collect();

    let cost_fn = cfg.step.cost.expr_cost();

    if !cfg.silent {
        println!("{}","**********".blue().bold());
        println!("{}","* Stitch *".blue().bold());
        println!("{}","**********".blue().bold());
        programs_info(&train_programs, &cost_fn);
    }

    let step_results = multistep_compression_internal(
        &train_programs, 
        tasks.clone(),
        weights.clone(),
        name_mapping, 
        follow,
        &cfg,
        prev_results,
    );

    // write everything to json
    let json_res = json_of_step_results(&step_results, &train_programs, weights, tasks, &cost_fn, &cfg);

    (step_results, json_res)
}

pub fn json_of_step_results(step_results: &[CompressionStepResult], train_programs: &Vec<ExprOwned>, weights: Option<Vec<f32>>, tasks: Option<Vec<String>>, cost_fn: &ExprCost, cfg: &MultistepCompressionConfig) -> serde_json::Value {
    let rewritten: &Vec<ExprOwned> = step_results.iter().last().map(|res| &res.rewritten).unwrap_or(train_programs);
    let original_cost = min_cost(train_programs, &weights, &tasks, cost_fn);
    let final_cost = min_cost(rewritten, &weights, &tasks, cost_fn);
    let rewritten = step_results.iter().last().map(|res| &res.rewritten).unwrap_or(train_programs).iter().map(|p| p.to_string()).collect::<Vec<String>>();
    let rewritten_dreamcoder = if !cfg.step.rewritten_dreamcoder { None } else {
        let rewritten_dreamcoder = step_results.iter().last().map(|res| res.rewritten_dreamcoder.clone().unwrap()).unwrap_or_else(||train_programs.iter().map(
            |p| p.to_string().replace("(lam ", "(lambda ").replace("(lam_", "(lambda_")
        ).collect::<Vec<String>>());
        Some(rewritten_dreamcoder)
    };
    json!({
        "cmd": std::env::args().join(" "),
        "args": cfg,
        "original_cost": original_cost,
        "final_cost": final_cost,
        "compression_ratio": compression_factor(original_cost,final_cost),
        "num_abstractions": step_results.len(),
        "original": train_programs.iter().map(|p| p.to_string()).collect::<Vec<String>>(),
        "rewritten": rewritten.iter().map(|p| p.to_string()).collect::<Vec<String>>(),
        "rewritten_dreamcoder": rewritten_dreamcoder,
        "abstractions": step_results.iter().map(|inv| inv.json(&cfg.step)).collect::<Vec<serde_json::Value>>(),
    })
}<|MERGE_RESOLUTION|>--- conflicted
+++ resolved
@@ -1934,11 +1934,6 @@
     if !cfg.quiet { println!("{} zips", zip_of_zid.len()) }
     if !cfg.quiet { println!("arg_of_zid_node size: {}", arg_of_zid_node.len()) }
 
-<<<<<<< HEAD
-    // set up tracking if any
-    let tracking: Option<Tracking> = compute_tracking_from_config(cfg, &zid_of_zip)?;
-    
-=======
     let tracking = match follow {
         Some(follow) => if let Some(x) = follow.clone().to_tracking(&zid_of_zip) {
             Some(x)
@@ -1948,7 +1943,6 @@
         }
         None => None
     };
->>>>>>> 311c0805
 
 
     if !cfg.quiet { println!("Tracking setup: {:?}ms", tstart.elapsed().as_millis()) }
