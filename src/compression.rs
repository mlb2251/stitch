use crate::*;
use lambdas::*;
use rand::seq::SliceRandom;
use rustc_hash::{FxHashMap,FxHashSet};
use core::panic;
use std::convert::TryInto;
use std::fmt::{self, Formatter, Display};
use std::hash::{Hash, Hasher};
use itertools::Itertools;
use serde_json::json;
use clap::{Parser};
use serde::Serialize;
use std::thread;
use std::sync::Arc;
use parking_lot::Mutex;
use std::ops::DerefMut;
use std::collections::{BinaryHeap, HashMap};
use rand::Rng;

pub type Cost = i64;

/// Multistep Compression
#[derive(Parser, Debug, Serialize, Clone)]
#[clap(name = "Multistep Compression")]
pub struct MultistepCompressionConfig {

    /// Maximum number of iterations to run compression for (number of inventions to find, though
    /// stitch will stop early if no compressive abstraction exists)
    #[clap(short, long, default_value = "3")]
    pub iterations: usize,

    /// Prefix used to generate names of new abstractions, by default we will name our
    /// abstractions fn_0, fn_1, fn_2, etc
    #[clap(long, default_value = "fn_")]
    pub abstraction_prefix: String,

    /// Number of previous abstractions that have been found before this round of compression - this
    /// is used to calculate what the next abstraction name should be - for example if 2 abstractions have
    /// been found previously then the next abstraction will be fn_2
    #[clap(long, default_value = "0")]
    pub previous_abstractions: usize,

    /// Shuffles the order of the programs passed in
    #[clap(long)]
    pub shuffle: bool,

    /// Truncate the list of programs (happens after shuffle if shuffle is also specified)
    #[clap(long)]
    pub truncate: Option<usize>,

    /// Disable all optimizations
    #[clap(long)]
    pub no_opt: bool,

    /// Disables all prinouts except in the case of a panic. See also `quiet` to just silence internal printouts during each compression step
    /// In Python this defaults to True.
    #[clap(long)]
    pub silent: bool,

    /// Very verbose when rewriting happens - turns off --silent and --quiet which are usually forced on
    /// in rewriting
    #[clap(long)]
    pub verbose_rewrite: bool,

    #[clap(flatten)]
    pub step: CompressionStepConfig,
}

/// Args for compression step
#[derive(Parser, Debug, Serialize, Clone)]
#[clap(name = "Stitch")]
pub struct CompressionStepConfig {
    /// Max arity of abstractions to find (will find arities from 0 to this number inclusive).
    /// Note that scaling with arity can be very expensive
    #[clap(short='a', long, default_value = "2")]
    pub max_arity: usize,

    /// Number of threads to use for compression (no parallelism if set to 1)
    #[clap(short='t', long, default_value = "1")]
    pub threads: usize,

    /// Disable stat logging - note that stat logging in multithreading requires taking a mutex
    /// so it can be a source of slowdown in the massively multithreaded case, hence this flag to disable it.
    #[clap(long)]
    pub no_stats: bool,

    /// How many worklist items a thread will take at once
    #[clap(short='b', long, default_value = "1")]
    pub batch: usize,

    /// Threads will autoadjust how large their batches are based on the worklist size
    #[clap(long)]
    pub dynamic_batch: bool,

    /// Puts result into eta-long form when rewriting (also requires beta-normal form). This
    /// can be useful for programs that will be used to train top down synthesizers, but it also
    /// restricts what abstractions can be found a bit (i.e. only those that can be put in beta-normal
    /// eta-long form are allowed).
    #[clap(long)]
    pub eta_long: bool,

    /// Forbid metavariables to the left of an app
    #[clap(long)]
    pub no_curried_metavars: bool,

    /// Forbid abstraction bodies rooted to the left of an app (see also no_curried_metavars and eta_long)
    #[clap(long)]
    pub no_curried_bodies: bool,

    /// [currently not used] Number of invention candidates compression_step should return in a *single* step. Note that
    /// these will be the top n optimal candidates modulo subsumption pruning (and the top-1 is guaranteed
    /// to be globally optimal)
    #[clap(short='n', long, default_value = "1")]
    pub inv_candidates: usize,

    /// Method for choosing hole to expand at each step. Doesn't have a huge effect.
    #[clap(long, arg_enum, default_value = "depth-first")]
    pub hole_choice: HoleChoice,

    #[clap(flatten)]
    pub cost: CostConfig,

    /// Disables the safety check for the utility being correct; you only want
    /// to do this if you truly dont mind unsoundness for a minute
    #[clap(long)]
    pub no_mismatch_check: bool,

    /// Pattern or abstraction to follow and give prinouts about. If `follow_prune=True` we will aggressively prune to
    /// only follow this pattern, otherwise we will just verbosely print when ancestors of this pattern
    /// are encountered.
    #[clap(long)]
    pub follow: Option<String>,

    /// For use with `follow`, enables aggressive pruning. Useful for ensuring that it is *possible* to find a particular
    /// abstraction by guiding the search directly towards it.
    #[clap(long)]
    pub follow_prune: bool,

    /// Prints every worklist item as it is processed (will slow things down a ton due to rendering out expressions).
    #[clap(long)]
    pub verbose_worklist: bool,
    
    /// Prints whenever a new best abstraction is found
    #[clap(long)]
    pub verbose_best: bool,

    /// Print stats this often (0 means never)
    #[clap(long, default_value = "0")]
    pub print_stats: usize,

    /// Print out programs rewritten under abstraction
    #[clap(long,short='r')]
    pub show_rewritten: bool,

    /// Include the dreamcoder-format rewritten programs in the output
    #[clap(long)]
    pub rewritten_dreamcoder: bool,

    /// For each abstraction learned, includes the rewritten programs right after learning that
    /// abstraction in the output. If `rewritten_dreamcoder` is also specified, then the rewritten
    /// programs in dreamcoder format will also be included.
    #[clap(long)]
    pub rewritten_intermediates: bool,    

    /// Enables edge case handling where inverting the argument capture subsumption pruning is needed for optimality.
    /// Generally not relevant just included for completeness, see the footnoted section
    /// of Section 4.3 of the Stitch paper https://arxiv.org/abs/2211.16605
    #[clap(long)]
    pub inv_arg_cap: bool,

    /// Allow for abstractions that are only useful in a single task (defaults to False like DreamCoder)
    #[clap(long)]
    pub allow_single_task: bool,

    /// Disable the single structurally hashed subtree match pruning. This is a very minor optimization that allows
    /// discarding certain abstractions that only match at a single unique subtree as long as that subtree lacks free
    /// variables, because arity zero abstractions are always superior in this case
    #[clap(long)]
    pub no_opt_single_use: bool,

    /// Disable *upper bound* based pruning. Section 4.2 of Stitch paper https://arxiv.org/abs/2211.16605
    /// This is an extremely important optimization (ablation study in Section 6.4 of Stitch paper)
    #[clap(long)]
    pub no_opt_upper_bound: bool,

    /// Disable *redundant argument elimination* pruning (aka "force multiuse"). Section 4.3 of Stitch paper https://arxiv.org/abs/2211.16605
    /// This is a fairly important optimization (ablation study in Section 6.4 of Stitch paper)
    #[clap(long)]
    pub no_opt_force_multiuse: bool,

    /// Disable *argument capture* pruning (aka "useless abstraction pruning"). Section 4.3 of Stitch paper https://arxiv.org/abs/2211.16605
    /// This is an extremely important optimization (ablation study in Section 6.4 of Stitch paper)
    #[clap(long)]
    pub no_opt_useless_abstract: bool,

    /// Disable the arity zero optimization, which searches first for the most compressive arity-zero abstraction since this
    /// is extremely fast to find and provides a good starting point for our upper bound pruning. In practice this isn't a very
    /// important optimization
    #[clap(long)]
    pub no_opt_arity_zero: bool,

    /// Switch to utility based purely on program size without adding
    /// in the abstraction size (aka the "structure penalty" in DreamCoder)
    #[clap(long)]
    pub no_other_util: bool,

    /// DreamCoder style structure penalty - must be positive. Overall utility is this
    /// difference in corpus size minus structure_penalty * abstraction_size
    #[clap(long, default_value = "1.0")]
    pub structure_penalty: f32,

    /// Used for soundness testing. Whenever you finish an invention do a full rewrite to check
    /// that rewriting doesnt raise a cost mismatch exception. 
    #[clap(long)]
    pub rewrite_check: bool,

    /// Calculate utility exhaustively by performing a full rewrite. Used for debugging when cost mismatch exceptions
    /// are happening and we need something slow but accurate as a temporary solution.
    #[clap(long)]
    pub utility_by_rewrite: bool,

    /// Extra printouts related to running a dreamcoder comparison. Section 6.1 of Stitch paper https://arxiv.org/abs/2211.16605
    #[clap(long)]
    pub dreamcoder_comparison: bool,

    /// Silence all printing within a compression step. See `silent` to silence all outputs between compression steps as well.
    #[clap(long)]
    pub quiet: bool,

    /// Fused lambda tags
    #[clap(long, value_parser = clap::value_parser!(FusedLambdaTags), default_value="")]
    pub fused_lambda_tags: FusedLambdaTags,

    /// If true, we will use Sequential Monte Carlo (SMC) to sample patterns
    #[clap(long)]
    pub smc: bool,

    /// Seed for the random number generator used in SMC
    #[clap(long, default_value = "0")]
    pub seed: u64,

    /// Number of particles to use in SMC
    #[clap(long, default_value = "1000")]
    pub smc_particles: usize,

    /// If true, we will use "fast utility" in SMC, which is a heuristic that
    /// estimates the utility of a pattern without fully rewriting it.
    #[clap(long)]
    pub smc_fast_utility: bool,

    /// Number of smc steps we will run after finding a best pattern
    /// before stopping. e.g., if --smc-extra-step=10, we will stop at
    /// step 29 if a best pattern is found at step 19.
    #[clap(long, default_value = "10")]
    pub smc_extra_steps: usize,

    /// Number of expansions to make before recalculating the utility of a pattern
    /// in SMC. This is used to control the tradeoff between exploration and exploitation.
    #[clap(long, default_value = "1")]
    pub smc_expand_per_step: usize,

    /// SMC temperature, used to control the exploration-exploitation tradeoff.
    /// A higher temperature means more exploration, while a lower temperature means more exploitation.
    #[clap(long, default_value = "1.0")]
    pub smc_temperature: f32,
}

#[derive(Debug, Clone, Serialize)]
pub struct FusedLambdaTags {
    tags: Option<FxHashSet<Tag>>,
}

// parse from a string like "1,2,3"
impl std::str::FromStr for FusedLambdaTags {
    type Err = String;
    fn from_str(s: &str) -> Result<Self, Self::Err> {
        if s.is_empty() {
            return Ok(FusedLambdaTags { tags: None })
        }
        let tags = s.split(',').map(|s| s.parse::<Tag>().unwrap()).collect();
        Ok(FusedLambdaTags { tags: Some(tags) })
    }
}

impl CompressionStepConfig {
    pub fn no_opt(&mut self) {
        self.no_opt_upper_bound = true;
        self.no_opt_force_multiuse = true;
        self.no_opt_useless_abstract = true;
        self.no_opt_arity_zero = true;
    }
    pub fn new() -> Self {
        Self::parse_from("compress".split_whitespace())
    }
}
impl MultistepCompressionConfig {
    pub fn new() -> Self {
        Self::parse_from("compress".split_whitespace())
    }
}

// we use these manual implementations - deriving would set things to zero instead of
// to their clap defaults i think
impl Default for MultistepCompressionConfig {
    fn default() -> Self {
        Self::new()
    }
}
impl Default for CompressionStepConfig {
    fn default() -> Self {
        Self::new()
    }
}

/// A Pattern is a partial abstraction which may have holes
#[derive(Debug, Clone, PartialEq, Eq)]
pub struct Pattern {
    pub holes: Vec<ZId>, // zipper to hole in order of when theyre added NOT left to right
    pub arg_choices: Vec<LabelledZId>, // a hole gets moved into here when it becomes an abstraction argument, again these are in order of when they were added
    pub first_zid_of_ivar: Vec<ZId>, //first_zid_of_ivar[i] gives the index zipper to the ith argument (#i), i.e. this is zipper is also somewhere in arg_choices
    pub match_locations: Vec<Idx>, // places where it applies
    pub utility_upper_bound: Cost,
    pub body_utility: Cost, // the size (in `cost`) of a single use of the pattern body so far
    pub tracked: bool, // for debugging
}

impl Hash for Pattern {
    fn hash<H: Hasher>(&self, state: &mut H) {
        // Only hash the structural components of the pattern
        self.holes.hash(state);
        self.arg_choices.hash(state);
        self.first_zid_of_ivar.hash(state);
        // Intentionally skip:
        // - match_locations (dynamic)
        // - utility_upper_bound (computed)
        // - body_utility (computed)
        // - tracked (debug flag)
    }
}

/// only used during tracking - gets the zippers to args of a pattern
fn zids_of_ivar_of_expr(expr: &ExprOwned, zid_of_zip: &FxHashMap<Vec<ZNode>,ZId>) -> Option<Vec<Vec<ZId>>> {

    // quickly determine arity
    let mut arity = 0;
    for node in expr.set.iter() {
        if let Node::IVar(ivar) = expr.set[node] {
            if ivar + 1 > arity {
                arity = ivar + 1;
            }
        }
    }

    let mut curr_zip: Vec<ZNode> = vec![];
    let mut zids_of_ivar = vec![vec![]; arity as usize];

    fn helper(expr: Expr, curr_zip: &mut Vec<ZNode>, zids_of_ivar: &mut Vec<Vec<ZId>>, zid_of_zip: &FxHashMap<Vec<ZNode>,ZId>) -> Result<(), ()> {
        match expr.node() {
            Node::Prim(_) => {},
            Node::Var(_, _) => {},
            Node::IVar(i) => {
                zids_of_ivar[*i as usize].push(zid_of_zip.get(curr_zip).cloned().ok_or(())?);
            },
            Node::Lam(b, _) => {
                curr_zip.push(ZNode::Body);
                helper(expr.get(*b), curr_zip, zids_of_ivar, zid_of_zip)?;
                curr_zip.pop();
            }
            Node::App(f,x) => {
                curr_zip.push(ZNode::Func);
                helper(expr.get(*f), curr_zip, zids_of_ivar, zid_of_zip)?;
                curr_zip.pop();
                curr_zip.push(ZNode::Arg);
                helper(expr.get(*x), curr_zip, zids_of_ivar, zid_of_zip)?;
                curr_zip.pop();
            }
        }
        Ok(())
    }
    // we can pick any match location
    if helper(expr.immut(), &mut curr_zip, &mut zids_of_ivar, zid_of_zip).is_err() {
        return None
    };

    Some(zids_of_ivar)
}


/// Args for cost function used
#[derive(Parser, Debug, Serialize, Clone)]
#[clap(name = "Cost Config")]
pub struct CostConfig {
    /// Sets cost for lambdas
    #[clap(long, default_value = "1")]
    pub cost_lam: usize,
    
    /// Sets cost for applications in the lambda calculus
    #[clap(long, default_value = "1")]
    pub cost_app: usize,

    /// Sets cost for `$i` variables
    #[clap(long, default_value = "100")]
    pub cost_var: usize,

    /// Sets cost for `#i` abstraction variables
    #[clap(long, default_value = "100")]
    pub cost_ivar: usize,

    /// Sets cost for primitives like `+` and `*`
    #[clap(long, default_value = "100")]
    pub cost_prim_default: usize,

    /// Sets cost for primitives like `+` and `*` in the form of a dictionary, json encoded
    #[clap(long, default_value = "{}")]
    pub cost_prim: String,
}

impl CostConfig {

    fn compute_cost_prim(&self) -> HashMap<Symbol, i32> {
        let cost_prim: serde_json::Value = serde_json::from_str(&self.cost_prim).unwrap_or_else(|_| {
            panic!("Invalid JSON for argument --cost-prim: {}", self.cost_prim);
        });
        let serde_json::Value::Object(map_obj) = cost_prim else {
            panic!("Expected a JSON object for --cost-prim, got: {}", self.cost_prim);
        };
        let mut map: HashMap<Symbol, i32> = HashMap::default();
        for (k, v) in map_obj {
            if let serde_json::Value::Number(ref num) = v {
                let cost_opt: Option<i32> = num.as_i64().and_then(|x| TryInto::try_into(x).ok());
                let cost = cost_opt.unwrap_or_else(|| {
                    panic!("Expected a number for cost of primitive '{}', got: {}", k, v);
                });
                map.insert(Symbol::from(k), cost);
            } else {
                panic!("Expected a number for cost of primitive '{}', got: {}", k, v);
            }
        }
        map
    }

    pub fn expr_cost(&self) -> ExprCost {
        ExprCost::new(
            self.cost_lam.try_into().unwrap(),
            self.cost_app.try_into().unwrap(),
            self.cost_var.try_into().unwrap(),
            self.cost_ivar.try_into().unwrap(),
            self.compute_cost_prim(),
            self.cost_prim_default.try_into().unwrap(),
        )
    }
}


impl Pattern {
    /// create a single hole pattern `??`
    //#[inline(never)]
    fn single_hole(corpus_span: &Span, cost_of_node_sym: &[Cost], cost_of_node_all: &[Cost], num_paths_to_node: &[Cost], set: &ExprSet, cfg: &CompressionStepConfig) -> Self {
        let body_utility = 0;
        let mut match_locations: Vec<Idx> = corpus_span.clone().collect();
        match_locations.sort(); // we assume match_locations is always sorted

        let match_locations_before = match_locations.clone();

        if cfg.no_curried_bodies {
            for node in corpus_span.clone() {
                if let Node::App(f,_) = &set[node] {
                    // similar to eta_long, no appzipper bodies are allowed to be rooted to the left of an App
                    match_locations.retain(|node| node != f);
                }
            }
        }

        match_locations.retain(|node|
            !invalid_match_location(set,
                                    &cfg.fused_lambda_tags.tags,
                                    *node)
        );
        
        if cfg.eta_long {

            assert!(cfg.utility_by_rewrite || cfg.no_mismatch_check, "eta long form requires utility_by_rewrite or no_mismatch_check");

            for node in corpus_span.clone() {
                if let Node::App(f,_) = &set[node] {
                    // this for eta long form / dreamcoder compatability: no appzipper bodies can be rooted to the left of an App
                    // because that means the body is a function type, which isnt allowed. For example an arity 2 invention with a
                    // function type body would be effectively arity 3 and dreamcoder doesnt support this sort of thing.
                    match_locations.retain(|node| node != f);

                    if let Node::Lam(_, _) = &set[*f] {
                        panic!("corpus was not in beta-normal form")
                    }
                }
            }
            // check that original corpus was in eta long form, or at least that if a term appears to the left of an
            // app it never also appears to the right of an app. If it's to the left of an app it must be a function type
            for node in match_locations_before {
                match &set[node] {
                    Node::App(_,x) => {
                        if !AnalyzedExpr::new(FreeVarAnalysis).analyze_get(set.get(*x)).is_empty() {
                            // continue if there are free vars in the expression - eg $0 can validly appear to either the left or right of an app
                            continue 
                        }
                        assert!(match_locations.contains(x), "corpus was not in eta long form (?). This appeared both to the left and right of an app: {}; for example it is to the right in: {}", set.get(*x), set.get(node));
                    },
                    Node::Lam(b, _) => {
                        if !AnalyzedExpr::new(FreeVarAnalysis).analyze_get(set.get(*b)).is_empty() {
                            continue
                        }
                        assert!(match_locations.contains(b), "corpus was not in eta long form (?)");
                    },
                    _ => {}
                }
            }
        }

        // to guarantee eta long we cant allow abstractions to start with a lambda at the top
        if cfg.eta_long {
            match_locations.retain(|node| !matches!(expands_to_of_node(&set[*node]), ExpandsTo::Lam(_)));
        }

        let utility_upper_bound = utility_upper_bound(&match_locations, body_utility, cost_of_node_sym, cost_of_node_all, num_paths_to_node, cfg);
        Pattern {
            holes: vec![EMPTY_ZID], // (zid 0 is the empty zipper)
            arg_choices: vec![],
            first_zid_of_ivar: vec![],
            match_locations, // single hole matches everywhere
            utility_upper_bound,
            body_utility, // 0 body utility
            tracked: cfg.follow.is_some(),
        }
    }

    fn single_var(corpus_span: &Span, cost_of_node_sym: &[i32], cost_of_node_all: &[i32], num_paths_to_node: &[i32], set: &ExprSet, cfg: &CompressionStepConfig) -> Self {
        let mut pattern = Self::single_hole(corpus_span, cost_of_node_sym, cost_of_node_all, num_paths_to_node, set, cfg);
        let hole_zid = pattern.holes.pop().unwrap();
        add_variable_at(&mut pattern, hole_zid, 0);
        pattern
    }

    pub fn single_var_from_shared(shared: &SharedData) -> Self {
        Self::single_var(
            &shared.corpus_span,
            &shared.cost_of_node_sym,
            &shared.cost_of_node_all,
            &shared.num_paths_to_node,
            &shared.set,
            &shared.cfg
        )
    }

    /// convert pattern to an Expr
    fn to_expr(&self, shared: &SharedData) -> ExprOwned {
        let mut set = ExprSet::empty(Order::ChildFirst, false, false);

        let mut curr_zip: Vec<ZNode> = vec![];
        // map zids to zips with a bool thats true if this is a hole and false if its a future ivar
        let zips: Vec<(Vec<ZNode>,Node)> = self.holes.iter().map(|zid| (shared.zip_of_zid[*zid].clone(), Node::Prim(HOLE_SYM.clone())))
            .chain(self.arg_choices.iter()
            .map(|labelled_zid| (shared.zip_of_zid[labelled_zid.zid].clone(), Node::IVar(labelled_zid.ivar as i32)))).collect();

        fn helper(set: &mut ExprSet, curr_node: Idx, curr_zip: &mut Vec<ZNode>, zips: &[(Vec<ZNode>,Node)], shared: &SharedData) -> Idx {
            if let Some((_,e)) = zips.iter().find(|(zip,_)| zip == curr_zip) {
                return set.add(e.clone()); // current zip matches a hole
            }
            // no ivar zip match, so recurse
            match &shared.set[curr_node] {
                Node::Prim(p) => set.add(Node::Prim(p.clone())),
                Node::Var(v, tag) => set.add(Node::Var(*v, *tag)),
                Node::Lam(b, tag) => {
                    curr_zip.push(ZNode::Body);
                    let b_idx = helper(set, *b, curr_zip, zips, shared);
                    curr_zip.pop();
                    set.add(Node::Lam(b_idx, *tag))
                }
                Node::App(f,x) => {
                    curr_zip.push(ZNode::Func);
                    let f_idx = helper(set, *f, curr_zip, zips, shared);
                    curr_zip.pop();
                    curr_zip.push(ZNode::Arg);
                    let x_idx = helper(set, *x, curr_zip, zips, shared);
                    curr_zip.pop();
                    set.add(Node::App(f_idx,x_idx))
                }
                _ => unreachable!(),
            }
        }
        // we can pick any match location
        let idx = helper(&mut set, self.match_locations[0], &mut curr_zip, &zips, shared);
        ExprOwned { set, idx }
    }

    /// convert pattern to an Expr then with `hole_zid` highlighted in color with what we would expect it to expand to
    fn show_track_expansion(&self, hole_zid: ZId, shared: &SharedData) -> String {
        let mut expr = self.to_expr(shared);
        let expands_to = format!("{}",tracked_expands_to(self, hole_zid, shared)).magenta().bold().to_string();
        let replace_sentinel = Node::Prim("<REPLACE>".into());
        let idx = expr.immut().zip(&shared.zip_of_zid[hole_zid]).idx;
        expr.set[idx] = replace_sentinel;
        expr.to_string().replace("<REPLACE>", &expands_to)
    }
    pub fn info(&self, shared: &SharedData) -> String {
        format!("{}: utility_upper_bound={}, body_utility={}, match_locations={}, usages={}",self.to_expr(shared), self.utility_upper_bound, self.body_utility, self.match_locations.len(), self.match_locations.iter().map(|loc|shared.num_paths_to_node[*loc]).sum::<Cost>())
    }
}

/// Tells us what a hole will expand into at this node.
#[derive(Debug, Clone, PartialEq, Eq, Hash, Ord, PartialOrd)]
pub enum ExpandsTo {
    Lam(Tag),
    App,
    Var(i32, Tag),
    Prim(Symbol),
    IVar(i32),
}

impl ExpandsTo {
    #[inline]
    /// true if expanding a node of this ExpandsTo will yield new holes
    #[allow(dead_code)]
    fn has_holes(&self) -> bool {
        match self {
            ExpandsTo::Lam(_) => true,
            ExpandsTo::App => true,
            ExpandsTo::Var(_, _) => false,
            ExpandsTo::Prim(_) => false,
            ExpandsTo::IVar(_) => false,
        }
    }
    #[inline]
    #[allow(dead_code)]
    fn is_ivar(&self) -> bool {
        matches!(self, ExpandsTo::IVar(_))
    }
}

impl std::fmt::Display for ExpandsTo {
    fn fmt(&self, f: &mut Formatter<'_>) -> fmt::Result {
        match self {
            ExpandsTo::Lam(tag) => {
                write!(f, "(lam")?;
                if *tag != -1 {
                    write!(f, "_{}", tag)?;
                }
                write!(f, " ??)")
            },
            ExpandsTo::App => write!(f, "(?? ??)"),
            ExpandsTo::Var(v, tag) => {
                write!(f, "${v}")?;
                if *tag != -1 {
                    write!(f, "_{}", tag)?;
                }
                Ok(())
            },
            ExpandsTo::Prim(p) => write!(f, "{p}"),
            ExpandsTo::IVar(v) => write!(f, "#{v}"),
        }
    }
}

/// the index of the empty zipper `[]` in the list of zippers
const EMPTY_ZID: ZId = 0;

/// an argument to an abstraction.
#[derive(Debug, Clone, PartialEq, Eq, Hash)]
pub struct Arg {
    pub shifted_id: Idx, // post-shifting node - this tells you what the actual argument is
    pub unshifted_id: Idx, // tells you which node in the original corpus this was before it was possibly shifted
    pub shift: i32, // how much was it shifted?
    pub cost: Cost,
    pub expands_to: ExpandsTo,
}

fn expands_to_of_node(node: &Node) -> ExpandsTo {
    match node {
        Node::Var(i, tag) => ExpandsTo::Var(*i, *tag),
        Node::Prim(p) => ExpandsTo::Prim(p.clone()),
        Node::Lam(_, tag) => ExpandsTo::Lam(*tag),
        Node::App(_,_) => ExpandsTo::App,
        Node::IVar(i) => ExpandsTo::IVar(*i),
    }
}

/// Used in debugging - tells you what you'd expect the next hole expansion to be
fn tracked_expands_to(pattern: &Pattern, hole_zid: ZId, shared: &SharedData) -> ExpandsTo {
    // apply the hole zipper to the original expr being tracked to get the subtree
    // this will expand into, then get the ExpandsTo of that
    let idx = shared.tracking.as_ref().unwrap().expr.immut().zip(&shared.zip_of_zid[hole_zid]).idx;
    match expands_to_of_node(&shared.tracking.as_ref().unwrap().expr.set[idx]) {
        ExpandsTo::IVar(i) => {
            // in the case where we're searching for an IVar we need to be robust to relabellings
            // since this doesn't have to be canonical. What we can do is we can look over
            // each ivar the the pattern has defined with a first zid in pattern.first_zid_of_ivar, and
            // if our expressions' zids_of_ivar[i] contains this zid then we know these two ivars
            // must correspond to each other in the pattern and the tracked expr and we can just return
            // the pattern version (`j` below).
            let zids = shared.tracking.as_ref().unwrap().zids_of_ivar[i as usize].clone();
            for (j,zid) in pattern.first_zid_of_ivar.iter().enumerate() {
                if zids.contains(zid) {
                    return ExpandsTo::IVar(j as i32);
                }
            }
            // it's a new ivar that hasnt been used already so it must take on the next largest var number
            ExpandsTo::IVar(pattern.first_zid_of_ivar.len() as i32)
        }
        e => e
    }
}

/// The heap item used for heap-based worklists. Holds a pattern
#[derive(Debug,Clone, Eq, PartialEq)]
pub struct HeapItem {
    key: Cost,
    pattern: Pattern,
}
impl PartialOrd for HeapItem {
    fn partial_cmp(&self, other: &Self) -> Option<std::cmp::Ordering> {
        Some(self.cmp(other))
    }
}
impl Ord for HeapItem {
    fn cmp(&self, other: &Self) -> std::cmp::Ordering {
        self.key.cmp(&other.key)
    }
}
impl HeapItem {
    fn new(pattern: Pattern) -> Self {
        HeapItem {
            // key: pattern.body_utility * pattern.match_locations.iter().map(|loc|num_paths_to_node[loc]).sum::<Cost>(),
            key: pattern.utility_upper_bound,
            // system time is suuuper slow btw you want to do something else
            // key: std::time::SystemTime::now().duration_since(std::time::SystemTime::UNIX_EPOCH).unwrap().as_nanos() as i32,
            pattern
        }
    }
}


/// This is the multithread data locked during the critical section of the algorithm.
#[derive(Debug, Clone)]
pub struct CriticalMultithreadData {
    donelist: Vec<FinishedPattern>,
    worklist: BinaryHeap<HeapItem>,
    utility_pruning_cutoff: Cost,
    active_threads: FxHashSet<std::thread::ThreadId>, // list of threads currently holding worklist items
}

/// All the data shared among threads, mostly read-only
/// except for the mutexes
#[derive(Debug)]
pub struct SharedData {
    pub crit: Mutex<CriticalMultithreadData>,
    pub programs: Vec<ExprOwned>,
    pub arg_of_zid_node: Vec<FxHashMap<Idx,Arg>>,
    pub cost_fn: ExprCost,
    pub analyzed_free_vars: AnalyzedExpr<FreeVarAnalysis>,
    pub analyzed_ivars: AnalyzedExpr<IVarAnalysis>,
    pub analyzed_cost: AnalyzedExpr<ExprCost>,
    pub corpus_span: Span,
    pub roots: Vec<Idx>,
    pub zids_of_node: FxHashMap<Idx,Vec<ZId>>,
    pub zip_of_zid: Vec<Vec<ZNode>>,
    pub zid_of_zip: FxHashMap<Vec<ZNode>, ZId>,
    pub extensions_of_zid: Vec<ZIdExtension>,
    pub set: ExprSet,
    pub num_paths_to_node: Vec<Cost>,
    pub num_paths_to_node_by_root_idx: Vec<Vec<Cost>>,
    pub tasks_of_node: Vec<FxHashSet<usize>>,
    pub task_name_of_task: Vec<String>,
    pub task_of_root_idx: Vec<usize>,
    pub root_idxs_of_task: Vec<Vec<usize>>,
    pub cost_of_node_sym: Vec<Cost>,
    pub cost_of_node_all: Vec<Cost>,
    pub init_cost: Cost,
    pub init_cost_weighted: Cost,
    pub init_cost_by_root_idx: Vec<Cost>,
    pub init_cost_by_root_idx_weighted: Vec<f32>,
    pub weight_by_root_idx: Vec<f32>,
    pub first_train_cost: Cost,
    pub stats: Mutex<Stats>,
    pub cfg: CompressionStepConfig,
    pub multistep_cfg: MultistepCompressionConfig,
    pub tracking: Option<Tracking>,
    pub fused_lambda_tags: Option<FxHashSet<Tag>>,
}

fn invalid_metavar_location(shared : &SharedData, node: Idx) -> bool {
    fused_lambda_location(&shared.set, &shared.fused_lambda_tags, node)
}

fn invalid_match_location(set : &ExprSet, fused_lambda_tags: &Option<FxHashSet<Tag>>, node: Idx) -> bool {
    fused_lambda_location(set, fused_lambda_tags, node)
}

fn fused_lambda_location(set : &ExprSet, fused_lambda_tags: &Option<FxHashSet<Tag>>, node: Idx) -> bool {
    if let Some(fused_lambda_tags) = fused_lambda_tags {
        if let Node::Lam(_, tag) = &set[node] {
            if fused_lambda_tags.contains(tag) {
                return true
            }
        }
    }
    false
}

/// Used for debugging tracking information
#[derive(Debug)]
pub struct Tracking {
    expr: ExprOwned,
    zids_of_ivar: Vec<Vec<ZId>>,
}

impl CriticalMultithreadData {
    /// Create a new mutable multithread data struct with
    /// a worklist that just has a single hole on it
    fn new(donelist: Vec<FinishedPattern>, worklist: BinaryHeap<HeapItem>, cfg: &CompressionStepConfig) -> Self {        
        let mut res = CriticalMultithreadData {
            donelist,
            worklist,
            // we allow negative utilities in follow_prune case
            utility_pruning_cutoff: if !cfg.follow_prune { 0 } else { Cost::MIN },
            active_threads: FxHashSet::default(),
        };
        res.update(cfg);
        res
    }
    /// sort the donelist by utility, truncate to cfg.inv_candidates, update 
    /// update utility_pruning_cutoff to be the lowest utility
    //#[inline(never)]
    fn update(&mut self, cfg: &CompressionStepConfig) {
        // sort in decreasing order by utility primarily, and break ties using the argchoice zids (just in order to be deterministic!)
        // let old_best = self.donelist.first().map(|x|x.utility).unwrap_or(0);
        self.donelist.sort_unstable_by(|a,b| (b.utility,&b.pattern.arg_choices).cmp(&(a.utility,&a.pattern.arg_choices)));
        self.donelist.truncate(cfg.inv_candidates);
        // the cutoff is the lowest utility
        // we allow negative utilities in follow_prune case
        let default_bound = if !cfg.follow_prune { 0 } else { Cost::MIN };
        self.utility_pruning_cutoff = if cfg.no_opt_upper_bound { default_bound } else { std::cmp::max(0,self.donelist.last().map(|x|x.utility).unwrap_or(0)) };
    }
}



/// At the end of the day we convert our Inventions into InventionExprs to make
/// them standalone without needing to carry the EGraph around to figure out what
/// the body Idx points to.
#[derive(Debug, Clone)]
pub struct Invention {
    pub body: ExprOwned, // invention body (not wrapped in lambdas)
    pub arity: usize,
    pub name: String,
}

impl Invention {
    pub fn new(body: ExprOwned, arity: usize, name: &str) -> Self {
        Self { body, arity, name: String::from(name) }
    }
}

impl Display for Invention {
    fn fmt(&self, f: &mut Formatter) -> fmt::Result {
        write!(f, "[{} arity={}: {}]", self.name, self.arity, self.body.immut())
    }
}

/// Various tracking stats
#[derive(Clone,Default, Debug)]
pub struct Stats {
    worklist_steps: usize,
    finished: usize,
    calc_final_utility: usize,
    calc_unargcap: usize,
    donelist_push: usize,
    azero_calc_util: usize,
    azero_calc_unargcap: usize,
    upper_bound_fired: usize,
    // conflict_upper_bound_fired: usize,
    free_vars_fired: usize,
    single_use_fired: usize,
    single_task_fired: usize,
    useless_abstract_fired: usize,
    force_multiuse_fired: usize,
}



/// a strategy for choosing which hole to expand next in a partial pattern
#[derive(Debug, Clone, clap::ArgEnum, Serialize)]
pub enum HoleChoice {
    Random,
    BreadthFirst,
    DepthFirst,
    MaxLargestSubset,
    HighEntropy,
    LowEntropy,
    MaxCost,
    MinCost,
    ManyGroups,
    FewGroups,
    FewApps,
}

impl HoleChoice {
    //#[inline(never)]
    fn choose_hole(&self, pattern: &Pattern, shared: &SharedData) -> usize {
        if pattern.holes.len() == 1 {
            return 0;
        }
        match *self {
            HoleChoice::BreadthFirst => 0,
            HoleChoice::DepthFirst => pattern.holes.len() - 1,
            HoleChoice::Random => {
                let mut rng = rand::thread_rng();
                rng.gen_range(0..pattern.holes.len())
            },
            HoleChoice::FewApps => {
                pattern.holes.iter().enumerate().map(|(hole_idx,hole_zid)|
                    (hole_idx, pattern.match_locations.iter().filter(|loc|shared.arg_of_zid_node[*hole_zid][loc].expands_to == ExpandsTo::App).count()))
                        .min_by_key(|x|x.1).unwrap().0
            }
            HoleChoice::MaxCost => {
                pattern.holes.iter().enumerate().map(|(hole_idx,hole_zid)|
                    (hole_idx, pattern.match_locations.iter().map(|loc|shared.arg_of_zid_node[*hole_zid][loc].cost).sum::<Cost>()))
                        .max_by_key(|x|x.1).unwrap().0
            }
            HoleChoice::MinCost => {
                pattern.holes.iter().enumerate().map(|(hole_idx,hole_zid)|
                    (hole_idx, pattern.match_locations.iter().map(|loc|shared.arg_of_zid_node[*hole_zid][loc].cost).sum::<Cost>()))
                        .min_by_key(|x|x.1).unwrap().0
            }
            HoleChoice::MaxLargestSubset => {
                // todo warning this is extremely slow, partially bc of counts() but I think
                // mainly because where there are like dozens of holes doing all these lookups and clones and hashmaps is a LOT
                pattern.holes.iter().enumerate()
                    .map(|(hole_idx,hole_zid)| (hole_idx, *pattern.match_locations.iter()
                        .map(|loc| shared.arg_of_zid_node[*hole_zid][loc].expands_to.clone()).counts().values().max().unwrap())).max_by_key(|&(_,max_count)| max_count).unwrap().0
            }
            _ => unimplemented!()
        }
    }
}

/// tells you which zipper if any you would get if you extended the depth
/// of whatever the current zipper is in any of these directions.
#[derive(Clone,Debug)]
pub struct ZIdExtension {
    pub body: Option<ZId>,
    pub arg: Option<ZId>,
    pub func: Option<ZId>,
}

/// empties worklist_buf and donelist_buf into the shared worklist while holding the mutex, updates
/// the donelist and cutoffs, and grabs and returns a new worklist item along with new cutoff bounds.
//#[inline(never)]
fn get_worklist_item(
    worklist_buf: &mut Vec<HeapItem>,
    donelist_buf: &mut Vec<FinishedPattern>,
    shared: &Arc<SharedData>,
) -> Option<(Vec<Pattern>,Cost)> {

    // * MULTITHREADING: CRITICAL SECTION START *
    // take the lock, which will be released immediately when this scope exits
    let mut shared_guard = shared.crit.lock();
    let mut crit: &mut CriticalMultithreadData = shared_guard.deref_mut();
    let old_best_utility = crit.donelist.first().map(|x|x.utility).unwrap_or(0);
    let old_donelist_len: usize = crit.donelist.len();
    let old_utility_pruning_cutoff = crit.utility_pruning_cutoff;
    // drain from donelist_buf into the actual donelist
    crit.donelist.extend(donelist_buf.drain(..).filter(|done| done.utility > old_utility_pruning_cutoff));
    if !shared.cfg.no_stats { shared.stats.lock().deref_mut().finished += crit.donelist.len() - old_donelist_len; };
    // sort + truncate + update utility_pruning_cutoff
    crit.update(&shared.cfg); // this also updates utility_pruning_cutoff

    if shared.cfg.verbose_best && crit.donelist.first().map(|x|x.utility).unwrap_or(0) > old_best_utility {

        let new_expected_cost = shared.first_train_cost - crit.donelist.first().unwrap().compressive_utility + crit.donelist.first().unwrap().to_expr(shared).cost(&shared.cost_fn) as Cost;
        let trainratio = shared.first_train_cost as f64 / new_expected_cost as f64;
        if !shared.cfg.quiet { println!("{} @ step={} util={} trainratio={:.2} for {}", "[new best utility]".blue(), shared.stats.lock().deref_mut().worklist_steps, crit.donelist.first().unwrap().utility, trainratio, crit.donelist.first().unwrap().info(shared)) }
    }

    // pull out the newer version of this now that its been updated, since we're returning it at the end
    let mut utility_pruning_cutoff = crit.utility_pruning_cutoff;

    let old_worklist_len = crit.worklist.len();
    let worklist_buf_len = worklist_buf.len();
    // drain from worklist_buf into the actual worklist
    crit.worklist.extend(worklist_buf.drain(..).filter(|heap_item| heap_item.pattern.utility_upper_bound > utility_pruning_cutoff));
    // num pruned by upper bound = num we were gonna add minus change in worklist length
    if !shared.cfg.no_stats { shared.stats.lock().deref_mut().upper_bound_fired += worklist_buf_len - (crit.worklist.len() - old_worklist_len); };

    let mut returned_items = vec![];

    // try to get a new worklist item
    crit.active_threads.remove(&thread::current().id()); // remove ourself from the active threads
    // if !shared.cfg.quiet { println!("worklist len: {}", crit.worklist.len()) }

    loop {
        // with dynamic batch size, take worklist_size/num_threads items from the worklist
        let batch_size = if shared.cfg.dynamic_batch { std::cmp::max(1, crit.worklist.len() / shared.cfg.threads ) } else { shared.cfg.batch };
        while crit.worklist.is_empty() {
            if !returned_items.is_empty() {
                // give up and return whatever we've got
                crit.active_threads.insert(thread::current().id());
                return Some((returned_items, utility_pruning_cutoff));
            }
            if crit.active_threads.is_empty() {
                return None // all threads are stuck waiting for work so we're all done
            }
            // the worklist is empty but someone else currently has a worklist item so we should give up our lock then take it back
            drop(shared_guard);
            shared_guard = shared.crit.lock();
            crit = shared_guard.deref_mut();
            // update our cutoff in case it changed
            utility_pruning_cutoff = crit.utility_pruning_cutoff;
        }
        
        let heap_item = crit.worklist.pop().unwrap();
        // prune if upper bound is too low (cutoff may have increased in the time since this was added to the worklist)
        if shared.cfg.no_opt_upper_bound || heap_item.pattern.utility_upper_bound > utility_pruning_cutoff {
            // we got one!
            returned_items.push(heap_item.pattern);
            if returned_items.len() == batch_size {
                // we got enough, so return it
                crit.active_threads.insert(thread::current().id());
                return Some((returned_items, utility_pruning_cutoff));
            }
        } else if !shared.cfg.no_stats { shared.stats.lock().deref_mut().upper_bound_fired += 1; }
    }
    // * MULTITHREADING: CRITICAL SECTION END *
}

/// The core top down branch and bound search
fn stitch_search(
    shared: Arc<SharedData>,
) {
    
    // local buffers to eventually pour into the global worklist and donelist when we take the mutex
    let mut worklist_buf: Vec<HeapItem> = Default::default();
    let mut donelist_buf: Vec<_> = Default::default();

    loop {

        // get a new worklist item along with pruning cutoffs
        let (patterns, mut weak_utility_pruning_cutoff) =
            match get_worklist_item(
                &mut worklist_buf,
                &mut donelist_buf,
                &shared,
            ) {
                Some(pattern) => pattern,
                None => return,
        };

        for original_pattern in patterns {

            if !shared.cfg.no_stats { shared.stats.lock().deref_mut().worklist_steps += 1; };
            if !shared.cfg.no_stats && shared.cfg.print_stats > 0 && shared.stats.lock().deref_mut().worklist_steps % shared.cfg.print_stats == 0 && !shared.cfg.quiet { println!("{:?} \n\t@ [bound={}; uses={}] chose: {}",shared.stats.lock().deref_mut(),   original_pattern.utility_upper_bound, original_pattern.match_locations.iter().map(|loc| shared.num_paths_to_node[*loc]).sum::<Cost>(), original_pattern.to_expr(&shared)) };

            if shared.cfg.verbose_worklist && !shared.cfg.quiet { println!("[bound={}; uses={}] chose: {}", original_pattern.utility_upper_bound, original_pattern.match_locations.iter().map(|loc| shared.num_paths_to_node[*loc]).sum::<Cost>(), original_pattern.to_expr(&shared)) }

            // choose which hole we're going to expand
            let hole_idx: usize = shared.cfg.hole_choice.choose_hole(&original_pattern, &shared);

            // pop that hole from the list of holes
            let mut holes_after_pop: Vec<ZId> = original_pattern.holes.clone();
            let hole_zid: ZId = holes_after_pop.remove(hole_idx);

            // get the hashmap for looking up the Arg struct for this hole based on match location. The Arg
            // struct has a bunch of info about the hole, including what it expands into at each match location
            let arg_of_loc = &shared.arg_of_zid_node[hole_zid];

            // sort the match locations by node type (ie what theyll expand into) so that we can do a group_by() on
            // node type in order to iterate over all the different expansions
            // We also sort secondarily by `loc` to ensure each groupby subsequence has the locations in sorted order
            let mut match_locations = original_pattern.match_locations.clone();
            match_locations.sort_by_cached_key(|loc| (&arg_of_loc[loc].expands_to, *loc));

            let ivars_expansions = get_ivars_expansions(&original_pattern, arg_of_loc, hole_zid, &shared);

            let mut found_tracked = false;
            // for each way of expanding the hole...

            'expansion:
                for (expands_to, locs) in match_locations.into_iter()
                .group_by(|loc| &arg_of_loc[loc].expands_to).into_iter()
                .map(|(expands_to, locs)| (expands_to.clone(), locs.collect::<Vec<Idx>>()))
                .chain(ivars_expansions.into_iter())
            {
                // for debugging
                let tracked = original_pattern.tracked && expands_to == tracked_expands_to(&original_pattern, hole_zid, &shared);
                if tracked { found_tracked = true; }
                if shared.cfg.follow_prune && !tracked { continue 'expansion; }


                // Pruning (SINGLE USE): prune inventions that only match at a single unique (structurally hashed) subtree. This only applies if we
                // also are priming with arity 0 inventions. Basically if something only matches at one subtree then the best you can
                // do is the arity zero invention which is the whole subtree, and since we already primed with arity 0 inventions we can
                // prune here. The exception is when there are free variables so arity 0 wouldn't have applied.
                // Also, note that upper bounding + arity 0 priming does nearly perfectly handle this already, but there are cases where
                // you can't improve your structure penalty bound enough to catch everything hence this separate single_use thing.
                if !shared.cfg.no_opt_single_use && !shared.cfg.no_opt_arity_zero && locs.len()  == 1 && shared.analyzed_free_vars[locs[0]].is_empty() {
                    if !shared.cfg.no_stats { shared.stats.lock().deref_mut().single_use_fired += 1; }
                    continue 'expansion;
                }

                // Pruning (SINGLE TASK): prune inventions that are only used in one task
                if !shared.cfg.allow_single_task
                        && locs.iter().all(|node| shared.tasks_of_node[*node].len() == 1)
                        && locs.iter().all(|node| shared.tasks_of_node[locs[0]].iter().next() == shared.tasks_of_node[*node].iter().next()) {
                    if !shared.cfg.no_stats { shared.stats.lock().deref_mut().single_task_fired += 1; }
                    if tracked && !shared.cfg.quiet { println!("{} single task pruned when expanding {} to {}", "[TRACK]".red().bold(), original_pattern.to_expr(&shared), zipper_replace(original_pattern.to_expr(&shared), &shared.zip_of_zid[hole_zid], Node::Prim(format!("<{expands_to}>").into()))) }
                    continue 'expansion;
                }

                // Pruning (FREE VARS): if an invention has free variables in the body then it's not a real function and we can discard it
                // Here we just check if our expansion just yielded a variable, and if that is bound based on how many lambdas there are above it.
                if let ExpandsTo::Var(i, _) = expands_to {
                    if i >= shared.zip_of_zid[hole_zid].iter().filter(|znode|**znode == ZNode::Body).count() as i32 {
                        if !shared.cfg.no_stats { shared.stats.lock().deref_mut().free_vars_fired += 1; };
                        if tracked && !shared.cfg.quiet { println!("{} pruned by free var in body when expanding {} to {}", "[TRACK]".red().bold(), original_pattern.to_expr(&shared), original_pattern.show_track_expansion(hole_zid, &shared)) }
                        continue 'expansion; // free var
                    }
                }

                // update the body utility
<<<<<<< HEAD
                let body_utility = original_pattern.body_utility + compute_body_utility_change(&shared, &expands_to);
=======
                let body_utility = original_pattern.body_utility + match &expands_to {
                    ExpandsTo::Lam(_) => shared.cost_fn.cost_lam,
                    ExpandsTo::App => shared.cost_fn.cost_app,
                    ExpandsTo::Var(_, _) => shared.cost_fn.cost_var,
                    ExpandsTo::Prim(p) => shared.cost_fn.compute_cost_prim(p),
                    ExpandsTo::IVar(_) => 0,
                } as Cost;
>>>>>>> 610a0c80

                // update the upper bound
                let util_upper_bound: Cost = utility_upper_bound(&locs, body_utility, &shared.cost_of_node_sym, &shared.cost_of_node_all, &shared.num_paths_to_node, &shared.cfg);
                assert!(util_upper_bound <= original_pattern.utility_upper_bound);

                // Pruning (UPPER BOUND): if the upper bound is less than the best invention we've found so far (our cutoff), we can discard this pattern
                if !shared.cfg.no_opt_upper_bound && util_upper_bound <= weak_utility_pruning_cutoff {
                    if !shared.cfg.no_stats { shared.stats.lock().deref_mut().upper_bound_fired += 1; };
                    if tracked && !shared.cfg.quiet { println!("{} upper bound ({} < {}) pruned when expanding {} to {}", "[TRACK]".red().bold(), util_upper_bound, weak_utility_pruning_cutoff, original_pattern.to_expr(&shared), original_pattern.show_track_expansion(hole_zid, &shared)) }
                    continue 'expansion; // too low utility
                }

                // assert!(shared.cfg.no_opt_upper_bound || !holes_after_pop.is_empty() || !original_pattern.arg_choices.is_empty() || expands_to.has_holes() || expands_to.is_ivar(),
                        // "unexpected arity 0 invention: upper bounds + priming with arity 0 inventions should have prevented this");
                // assert!(shared.cfg.no_opt_upper_bound || (locs.len() > 1 || !shared.egraph[locs[0]].data.free_vars.is_empty()),
                //         "single-use pruning doesn't seem to be happening, it should be an automatic side effect of upper bounds + priming with arity zero inventions (as long as they dont have free vars)\n{}\n{}\n{}\n{}\n{}", original_pattern.to_expr(&shared), extract(locs[0], &shared.egraph), expands_to,  util_upper_bound, weak_utility_pruning_cutoff);

                // add any new holes to the list of holes
                let mut holes = holes_after_pop.clone();
                match expands_to {
                    ExpandsTo::Lam(_) => {
                        // add new holes
                        holes.push(shared.extensions_of_zid[hole_zid].body.unwrap());
                    }
                    ExpandsTo::App => {
                        // add new holes
                            holes.push(shared.extensions_of_zid[hole_zid].func.unwrap());
                            holes.push(shared.extensions_of_zid[hole_zid].arg.unwrap());
                    }
                    _ => {}
                }

                // update arg_choices and possibly first_zid_of_ivar if a new ivar was added
                let mut arg_choices = original_pattern.arg_choices.clone();
                let mut first_zid_of_ivar = original_pattern.first_zid_of_ivar.clone();
                if let ExpandsTo::IVar(i) = expands_to {
                    arg_choices.push(LabelledZId::new(hole_zid, i as usize));
                    if i as usize == original_pattern.first_zid_of_ivar.len() {
                        first_zid_of_ivar.push(hole_zid);
                    }
                }

                // Pruning (ARGUMENT CAPTURE): check for useless abstractions (ie ones that take the same arg everywhere). We check for this all the time, not just when adding a new variables,
                // because subsetting of match_locations can turn previously useful abstractions into useless ones. In the paper this is referred to as "argument capture"
                if !shared.cfg.no_opt_useless_abstract {
                    // note I believe it'd be save to iterate over first_zid_of_ivar instead
                    for argchoice in original_pattern.arg_choices.iter(){
                        // if its the same arg in every place, and doesnt have any free vars (ie it's safe to inline)
                        if locs.iter().map(|loc| shared.arg_of_zid_node[argchoice.zid][loc].shifted_id).all_equal()
                            && shared.analyzed_free_vars[shared.arg_of_zid_node[argchoice.zid][&locs[0]].shifted_id].is_empty()
                        {
                            if !shared.cfg.no_stats { shared.stats.lock().deref_mut().useless_abstract_fired += 1; };
                            continue 'expansion; // useless abstraction
                        }
                    }
                }

                // PRUNING (REDUNDANT ARGUMENT) if two different ivars #i and #j have the same arg at every location, then we can prune this pattern
                // because there must exist another pattern where theyre just both the same ivar. Note that this pruning
                // happens here and not just at the ivar creation point because new subsetting can happen. In this paper this is referred to as
                // "redundant argument elimination".
                if !shared.cfg.no_opt_force_multiuse {
                    // for all pairs of ivars #i and #j, get the first zipper and compare the arg value across all locations
                    for (i,ivar_zid_1) in first_zid_of_ivar.iter().enumerate() {
                        let arg_of_loc_1 = &shared.arg_of_zid_node[*ivar_zid_1];
                        for ivar_zid_2 in first_zid_of_ivar.iter().skip(i+1) {
                            let arg_of_loc_2 = &shared.arg_of_zid_node[*ivar_zid_2];
                            if locs.iter().all(|loc|
                                arg_of_loc_1[loc].shifted_id == arg_of_loc_2[loc].shifted_id)
                            {
                                if !shared.cfg.no_stats { shared.stats.lock().deref_mut().force_multiuse_fired += 1; };
                                if tracked && !shared.cfg.quiet { println!("{} force multiuse pruned when expanding {} to {}", "[TRACK]".red().bold(), original_pattern.to_expr(&shared), original_pattern.show_track_expansion(hole_zid, &shared)) }
                                continue 'expansion;
                            }
                        }
                    }
                }

                // build our new pattern with all the variables we've just defined. Copy in the argchoices and prefixes
                // from the old pattern.
                let new_pattern = Pattern {
                    holes,
                    arg_choices,
                    first_zid_of_ivar,
                    match_locations: locs,
                    utility_upper_bound: util_upper_bound,
                    body_utility,
                    tracked
                };

                // new_pattern.utility_upper_bound = utility_upper_bound_with_conflicts(&new_pattern, body_utility_no_refinement + refinement_body_utility, &shared);
                // // branch and bound again
                // if !shared.cfg.no_opt_upper_bound && new_pattern.utility_upper_bound <= weak_utility_pruning_cutoff {
                //     if !shared.cfg.no_stats { shared.stats.lock().deref_mut().conflict_upper_bound_fired += 1; };
                //     if tracked { if !shared.cfg.quiet { println!("{} upper bound ({} < {}) pruned when expanding {} to {}", "[TRACK]".red().bold(), util_upper_bound, weak_utility_pruning_cutoff, original_pattern.to_expr(&shared), original_pattern.show_track_expansion(hole_zid, &shared)) } }
                //     continue 'expansion; // too low utility
                // }

                if new_pattern.holes.is_empty() {
                    // it's a finished pattern

                    let mut finished_pattern = FinishedPattern::new(new_pattern, &shared);

                    if !shared.cfg.no_stats { shared.stats.lock().calc_final_utility += 1; };

                    // Pruning (UPPER BOUND): here we use just compressive_utility to prune before calling the expensive
                    // inverse_argument_capture(). Note that this pruning is okay because compressive utility itself is an upper bound
                    // on total utility.
                    if finished_pattern.compressive_utility <= weak_utility_pruning_cutoff {
                        continue 'expansion // todo could add a tracked{} printing thing here
                    }

                    if !shared.cfg.no_stats { shared.stats.lock().calc_unargcap += 1; };
                    inverse_argument_capture(&mut finished_pattern, &shared.cfg, &shared.zip_of_zid, &shared.arg_of_zid_node, &shared.extensions_of_zid, &shared.set, &shared.analyzed_ivars, &shared.cost_fn);

                    // Pruning (UPPER BOUND)
                    if finished_pattern.utility <= weak_utility_pruning_cutoff {
                        continue 'expansion // todo could add a tracked{} printing thing here
                    }

                    if !shared.cfg.no_stats { shared.stats.lock().donelist_push += 1; };

                    if shared.cfg.rewrite_check {
                        // run rewriting just to make sure the assert in it passes
                        let rw_fast = rewrite_fast(&finished_pattern, &shared, &Node::Prim("fake_inv".into()), &shared.cost_fn);
                        let (rw_slow, _, _) = rewrite_with_inventions(&shared.programs.iter().map(|p|p.to_string()).collect::<Vec<_>>(), &[finished_pattern.clone().to_invention("fake_inv", &shared)], &shared.multistep_cfg);
                        for (fast,slow) in rw_fast.iter().zip(rw_slow.iter()) {
                            assert_eq!(fast.to_string(), slow.to_string());
                        }
                    }

                    if tracked && !shared.cfg.quiet { println!("{} pushed {} to donelist (util: {})", "[TRACK:DONE]".green().bold(), finished_pattern.to_expr(&shared), finished_pattern.utility) }

                    if shared.cfg.inv_candidates == 1 && finished_pattern.utility > weak_utility_pruning_cutoff {
                        // if we're only looking for one invention, we can directly update our cutoff here
                        weak_utility_pruning_cutoff = finished_pattern.utility;
                    }

                    donelist_buf.push(finished_pattern);

                } else {
                    // it's a partial pattern so just add it to the worklist
                    if tracked && !shared.cfg.quiet { println!("{} pushed {} to work list (bound: {})", "[TRACK]".green().bold(), original_pattern.show_track_expansion(hole_zid, &shared), new_pattern.utility_upper_bound) }
                    worklist_buf.push(HeapItem::new(new_pattern))
                }
            }

            if original_pattern.tracked && !found_tracked {
                // let new = format!("<{}>",tracked_expands_to(&original_pattern, hole_zid, &shared));
                // let mut s = original_pattern.to_expr(&shared).zipper_replace(&shared.zip_of_zid[hole_zid], &new ).to_string();
                // s = s.replace(&new, &new.clone().magenta().bold().to_string());
            if !shared.cfg.quiet { println!("{} pruned when expanding because there were no match locations for the target expansion of {} to {}", "[TRACK]".red().bold(), original_pattern.to_expr(&shared), original_pattern.show_track_expansion(hole_zid, &shared)) }
            }
        
        }
    }

}

pub fn compute_body_utility_change(shared: &SharedData, expands_to: &ExpandsTo) -> i32 {
    match expands_to {
        ExpandsTo::Lam(_) => shared.cost_fn.cost_lam,
        ExpandsTo::App => shared.cost_fn.cost_app,
        ExpandsTo::Var(_, _) => shared.cost_fn.cost_var,
        ExpandsTo::Prim(p) => shared.cost_fn.compute_cost_prim(p),
        ExpandsTo::IVar(_) => 0,
    }
}

//#[inline(never)]
/// Return options for what abstraction arguments (aka ivars, #i) can expand into. When expanding to an ivar that
/// already exists in the expression the match locations get subset to enforce the equality constraint - for example
/// in (* #0 #0) both #0s must be the same within each match location. For a fresh ivar that doesn't yet exist in a pattern,
/// we only allow if it is within our max arity limit.
fn get_ivars_expansions(original_pattern: &Pattern, arg_of_loc: &FxHashMap<Idx,Arg>, hole_zid: ZId, shared: &Arc<SharedData>) -> Vec<(ExpandsTo, Vec<Idx>)> {
    let mut ivars_expansions = vec![];

    if shared.cfg.no_curried_metavars {
        // dont allow any expansions that result in a metavar to the left of an app
        if let Some(ZNode::Func) = shared.zip_of_zid[hole_zid].last(){
            return ivars_expansions;
        }
    }

    // consider all ivars used previously
    for ivar in 0..original_pattern.first_zid_of_ivar.len() {
        let arg_of_loc_ivar = &shared.arg_of_zid_node[original_pattern.first_zid_of_ivar[ivar]];
        let locs: Vec<Idx> = original_pattern.match_locations.iter()
            .filter(|loc:&&Idx|
                arg_of_loc[loc].shifted_id == 
                arg_of_loc_ivar[loc].shifted_id
                && !invalid_metavar_location(shared, arg_of_loc[loc].shifted_id)
            ).cloned().collect();
        if locs.is_empty() { continue; }
        ivars_expansions.push((ExpandsTo::IVar(ivar as i32), locs));
    }
    // also consider one ivar greater, if this is within the arity limit. This will match at all the same locations as the original.
    if original_pattern.first_zid_of_ivar.len() < shared.cfg.max_arity {
        let ivar = original_pattern.first_zid_of_ivar.len();
        let mut locs = original_pattern.match_locations.clone();
        locs.retain(|loc| !invalid_metavar_location(shared, arg_of_loc[loc].shifted_id));
        ivars_expansions.push((ExpandsTo::IVar(ivar as i32), locs));
    }
    ivars_expansions
}

pub fn compatible_locations(shared: &SharedData, original_pattern: &Pattern, arg_of_loc_1:  &FxHashMap<Idx,Arg>, arg_of_loc_2:  &FxHashMap<Idx,Arg>) -> Vec<usize> {
    let locs: Vec<Idx> = original_pattern.match_locations.iter()
        .filter(|loc:&&Idx| arg_of_loc_1[loc].shifted_id == 
            arg_of_loc_2[loc].shifted_id
            && !invalid_metavar_location(shared, arg_of_loc_1[loc].shifted_id)
        ).cloned().collect();
    locs
}


/// A finished abstraction
#[derive(Debug, Clone, PartialEq, Eq)]
pub struct FinishedPattern {
    pub pattern: Pattern,
    pub utility: Cost,
    pub compressive_utility: Cost,
    pub util_calc: UtilityCalculation,
    pub arity: usize,
    pub usages: Cost,
}

impl FinishedPattern {
    //#[inline(never)]
    pub fn new(pattern: Pattern, shared: &SharedData) -> Self {
        let arity = pattern.first_zid_of_ivar.len();
        let usages = pattern.match_locations.iter().map(|loc| shared.num_paths_to_node[*loc]).sum();
        let compressive_utility = compressive_utility(&pattern,shared);
        let noncompressive_utility = noncompressive_utility(pattern.body_utility, &shared.cfg);
        let utility = noncompressive_utility + compressive_utility.util;
        assert!(utility <= pattern.utility_upper_bound, "{} BUT utility is higher: {} (usages: {})", pattern.info(shared), utility, usages);
        let mut res = FinishedPattern {
            pattern,
            utility,
            compressive_utility: compressive_utility.util,
            util_calc: compressive_utility,
            arity,
            usages,
        };
        if shared.cfg.utility_by_rewrite {
            let rewritten: Vec<ExprOwned> = rewrite_fast(&res, shared, &Node::Prim("fake_inv".into()), &shared.cost_fn);
            res.compressive_utility = shared.init_cost - shared.root_idxs_of_task.iter().map(|root_idxs|
                root_idxs.iter().map(|idx| rewritten[*idx].cost(&shared.cost_fn) as Cost).min().unwrap()
            ).sum::<Cost>();
            // res.compressive_utility = shared.init_cost - rewritten.iter().map(|e|e.cost()).sum::<Cost>();
            res.util_calc.util = res.compressive_utility;
            res.utility = res.compressive_utility + noncompressive_utility;
        }
        res
    }
    // convert finished invention to an Expr
    pub fn to_expr(&self, shared: &SharedData) -> ExprOwned {
        self.pattern.to_expr(shared)
    }
    pub fn to_invention(&self, name: &str, shared: &SharedData) -> Invention {
        Invention::new(self.to_expr(shared), self.arity, name)
    }
    pub fn info(&self, shared: &SharedData) -> String {
        format!("{} -> finished: utility={}, compressive_utility={}, arity={}, usages={}",self.pattern.info(shared), self.utility, self.compressive_utility, self.arity, self.usages)
    }

}
// #[derive(Debug, Clone, PartialEq, Eq, Hash)]
// struct Refinement {
//     refined_subtree: Idx, // the thing you can refine out
//     uses: HashMap<Idx,i32>, // map from loc to number of times it's used
//     refined_subtree_cost: i32, // the compressive utility gained by refining it
// }


/// figure out all the N^2 zippers from choosing any given node and then choosing a descendant and returning the zipper from
/// the node to the descendant. We also collect a bunch of other useful stuff like the argument you would get if you abstracted
/// the descendant and introduced an invention rooted at the ancestor node.
#[allow(clippy::type_complexity)]
//#[inline(never)]
fn get_zippers(
    corpus_span: &Span,
    analyzed_cost: &AnalyzedExpr<ExprCost>,
    set: &mut ExprSet,
    analyzed_free_vars: &mut AnalyzedExpr<FreeVarAnalysis>,
) -> (FxHashMap<Vec<ZNode>, ZId>, Vec<Vec<ZNode>>, Vec<FxHashMap<Idx,Arg>>, FxHashMap<Idx,Vec<ZId>>,  Vec<ZIdExtension>) {

    let mut zid_of_zip: FxHashMap<Vec<ZNode>, ZId> = Default::default();
    let mut zip_of_zid: Vec<Vec<ZNode>> = Default::default();
    let mut arg_of_zid_node: Vec<FxHashMap<Idx,Arg>> = Default::default();
    let mut zids_of_node: FxHashMap<Idx,Vec<ZId>> = Default::default();

    zid_of_zip.insert(vec![], EMPTY_ZID);
    zip_of_zid.push(vec![]);
    arg_of_zid_node.push(FxHashMap::default());
    
    // loop over all nodes in all programs in bottom up order
    for idx in corpus_span.clone() {
        // if !shared.cfg.quiet { println!("processing Idx={}: {}", treenode, extract(*treenode, egraph) ) }

        
        // any node can become the identity function (the empty zipper with itself as the arg)
        let mut zids: Vec<ZId> = vec![EMPTY_ZID];

        // clone to appease the borrow checker
        let node = set.get(idx).node().clone();

        arg_of_zid_node[EMPTY_ZID].insert(idx,
            Arg { shifted_id: idx, unshifted_id: idx, shift: 0, cost: analyzed_cost[idx] as Cost, expands_to: expands_to_of_node(&node) });

        match node {
            Node::IVar(_) => { unreachable!() }
            Node::Var(_, _) | Node::Prim(_) => {},
            Node::App(f,x) => {
                // bubble from `f`
                for f_zid in zids_of_node[&f].iter() {
                    // clone and extend zip to get new zid for this node
                    let mut zip = zip_of_zid[*f_zid].clone();
                    zip.insert(0,ZNode::Func);
                    let zid = zid_of_zip.entry(zip.clone()).or_insert_with(|| {
                        let zid = zip_of_zid.len();
                        zip_of_zid.push(zip);
                        arg_of_zid_node.push(FxHashMap::default());
                        zid
                    });
                    // add new zid to this node
                    zids.push(*zid);
                    // give it the same arg
                    let arg = arg_of_zid_node[*f_zid][&f].clone();
                    arg_of_zid_node[*zid].insert(idx, arg);
                }

                // bubble from `x`
                for x_zid in zids_of_node[&x].iter() {
                    // clone and extend zip to get new zid for this node
                    let mut zip = zip_of_zid[*x_zid].clone();
                    zip.insert(0,ZNode::Arg);
                    let zid = zid_of_zip.entry(zip.clone()).or_insert_with(|| {
                        let zid = zip_of_zid.len();
                        zip_of_zid.push(zip);
                        arg_of_zid_node.push(FxHashMap::default());
                        zid
                    });
                    // add new zid to this node
                    zids.push(*zid);
                    // give it the same arg
                    let arg = arg_of_zid_node[*x_zid][&x].clone();
                    arg_of_zid_node[*zid].insert(idx, arg);

                }
            },
            Node::Lam(b, _) => {
                for b_zid in zids_of_node[&b].iter() {

                    // clone and extend zip to get new zid for this node
                    let mut zip = zip_of_zid[*b_zid].clone();
                    zip.insert(0,ZNode::Body);
                    let zid = zid_of_zip.entry(zip.clone()).or_insert_with(|| {
                        let zid = zip_of_zid.len();
                        zip_of_zid.push(zip.clone());
                        arg_of_zid_node.push(FxHashMap::default());
                        zid
                    });
                    // add new zid to this node
                    zids.push(*zid);
                    // shift the arg but keep the unshifted part the same
                    let mut arg: Arg = arg_of_zid_node[*b_zid][&b].clone();

                    if !analyzed_free_vars.analyze_get(set.get(arg.shifted_id)).is_empty() {
                        // the arg has free vars so we should actually downshift it by 1
                        if analyzed_free_vars[arg.shifted_id].contains(&0) {
                            // furthermore one of those vars is a 0 then it will get shifted to -1, so we handle that slightly specially
                            // by inserting an IVar to indicate this

                            // how many lambdas are along this zipper? (including most recent one)
                            let depth_root_to_arg = zip.iter().filter(|x| **x == ZNode::Body).count() as i32;

                            // find all pointers to $0 (this is the `init_depth` parameter) and replace then with #(num_lams - 1) that is
                            // point past all lambdas except the newly added one. For example if there were no lambdas other than the
                            // newly added one this would be num_lams=1 so it'd be #0.
                            arg.shifted_id = insert_arg_ivars(&mut set.get_mut(arg.shifted_id), depth_root_to_arg-1, 0, analyzed_free_vars);
                        }
                        arg.shifted_id = set.get_mut(arg.shifted_id).shift(-1, 0, analyzed_free_vars);
                        arg.shift -= 1;
                    }
                    arg_of_zid_node[*zid].insert(idx, arg);
                }
            },
        }
        zids_of_node.insert(idx, zids);
    }

    let extensions_of_zid = zip_of_zid.iter().map(|zip| {
        let mut zip_body = zip.clone();
        zip_body.push(ZNode::Body);
        let mut zip_arg = zip.clone();
        zip_arg.push(ZNode::Arg);
        let mut zip_func = zip.clone();
        zip_func.push(ZNode::Func);
        ZIdExtension {
            body: zid_of_zip.get(&zip_body).copied(),
            arg: zid_of_zip.get(&zip_arg).copied(),
            func: zid_of_zip.get(&zip_func).copied(),
        }
    }).collect();

    (zid_of_zip,
    zip_of_zid,
    arg_of_zid_node,
    zids_of_node,
    extensions_of_zid)
}

/// the complete result of a single step of compression, this is a somewhat expensive data structure
/// to create.
#[derive(Debug, Clone)]
pub struct CompressionStepResult {
    pub set: ExprSet,
    pub inv: Invention,
    pub rewritten: Vec<ExprOwned>,
    pub rewritten_dreamcoder: Option<Vec<String>>,
    pub done: FinishedPattern,
    pub expected_cost: Cost,
    pub final_cost: Cost,
    pub multiplier: f64,
    pub multiplier_wrt_orig: f64,
    pub uses: Cost,
    pub use_exprs: Vec<Idx>,
    pub use_args: Vec<Vec<Idx>>,
    pub dc_inv_str: String,
    pub initial_cost: Cost,
    pub name_mapping: Vec<(String,String)>,
    pub dc_comparison_millis: Option<usize>,
}

impl CompressionStepResult {
<<<<<<< HEAD
    pub fn new(done: FinishedPattern, inv_name: &str, shared: &mut SharedData, very_first_cost: i32, name_mapping: &[(String,String)], dc_comparison_millis: Option<usize>) -> Self {
=======
    fn new(done: FinishedPattern, inv_name: &str, shared: &mut SharedData, very_first_cost: Cost, name_mapping: &[(String,String)], dc_comparison_millis: Option<usize>) -> Self {
>>>>>>> 610a0c80

        let inv = done.to_invention(inv_name, shared);
        let rewritten = rewrite_fast(&done, shared, &Node::Prim(inv.name.clone().into()), &shared.cost_fn);

        let expected_cost = shared.init_cost_weighted - done.compressive_utility;
        // let final_cost = rewritten.cost();
        let final_cost = shared.root_idxs_of_task.iter().map(|root_idxs|
            root_idxs.iter().map(|idx| (rewritten[*idx].cost(&shared.cost_fn) as f32 * shared.weight_by_root_idx[*idx]).round() as Cost).min().unwrap()
        ).sum::<Cost>();
        if expected_cost != final_cost && !shared.cfg.quiet { println!("*** expected cost {expected_cost} != final cost {final_cost}") }
        let multiplier = shared.init_cost_weighted as f64 / final_cost as f64;
        let multiplier_wrt_orig = very_first_cost as f64 / final_cost as f64;
        let uses = done.usages;
        let use_exprs: Vec<Idx> = done.pattern.match_locations.clone();
        let use_args: Vec<Vec<Idx>> = done.pattern.match_locations.iter().map(|node|
            done.pattern.first_zid_of_ivar.iter().map(|zid|
                shared.arg_of_zid_node[*zid][node].shifted_id
            ).collect()).collect();
        

        // dreamcoder compatability
        let dc_inv_str: String = dc_inv_str(&inv, name_mapping);
        // Rewrite to dreamcoder syntax with all past invention
        // we rewrite "inv1)" and "inv1 " instead of just "inv1" because we dont want to match on "inv10"

        // Combine the past_invs with the existing dreamcoder inventions.
        let mut name_mapping = name_mapping.to_vec();
        name_mapping.push((inv.name.clone(), dc_inv_str.clone()));
        

        let rewritten_dreamcoder: Option<Vec<String>> = if !shared.cfg.rewritten_dreamcoder { None } else {
            Some(rewritten.iter().map(|p|{
            let mut res: String = p.to_string();
            for (name, anonymous) in &name_mapping {
                res = replace_prim_with(&res, name, anonymous);
            }

            // Now go ahead and replace the current invention.
            res = replace_prim_with(&res, inv_name, &dc_inv_str);
            res = res.replace("(lam ","(lambda ");
            res
        }).collect())};

        CompressionStepResult { set: shared.set.clone(), inv, rewritten, rewritten_dreamcoder, done, expected_cost, final_cost, multiplier, multiplier_wrt_orig, uses, use_exprs, use_args, dc_inv_str, initial_cost: shared.init_cost, name_mapping, dc_comparison_millis }
    }
    pub fn json(&self, cfg: &CompressionStepConfig) -> serde_json::Value {        
        let all_uses: Vec<serde_json::Value> = {
            let use_exprs: Vec<String> = self.use_exprs.iter().map(|expr| self.set.get(*expr).to_string()).collect();
            let use_args: Vec<String> = self.use_args.iter().map(|args| format!("{} {}", self.inv.name, args.iter().map(|expr| self.set.get(*expr).to_string()).collect::<Vec<String>>().join(" "))).collect();
            use_exprs.iter().zip(use_args.iter()).sorted().map(|(expr,args)| json!({args: expr})).collect()
        };

        let rewritten = if !cfg.rewritten_intermediates { None } else { Some(self.rewritten.iter().map(|p| p.to_string()).collect::<Vec<String>>()) };
        let rewritten_dreamcoder = if !cfg.rewritten_intermediates { &None } else { &self.rewritten_dreamcoder };

        json!({            
            "body": self.inv.body.to_string(),
            "dreamcoder": self.dc_inv_str,
            "arity": self.inv.arity,
            "name": self.inv.name,
            "utility": self.done.utility,
            "final_cost": self.final_cost,
            "compression_ratio": self.multiplier,
            "cumulative_compression_ratio": self.multiplier_wrt_orig,
            "num_uses": self.uses,
            "rewritten": rewritten,
            "rewritten_dreamcoder": rewritten_dreamcoder,
            "uses": all_uses,
            "dc_comparison_millis": self.dc_comparison_millis
        })
    }
}

impl fmt::Display for CompressionStepResult {
    fn fmt(&self, f: &mut fmt::Formatter) -> fmt::Result {
        if self.expected_cost != self.final_cost {
            write!(f,"[cost mismatch of {}] ", self.expected_cost - self.final_cost)?;
        }
        write!(f, "utility: {} | final_cost: {} | {:.2}x | uses: {} | body: {}",
            self.done.utility, self.final_cost, self.multiplier, self.uses, self.inv)
    }
}

/// calculates the total upper bound on compressive + noncompressive utility
//#[inline(never)]
fn utility_upper_bound(
    match_locations: &[Idx],
    body_utility_lower_bound: Cost,
    cost_of_node_sym: &[Cost],
    cost_of_node_all: &[Cost],
    num_paths_to_node: &[Cost],
    cfg: &CompressionStepConfig,
) -> Cost {
    compressive_utility_upper_bound(match_locations, cost_of_node_sym, cost_of_node_all, num_paths_to_node)
        + noncompressive_utility_upper_bound(body_utility_lower_bound, cfg)
}

/// This utility is just for any utility terms that we care about that don't directly correspond
/// to changes in size that come from rewriting with an invention. Currently this is just the
/// size of the abstraction itself
//#[inline(never)]
<<<<<<< HEAD
pub fn noncompressive_utility(
    body_utility: i32,
=======
fn noncompressive_utility(
    body_utility: Cost,
>>>>>>> 610a0c80
    cfg: &CompressionStepConfig,
) -> Cost {
    if cfg.no_other_util { return 0; }
    // this is a bit like the structure penalty from dreamcoder except that
    // that penalty uses inlined versions of nested inventions.
    // 0
    - (body_utility as f32 * cfg.structure_penalty) as Cost
}

/// This takes a partial invention and gives an upper bound on the maximum
/// compressive_utility() that any completed offspring of this partial invention could have.
//#[inline(never)]
fn compressive_utility_upper_bound(
    match_locations: &[Idx],
    cost_of_node_sym: &[Cost],
    cost_of_node_all: &[Cost],
    num_paths_to_node: &[Cost],
) -> Cost {
    match_locations.iter().map(|node|
        cost_of_node_all[*node] 
        - num_paths_to_node[*node] * cost_of_node_sym[*node]).sum::<Cost>()
    
    // shared.init_cost - shared.root_idxs_of_task.iter().map(|root_idxs|
    //     root_idxs.iter().map(|idx| shared.init_cost_by_root_idx[*idx] - adjusted_util_by_root_idx[*idx]).min().unwrap()
    // ).sum::<Cost>()
}


/// This takes a partial invention and gives an upper bound on the maximum
/// other_utility() that any completed offspring of this partial invention could have.
//#[inline(never)]
fn noncompressive_utility_upper_bound(
    _body_utility_lower_bound: Cost,
    cfg: &CompressionStepConfig,
) -> Cost {
    // 0
    if cfg.no_other_util { return 0; }
    // - body_utility_lower_bound
    0
    // safe bound: since structure_penalty is negative an upper bound is anything less negative or exact. Since
    // left_utility < body_utility we know that this will be a less negative bound.
    
}

//#[inline(never)]
pub fn compressive_utility(pattern: &Pattern, shared: &SharedData) -> UtilityCalculation {

    // * BASIC CALCULATION
    // Roughly speaking compressive utility is num_usages(invention) * size(invention), however there are a few extra
    // terms we need to take care of too.

    let utility_of_loc_once: Vec<Cost> = get_utility_of_loc_once(pattern, shared);

    let (cumulative_utility_of_node, corrected_utils) = bottom_up_utility_correction(pattern,shared,&utility_of_loc_once);

    let compressive_utility: Cost = shared.init_cost_weighted - shared.root_idxs_of_task.iter().map(|root_idxs|
        root_idxs.iter().map(|idx| (shared.init_cost_by_root_idx_weighted[*idx] - (cumulative_utility_of_node[shared.roots[*idx]] as f32 * shared.weight_by_root_idx[*idx])).round() as Cost).min().unwrap()
    ).sum::<Cost>();

    // pattern.match_locations.

    UtilityCalculation { util: compressive_utility, corrected_utils }
}

//#[inline(never)]
fn get_utility_of_loc_once(pattern: &Pattern, shared: &SharedData) -> Vec<Cost> {
    // it costs a tiny bit to apply the invention, for example (app (app inv0 x) y) incurs a cost
    // of COST_TERMINAL for the `inv0` primitive and 2 * COST_NONTERMINAL for the two `app`s.
    // Also an extra COST_NONTERMINAL for each argument that is refined (for the lambda).
    let app_penalty = - (shared.cost_fn.compute_cost_new_prim() as Cost + shared.cost_fn.cost_app as Cost * pattern.first_zid_of_ivar.len() as Cost);

    // get a list of (ivar,usages-1) filtering out things that are only used once, this will come in handy for adding multi-use utility later
    let ivar_multiuses: Vec<(usize,Cost)> = pattern.arg_choices.iter().map(|labelled|labelled.ivar).counts()
        .iter().filter_map(|(ivar,count)| if *count > 1 { Some((*ivar, (*count-1) as Cost)) } else { None }).collect();

    pattern.match_locations.iter().map(|loc| {

        //  if there are any free ivars in the arg at this location then we can't apply this invention here so *total* util should be 0
        for zid in pattern.first_zid_of_ivar.iter() {
            let shifted_arg = shared.arg_of_zid_node[*zid][loc].shifted_id;
            if !shared.analyzed_ivars[shifted_arg].is_empty() {
                return 0; // set whole util to 0 for this loc, causing an autoreject
            }
        }

        // if !shared.cfg.quiet { println!("calculating util of {}", extract(*loc, &shared.egraph)) }
        // compressivity of body (no refinement) minus slight penalty from the application
        let base_utility = pattern.body_utility + app_penalty;
        // if !shared.cfg.quiet { println!("base {}", base_utility) }

        // for each extra usage of an argument, we gain the cost of that argument as
        // extra utility. Note we use `first_zid_of_ivar` since it doesn't matter which
        // of the zids we use as long as it corresponds to the right ivar
        let multiuse_utility = ivar_multiuses.iter().map(|(ivar,count)|
            count * shared.arg_of_zid_node[pattern.first_zid_of_ivar[*ivar]][loc].cost as Cost
        ).sum::<Cost>();
        // if !shared.cfg.quiet { println!("multiuse {}", multiuse_utility) }

        base_utility + multiuse_utility
    }).collect()
}

//#[inline(never)]
/// calculate correction factor for the utility that comes from mutually exclusive match locations, where we need
/// to pick only one of the locations to apply the invention at.
fn bottom_up_utility_correction(pattern: &Pattern, shared:&SharedData, utility_of_loc_once: &[Cost]) -> (Vec<Cost>,FxHashMap<Idx,bool>) {
    let mut cumulative_utility_of_node: Vec<Cost> = vec![0; shared.corpus_span.len()];
    let mut corrected_utils: FxHashMap<Idx,bool> = Default::default();
    let mut indices = vec![-1; shared.corpus_span.len()];
    for (idx, node) in pattern.match_locations.iter().enumerate() {
        // we want to keep track of the index of the match location in the pattern
        // so that we can use it later to determine whether to rewrite or not
        indices[*node] = idx as i32;
    }

    for node in shared.corpus_span.clone() {

        let utility_without_rewrite: Cost = match &shared.set[node] {
            Node::Lam(b, _) => cumulative_utility_of_node[*b],
            Node::App(f,x) => cumulative_utility_of_node[*f] + cumulative_utility_of_node[*x],
            Node::Prim(_) | Node::Var(_, _) => 0,
            Node::IVar(_) => unreachable!(),
        };

        assert!(utility_without_rewrite >= 0);

        let idxi = indices[node];

        if idxi >= 0 {
            // this node is a potential rewrite location
            let idx = idxi as usize;

            let utility_of_args: Cost = pattern.first_zid_of_ivar.iter()
                .map(|zid| cumulative_utility_of_node[shared.arg_of_zid_node[*zid][&node].unshifted_id])
                .sum();
            let utility_with_rewrite = utility_of_args + utility_of_loc_once[idx];

            let chose_to_rewrite = utility_with_rewrite > utility_without_rewrite;

            cumulative_utility_of_node[node] = std::cmp::max(utility_with_rewrite, utility_without_rewrite);

            corrected_utils.insert(node,chose_to_rewrite);


        } else if utility_without_rewrite != 0 {
            cumulative_utility_of_node[node] = utility_without_rewrite;
        }
    }
    (cumulative_utility_of_node,corrected_utils)
}


#[derive(Debug, Clone, PartialEq, Eq)]
pub struct UtilityCalculation {
    pub util: Cost,
    pub corrected_utils: FxHashMap<Idx,bool>, // whether to accept
}

// (not used in popl code - experimental)
pub fn inverse_delta(cost_once: Cost, usages: Cost, arg_uses: usize, cost_fn: &ExprCost) -> (Cost, Cost, Cost) {
    let compressive_delta = - (cost_once + cost_fn.cost_app as Cost) * usages;
    let noncompressive_delta = arg_uses as Cost * (cost_once - cost_fn.compute_cost_new_prim() as Cost) ;
    (compressive_delta,noncompressive_delta, compressive_delta+noncompressive_delta)
}

// (not used in popl code - experimental; always exists at the first return statement unless --inv-arg-cap is turned on)
#[allow(clippy::too_many_arguments)]
pub fn inverse_argument_capture(finished: &mut FinishedPattern, cfg: &CompressionStepConfig, zip_of_zid: &[Vec<ZNode>], arg_of_zid_node: &[FxHashMap<Idx,Arg>], extensions_of_zid: &[ZIdExtension], set: &ExprSet, analyzed_ivars: &AnalyzedExpr<IVarAnalysis>, cost_fn: &ExprCost) {
    if !cfg.inv_arg_cap || cfg.no_other_util {
        return
    }
    // panic!("inverse_argument_capture is disabled");
    if finished.arity >= cfg.max_arity {
        return
    }
    let _max_num_to_add = cfg.max_arity - finished.arity;

    while finished.arity < cfg.max_arity {
    let counts = use_counts(&finished.pattern, zip_of_zid, arg_of_zid_node, extensions_of_zid, set, analyzed_ivars);
    let possible_to_uninline = possible_to_uninline(counts, finished.usages, cost_fn);
    
    let best = possible_to_uninline.into_iter().max_by_key(|(delta, _compressive_delta, _noncompressive_delta, _cost, _zids)| *delta);
    
    if let Some((delta, compressive_delta, _noncompressive_delta, _cost, zids)) = best {
        let ivar = finished.arity;
        finished.pattern.arg_choices.extend(zids.iter().map(|&zid| LabelledZId { zid, ivar }));
        finished.pattern.first_zid_of_ivar.push(zids[0]);
        finished.compressive_utility += compressive_delta;
        finished.util_calc.util += compressive_delta;
        finished.utility += delta;
        finished.arity +=1;
        // println!("UNARG")
    } else {
        return
    }
    }
}

/// not used in popl code - experimental
fn possible_to_uninline(counts: FxHashMap<Idx, (Cost, Vec<usize>)>, finished_usages: Cost, cost_fn: &ExprCost) -> Vec<(Cost,Cost,Cost,Cost,Vec<ZId>)> {
    let possible_to_uninline = counts.values()
    // can only have a positive delta to compression if used more times within the abstraction than
    // there are usages of the abstraction in the corpus
    .filter(|(_,zids)| zids.len() > finished_usages as usize)
    // argument must be larger than the cost of adding the terminal for the new abstraction variable
    .filter(|(cost,_zids)| *cost > cost_fn.compute_cost_new_prim() as Cost)
    .filter_map(|(cost,zids)| {
        let (compressive_delta,noncompressive_delta, delta) = inverse_delta(*cost, finished_usages, zids.len(), cost_fn);
        if delta > 0 {
            Some((delta, compressive_delta, noncompressive_delta, *cost, zids.clone()))
        } else {
            None
        }
    });
    possible_to_uninline.collect()
}

/// not used in popl code - experimental
fn use_counts(pattern: &Pattern, zip_of_zid: &[Vec<ZNode>], arg_of_zid_node: &[FxHashMap<Idx,Arg>], extensions_of_zid: &[ZIdExtension], set: &ExprSet, analyzed_ivars: &AnalyzedExpr<IVarAnalysis>) -> FxHashMap<Idx,(Cost,Vec<ZId>)> {
    let mut curr_zip: Vec<ZNode> = vec![];
    let curr_zid: ZId = EMPTY_ZID;
    let zids = &pattern.arg_choices[..];

    // map zids to zips with a bool thats true if this is a hole and false if its a future ivar
    let zips: Vec<Vec<ZNode>> = zids.iter()
        .map(|labelled_zid| zip_of_zid[labelled_zid.zid].clone()).collect();

    let mut counts: FxHashMap<Idx,(Cost,Vec<ZId>)> = Default::default();

    #[allow(clippy::too_many_arguments)]
    fn helper(curr_node: Idx, match_loc: Idx, curr_zip: &mut Vec<ZNode>, curr_zid: ZId, zips: &[Vec<ZNode>], zids: &[LabelledZId], arg_of_zid_node: &[FxHashMap<Idx,Arg>], extensions_of_zid: &[ZIdExtension], set: &ExprSet,  counts: &mut FxHashMap<Idx,(Cost,Vec<ZId>)>, analyzed_ivars: &AnalyzedExpr<IVarAnalysis>) {
        if zids.iter().any(|labelled| labelled.zid == curr_zid){
            return // current zip matches an arg
        }
        // if curr_zip is not a prefix of any arg zipper, then increment its count
        if zips.iter().all(|zip| !zip.starts_with(curr_zip)) {
            // also make sure its valid ie doesnt have any free ivars as ew do during normal checks
            let arg = arg_of_zid_node[curr_zid].get(&match_loc).unwrap();
            if analyzed_ivars[arg.shifted_id].is_empty() {
                counts.entry(arg.shifted_id)
                    .or_insert_with(||(arg.cost as Cost, vec![]))
                    .1.push(curr_zid);
            }
        }
        match &set[curr_node] {
            Node::Prim(_) => {},
            Node::Var(_, _) => {},
            Node::Lam(b, _) => {
                curr_zip.push(ZNode::Body);
                let new_zid = extensions_of_zid[curr_zid].body.unwrap();
                helper(*b, match_loc, curr_zip, new_zid, zips, zids,  arg_of_zid_node, extensions_of_zid, set, counts, analyzed_ivars);
                curr_zip.pop();
            }
            Node::App(f,x) => {
                curr_zip.push(ZNode::Func);
                let new_zid = extensions_of_zid[curr_zid].func.unwrap();
                helper(*f, match_loc, curr_zip, new_zid, zips, zids,  arg_of_zid_node, extensions_of_zid, set, counts, analyzed_ivars);
                curr_zip.pop();
                curr_zip.push(ZNode::Arg);
                let new_zid = extensions_of_zid[curr_zid].arg.unwrap();
                helper(*x, match_loc, curr_zip, new_zid, zips, zids,  arg_of_zid_node, extensions_of_zid, set, counts, analyzed_ivars);
                curr_zip.pop();
            }
            _ => unreachable!(),
        }
    }
    // we can pick any match location
    helper(pattern.match_locations[0], pattern.match_locations[0], &mut curr_zip, curr_zid, &zips, zids, arg_of_zid_node, extensions_of_zid, set, &mut counts, analyzed_ivars);
    counts
}

/// Multistep compression
pub fn multistep_compression_internal(
    train_programs: &[ExprOwned],
    tasks: Option<Vec<String>>,
    weights: Option<Vec<f32>>,
    name_mapping: Option<Vec<(String, String)>>,
    follow: Option<Vec<Invention>>,
    cfg: &MultistepCompressionConfig
) -> Vec<CompressionStepResult> {

    let mut rewritten: Vec<ExprOwned> = train_programs.to_vec();
    let mut step_results: Vec<CompressionStepResult> = Default::default();
    let cost_fn = &cfg.step.cost.expr_cost();

    let tstart = std::time::Instant::now();

    let mut cfg = cfg.clone();

    if let Some(follow) = &follow {
        assert_eq!(follow.len(), cfg.iterations);
        cfg.step.follow_prune = true;
        cfg.step.rewrite_check = false; // this will cause a loop
        if !cfg.verbose_rewrite{
            cfg.step.quiet = true;
        }
        cfg.step.no_opt();
    }

    let very_first_cost = min_cost(train_programs, &weights, &tasks, cost_fn);

    let tasks: Vec<String> = tasks.unwrap_or_else(|| {
        (0..train_programs.len())
            .map(|i| i.to_string())
            .collect()
    });

    let weights: Vec<f32> = weights.unwrap_or_else(|| vec![1.0; train_programs.len()]);

    let mut name_mapping = name_mapping.unwrap_or_default();




    for i in 0..cfg.iterations {
        if !cfg.step.quiet { println!("{}",format!("\n=======Iteration {i}=======").blue().bold()) }
        let inv_name = if let Some(follow) = &follow {
            cfg.step.follow = Some(follow[i].body.to_string());
            follow[i].name.clone()
        } else {
            format!("{}{}", cfg.abstraction_prefix, cfg.previous_abstractions + step_results.len())
        };
        let res: Vec<CompressionStepResult> = if cfg.step.smc {
            smc::compression_step_smc(
                &rewritten,
                &inv_name,
                &cfg,
                &tasks,
                &weights,
            )
        } else {
            compression_step(
                &rewritten,
                &inv_name,
                &cfg,
                &tasks,
                &weights,
                very_first_cost,
                &name_mapping,
            )
        };

        if !res.is_empty() {
            // rewrite with the invention
            let res: CompressionStepResult = res[0].clone();
            rewritten = res.rewritten.clone();
            name_mapping = res.name_mapping.clone();
            if !cfg.step.quiet { println!("Chose Invention {}: {}", res.inv.name, res) }
            step_results.push(res);
        } else if follow.is_some() {
            // if `follow` was given then we will keep going for the full set of iterations
            if !cfg.step.quiet { println!("Invention not found: {}", cfg.step.follow.as_ref().unwrap() ) }
        } else {
            if !cfg.step.quiet { println!("No inventions found at iteration {i}") }
            break;    
        }
    }

    if cfg.step.show_rewritten {
        println!("rewritten:\n{}", rewritten.iter().map(|p|p.to_string()).collect::<Vec<_>>().join("\n"));
    }

    if !cfg.step.quiet { println!("{}","\n=======Compression Summary=======".blue().bold()) }
    if !cfg.step.quiet { println!("Found {} inventions", step_results.len()) }
    let rewritten_cost = min_cost(&rewritten, &Some(weights.clone()), &Some(tasks.clone()), cost_fn);
    if !cfg.step.quiet { println!("Cost Improvement: ({:.2}x better) {} -> {}", compression_factor(very_first_cost, rewritten_cost), very_first_cost, rewritten_cost) }
    for res in step_results.iter() {
        let rewritten_cost = min_cost(&res.rewritten, &Some(weights.clone()), &Some(tasks.clone()), cost_fn);
        if !cfg.step.quiet { println!("{} ({:.2}x wrt orig): {}" , res.inv.name.clone().blue(), compression_factor(very_first_cost, rewritten_cost), res) }
    }
    if !cfg.step.quiet { println!("Time: {}ms", tstart.elapsed().as_millis()) }
    if cfg.step.follow_prune && !(
        cfg.step.no_opt_upper_bound
        && cfg.step.no_opt_force_multiuse
        && cfg.step.no_opt_useless_abstract
        && cfg.step.no_opt_arity_zero) && !cfg.step.quiet { println!("{} you often want to run --follow-track with --no-opt otherwise your target may get pruned", "[WARNING]".yellow()) }

    step_results
}

pub fn construct_shared(
    programs: &[ExprOwned],
    multistep_cfg: &MultistepCompressionConfig,
    tasks: &[String],
    weights: &[f32],
) -> Option<Arc<SharedData>> {
    let cfg = &multistep_cfg.step.clone();

    let cost_fn = &cfg.cost.expr_cost();

    let mut tstart = std::time::Instant::now();

    // structurally hashed exprset
    let mut set = ExprSet::empty(Order::ChildFirst, false, true);
    let roots: Vec<Idx> = programs.iter().map(|e| e.immut().copy_rec(&mut set)).collect();
    let corpus_span: Span = 0..set.len();

    let mut analyzed_cost = AnalyzedExpr::new(cost_fn.clone());
    analyzed_cost.analyze(&set);

    // populate num_paths_to_node so we know how many different parts of the programs tree
    // a node participates in (ie multiple uses within a single program or among programs)
    let (num_paths_to_node, num_paths_to_node_by_root_idx) : (Vec<Cost>, Vec<Vec<Cost>>) = num_paths_to_node(&roots, &corpus_span, &set);

    if !cfg.quiet { println!("num_paths_to_node(): {:?}ms", tstart.elapsed().as_millis()) }
    tstart = std::time::Instant::now();

    let mut task_name_of_task: Vec<String> = vec![];
    let mut task_of_root_idx: Vec<usize> = vec![];
    let mut root_idxs_of_task: Vec<Vec<usize>> = vec![];
    for (root_idx,task_name) in tasks.iter().enumerate() {
        let task = task_name_of_task.iter().position(|name| name == task_name)
            .unwrap_or_else(||{
                task_name_of_task.push(task_name.clone());
                root_idxs_of_task.push(vec![]);
                task_name_of_task.len() - 1
            });
        task_of_root_idx.push(task);
        root_idxs_of_task[task].push(root_idx);
    }
    let tasks_of_node: Vec<FxHashSet<usize>> = associate_tasks(&roots, &set, &corpus_span, &task_of_root_idx);

    let init_cost_by_root_idx: Vec<Cost> = roots.iter().map(|idx| analyzed_cost[*idx] as Cost).collect();
    let init_cost_by_root_idx_weighted: Vec<f32> = init_cost_by_root_idx.iter().zip(weights.iter()).map(|(cost,weight)| (*cost as f32 * weight)).collect();
    let init_cost: Cost = root_idxs_of_task.iter().map(|root_idxs|
        root_idxs.iter().map(|idx| init_cost_by_root_idx[*idx]).min().unwrap()
    ).sum();
    let init_cost_weighted: Cost = root_idxs_of_task.iter().map(|root_idxs|
        root_idxs.iter().map(|idx| init_cost_by_root_idx_weighted[*idx].round() as Cost).min().unwrap()
    ).sum();
    let first_train_cost = roots.iter().map(|idx| analyzed_cost[*idx] as Cost).sum(); // This is used for --verbose-print

    if !cfg.quiet { println!("associate_tasks() and other task stuff: {:?}ms", tstart.elapsed().as_millis()) }
    if !cfg.quiet { println!("num unique tasks: {}", task_name_of_task.len()) }
    if !cfg.quiet { println!("num unique programs: {}", roots.len()) }
    tstart = std::time::Instant::now();
    
    // cost of just the symbolic cost of a node, ie the cost of the node itself without the children
    let cost_of_node_sym: Vec<Cost> = corpus_span.clone().map(
        |node| cost_fn.compute_cost_at_node(&set[node]) as Cost
    ).collect();
    // cost of a single usage times number of paths to node
    let cost_of_node_all: Vec<Cost> = corpus_span.clone().map(|node| analyzed_cost[node] as Cost * num_paths_to_node[node]).collect();

    let mut analyzed_free_vars = AnalyzedExpr::new(FreeVarAnalysis);

    if !cfg.quiet { println!("cost_of_node structs: {:?}ms", tstart.elapsed().as_millis()) }
    tstart = std::time::Instant::now();

    let (zid_of_zip,
        zip_of_zid,
        arg_of_zid_node,
        zids_of_node,
        extensions_of_zid) = get_zippers(&corpus_span, &analyzed_cost, &mut set, &mut analyzed_free_vars);
    
    if !cfg.quiet { println!("get_zippers(): {:?}ms", tstart.elapsed().as_millis()) }
    tstart = std::time::Instant::now();
    
    if !cfg.quiet { println!("{} zips", zip_of_zid.len()) }
    if !cfg.quiet { println!("arg_of_zid_node size: {}", arg_of_zid_node.len()) }

    // set up tracking if any
    let tracking: Option<Tracking> = {
        if let Some(s) = &cfg.follow {
            let mut set = ExprSet::empty(Order::ChildFirst, false, false);
            let idx = set.parse_extend(s).unwrap();
            let expr = ExprOwned::new(set,idx);
            if let Some(zids_of_ivar) = zids_of_ivar_of_expr(&expr, &zid_of_zip) {
                Some(Tracking { expr, zids_of_ivar })
            } else {
                if !cfg.quiet { println!("Tracking: can't possibly find a match for this in corpus because one if the necessary zippers ZIDs doesnt exist in corpus")}
                return None;
            }
        } else {
            None
        }
    };
    


    if !cfg.quiet { println!("Tracking setup: {:?}ms", tstart.elapsed().as_millis()) }
    tstart = std::time::Instant::now();

    let mut analyzed_ivars = AnalyzedExpr::new(IVarAnalysis);
    analyzed_free_vars.analyze(&set);
    analyzed_cost.analyze(&set);
    analyzed_ivars.analyze(&set);


    if !cfg.quiet { println!("ran analyses: {:?}ms", tstart.elapsed().as_millis()) }
    tstart = std::time::Instant::now();


    let mut stats: Stats = Default::default();
    
    // define all the important data structures for compression
    let mut donelist: Vec<FinishedPattern> = Default::default(); // completed inventions will go here    

    let single_hole = Pattern::single_hole(&corpus_span, &cost_of_node_sym, &cost_of_node_all, &num_paths_to_node, &set, cfg);

    let mut azero_pruning_cutoff = 0;

    // arity 0 inventions
    if !cfg.no_opt_arity_zero {

        // we use single hole match locations in case they were pruned down from corpus_span by single_hole()
        for node in single_hole.match_locations.clone() {

            // Pruning (FREE VARS): inventions with free vars in the body are not well-defined functions
            // and should thus be discarded
            if !analyzed_free_vars[node].is_empty() {
                if !cfg.no_stats { stats.free_vars_fired += 1; };
                continue;
            }

            // Pruning (SINGLE TASK): prune if used in only one task
            if !cfg.allow_single_task && tasks_of_node[node].len() < 2 {
                if !cfg.no_stats { stats.single_task_fired += 1; };
                continue;
            }

            // Note that "single use" pruning is intentionally not done here,
            // since any invention specific to a node will by definition only
            // be useful at that node

            let match_locations = vec![node];
            let body_utility = analyzed_cost[node] as Cost;

            // compressive_utility for arity-0 is cost_of_node_all[node] minus the penalty of using the new prim
            let compressive_utility: Cost = init_cost_weighted - root_idxs_of_task.iter().map(|root_idxs|
                root_idxs.iter().map(|idx|
                    (init_cost_by_root_idx_weighted[*idx]
                    - weights[*idx] * (num_paths_to_node_by_root_idx[*idx][node] * (analyzed_cost[node] - cost_fn.compute_cost_new_prim()) as Cost) as f32).round() as Cost)
                    .min().unwrap()
            ).sum::<Cost>();
            
            let utility = compressive_utility + noncompressive_utility(body_utility, cfg);
            if utility <= 0 { continue; }


            if !cfg.no_stats { stats.azero_calc_util += 1; };

            // Pruning (UPPER BOUND): Here we use compressive_utility which itself is an upper bound on total utility
            // so it is sound to prune based on it, as if we pruned based on compressive_utility then we would definitely
            // prune based on total utility. The pruning here before total utility is done because inverse_argument_capture()
            // is expensive.
            if compressive_utility <= azero_pruning_cutoff {
                continue // upper bound pruning
            }

            let pattern = Pattern {
                holes: vec![],
                arg_choices: vec![],
                first_zid_of_ivar: vec![],
                match_locations,
                utility_upper_bound: utility,
                body_utility,
                tracked: false,
            };
            let mut finished_pattern = FinishedPattern {
                pattern,
                utility,
                compressive_utility,
                util_calc: UtilityCalculation { util: compressive_utility, corrected_utils: Default::default()},
                arity: 0,
                usages: num_paths_to_node[node]
            };

            // This handle the case covered by Appendix B in the paper
            inverse_argument_capture(&mut finished_pattern, cfg, &zip_of_zid, &arg_of_zid_node, &extensions_of_zid, &set, &analyzed_ivars, cost_fn);
            if !cfg.no_stats { stats.azero_calc_unargcap += 1; };

            // Pruning (UPPER BOUND): This is the full upper bound pruning
            if finished_pattern.utility <= azero_pruning_cutoff {
                continue // upper bound pruning
            }
            // Pruning (UPPER BOUND): Here we update the upper bound (only in the inv_candidates=1 case for now but would
            // be good to handle other cases more generally by pushing to donelist and doing donelist.update())
            if cfg.inv_candidates == 1 && finished_pattern.utility > azero_pruning_cutoff {
                // if we're only looking for one invention, we can directly update our cutoff here
                azero_pruning_cutoff = finished_pattern.utility
            }
            donelist.push(finished_pattern);
        }
    }

    if !cfg.quiet { println!("arity 0: {:?}ms", tstart.elapsed().as_millis()) }
    tstart = std::time::Instant::now();

    if !cfg.quiet { println!("got {} arity zero inventions", donelist.len()) }

    let mut worklist = BinaryHeap::new();
    worklist.push(HeapItem::new(single_hole));

    let crit = CriticalMultithreadData::new(donelist, worklist, cfg);
    
    let fused_copy: Option<FxHashSet<Tag>> = if let Some(fused_tags) = &cfg.fused_lambda_tags.tags {
        let mut fused_copy = FxHashSet::default();
        fused_copy.extend(fused_tags.iter().cloned());
        Some(fused_copy)
    } else {
        None
    };
    
    let shared = Arc::new(SharedData {
        crit: Mutex::new(crit),
        programs: programs.to_vec(),
        arg_of_zid_node,
        cost_fn: cost_fn.clone(),
        analyzed_free_vars,
        analyzed_ivars,
        analyzed_cost,    
        corpus_span: corpus_span.clone(),
        roots: roots.to_vec(),
        zids_of_node,
        zip_of_zid,
        zid_of_zip,
        extensions_of_zid,
        set,
        num_paths_to_node,
        num_paths_to_node_by_root_idx,
        tasks_of_node,
        task_name_of_task,
        task_of_root_idx,
        root_idxs_of_task,
        cost_of_node_sym,
        cost_of_node_all,
        init_cost,
        init_cost_weighted,
        init_cost_by_root_idx,
        init_cost_by_root_idx_weighted,
        weight_by_root_idx: weights.to_vec(),
        first_train_cost,
        stats: Mutex::new(stats),
        cfg: cfg.clone(),
        multistep_cfg: multistep_cfg.clone(),
        tracking,
        fused_lambda_tags: fused_copy,
    });

    if !shared.cfg.quiet { println!("built SharedData: {:?}ms", tstart.elapsed().as_millis()) }

    Some(shared)
}

/// Takes a set of programs and does one full step of compresison.
pub fn compression_step(
    programs: &[ExprOwned],
    new_inv_name: &str, // name of the new invention, like "inv4"
    multistep_cfg: &MultistepCompressionConfig,
    tasks: &[String],
    weights: &[f32],
    very_first_cost: Cost,
    name_mapping: &[(String, String)],
) -> Vec<CompressionStepResult> {

    let tstart_total = std::time::Instant::now();
    let tstart_prep = std::time::Instant::now();

    let Some(shared) = construct_shared(
        programs,
        multistep_cfg,
        tasks,
        weights,
    ) else {
        return vec![];
    };

    let mut tstart = std::time::Instant::now();

    if shared.cfg.verbose_best {
        let mut crit = shared.crit.lock();
        if !crit.deref_mut().donelist.is_empty() {
            let best_util = crit.deref_mut().donelist.first().unwrap().utility;
            let best_expr: String = crit.deref_mut().donelist.first().unwrap().info(&shared);
            let new_expected_cost =
                shared.first_train_cost
                - crit.donelist.first().unwrap().compressive_utility
                + crit.donelist.first().unwrap().to_expr(&shared).cost(&shared.cost_fn) as Cost;
            let trainratio = shared.first_train_cost as f64/new_expected_cost as f64;
            if !shared.cfg.quiet { println!("{} @ step=0 util={} trainratio={:.2} for {}", "[new best utility]".blue(), best_util, trainratio, best_expr) }
        }
    }

    if !shared.cfg.quiet { println!("TOTAL PREP: {:?}ms", tstart_prep.elapsed().as_millis()) }

    if !shared.cfg.quiet { println!("running pattern search...") }

    // *****************
    // * STITCH SEARCH *
    // *****************
    if shared.cfg.threads == 1 {
        // Single threaded
        stitch_search(Arc::clone(&shared));
    } else {
        // Multithreaded
        let mut handles = vec![];
        for _ in 0..shared.cfg.threads {
            // clone the Arcs to have copies for this thread
            let shared = Arc::clone(&shared);
            
            // launch thread to just call stitch_search()
            handles.push(thread::spawn(move || {
                stitch_search(shared);
            }));
        }
        // wait for all threads to finish (when all have empty worklists)
        for handle in handles {
            handle.join().unwrap();
        }
    }

    if !shared.cfg.quiet { println!("TOTAL SEARCH: {:?}ms", tstart.elapsed().as_millis()) }
    if !shared.cfg.quiet { println!("TOTAL PREP + SEARCH: {:?}ms", tstart_total.elapsed().as_millis()) }


    tstart = std::time::Instant::now();

    // at this point we hold the only reference so we can get rid of the Arc
    let mut shared: SharedData = Arc::try_unwrap(shared).unwrap();

    // one last .update()
    shared.crit.lock().deref_mut().update(&shared.cfg);

    if !shared.cfg.quiet { println!("{:?}", shared.stats.lock().deref_mut()) }
    assert!(shared.crit.lock().deref_mut().worklist.is_empty());

    let donelist: Vec<FinishedPattern> = shared.crit.lock().deref_mut().donelist.clone();

    let dc_comparison_millis = if shared.cfg.dreamcoder_comparison {
        if !shared.cfg.quiet { println!("Timing point 1 (from the start of compression_step to final donelist): {:?}ms", tstart_total.elapsed().as_millis()) }
        if !shared.cfg.quiet { println!("Timing Comparison Point A (search) (millis): {}", tstart_total.elapsed().as_millis()) }
        let tstart_rewrite = std::time::Instant::now();
        rewrite_fast(&donelist[0], &shared, &Node::Prim(new_inv_name.into()), &shared.cost_fn);
        if !shared.cfg.quiet { println!("Timing point 2 (rewriting the candidate): {:?}ms", tstart_rewrite.elapsed().as_millis()) }
        if !shared.cfg.quiet { println!("Timing Comparison Point B (search+rewrite) (millis): {}", tstart_total.elapsed().as_millis()) }
        Some(tstart_total.elapsed().as_millis() as usize)
    } else {
        None
    };

    let mut results: Vec<CompressionStepResult> = vec![];

    // construct CompressionStepResults and print some info about them)
    if !shared.cfg.quiet { println!("Cost before: {}", shared.init_cost) }
    for (i,done) in donelist.iter().enumerate() {
        let res = CompressionStepResult::new(done.clone(), new_inv_name, &mut shared, very_first_cost, name_mapping, dc_comparison_millis);
        if !shared.cfg.quiet { println!("{i}: {res}") }
        results.push(res);
    }

    if shared.cfg.follow_prune && !results.is_empty() {
        if let Some(follow) = &shared.cfg.follow {
            assert_eq!(follow, &results[0].inv.body.to_string(), "found something other than the followed abstraction somehow");
        }
    }

    if !shared.cfg.quiet { println!("post processing: {:?}ms", tstart.elapsed().as_millis()) }

    results
}

/// toplevel entrypoint to compression used by most apis
pub fn multistep_compression(
    programs: &[String],
    tasks: Option<Vec<String>>,
    weights: Option<Vec<f32>>,
    name_mapping: Option<Vec<(String,String)>>,
    follow: Option<Vec<Invention>>,
    cfg: &MultistepCompressionConfig
)-> (Vec<CompressionStepResult>, serde_json::Value) {
    let mut programs = programs.to_vec();
    let mut cfg = cfg.clone();

    if let Some(tasks) = &tasks {
        assert_eq!(tasks.len(), programs.len());
    }

    if cfg.silent {
        cfg.step.quiet = true
    }
    
    if cfg.no_opt {
        cfg.step.no_opt();
    }
    
    if cfg.shuffle {
        programs.shuffle(&mut rand::thread_rng());
    }
    if let Some(n) = cfg.truncate {
        programs.truncate(n);
    }
    
    // parse the program strings into expressions
    let train_programs: Vec<ExprOwned> = programs.iter().map(|p|{
        let mut set = ExprSet::empty(Order::ChildFirst, false, false);
        let idx = set.parse_extend(p).unwrap();
        ExprOwned::new(set,idx)
    }).collect();

    let cost_fn = cfg.step.cost.expr_cost();

    if !cfg.silent {
        println!("{}","**********".blue().bold());
        println!("{}","* Stitch *".blue().bold());
        println!("{}","**********".blue().bold());
        programs_info(&train_programs, &cost_fn);
    }

    let step_results = multistep_compression_internal(
        &train_programs, 
        tasks.clone(),
        weights.clone(),
        name_mapping, 
        follow,
        &cfg, 
    );

    // write everything to json
    let json_res = json_of_step_results(&step_results, &train_programs, weights, tasks, &cost_fn, &cfg);

    (step_results, json_res)
}

pub fn json_of_step_results(step_results: &[CompressionStepResult], train_programs: &Vec<ExprOwned>, weights: Option<Vec<f32>>, tasks: Option<Vec<String>>, cost_fn: &ExprCost, cfg: &MultistepCompressionConfig) -> serde_json::Value {
    let rewritten: &Vec<ExprOwned> = step_results.iter().last().map(|res| &res.rewritten).unwrap_or(train_programs);
    let original_cost = min_cost(train_programs, &weights, &tasks, cost_fn);
    let final_cost = min_cost(rewritten, &weights, &tasks, cost_fn);
    let rewritten = step_results.iter().last().map(|res| &res.rewritten).unwrap_or(train_programs).iter().map(|p| p.to_string()).collect::<Vec<String>>();
    let rewritten_dreamcoder = if !cfg.step.rewritten_dreamcoder { None } else {
        let rewritten_dreamcoder = step_results.iter().last().map(|res| res.rewritten_dreamcoder.clone().unwrap()).unwrap_or_else(||train_programs.iter().map(
            |p| p.to_string().replace("(lam ", "(lambda ").replace("(lam_", "(lambda_")
        ).collect::<Vec<String>>());
        Some(rewritten_dreamcoder)
    };
    json!({
        "cmd": std::env::args().join(" "),
        "args": cfg,
        "original_cost": original_cost,
        "final_cost": final_cost,
        "compression_ratio": compression_factor(original_cost,final_cost),
        "num_abstractions": step_results.len(),
        "original": train_programs.iter().map(|p| p.to_string()).collect::<Vec<String>>(),
        "rewritten": rewritten.iter().map(|p| p.to_string()).collect::<Vec<String>>(),
        "rewritten_dreamcoder": rewritten_dreamcoder,
        "abstractions": step_results.iter().map(|inv| inv.json(&cfg.step)).collect::<Vec<serde_json::Value>>(),
    })
}<|MERGE_RESOLUTION|>--- conflicted
+++ resolved
@@ -532,7 +532,7 @@
         }
     }
 
-    fn single_var(corpus_span: &Span, cost_of_node_sym: &[i32], cost_of_node_all: &[i32], num_paths_to_node: &[i32], set: &ExprSet, cfg: &CompressionStepConfig) -> Self {
+    fn single_var(corpus_span: &Span, cost_of_node_sym: &[Cost], cost_of_node_all: &[Cost], num_paths_to_node: &[Cost], set: &ExprSet, cfg: &CompressionStepConfig) -> Self {
         let mut pattern = Self::single_hole(corpus_span, cost_of_node_sym, cost_of_node_all, num_paths_to_node, set, cfg);
         let hole_zid = pattern.holes.pop().unwrap();
         add_variable_at(&mut pattern, hole_zid, 0);
@@ -1124,17 +1124,7 @@
                 }
 
                 // update the body utility
-<<<<<<< HEAD
                 let body_utility = original_pattern.body_utility + compute_body_utility_change(&shared, &expands_to);
-=======
-                let body_utility = original_pattern.body_utility + match &expands_to {
-                    ExpandsTo::Lam(_) => shared.cost_fn.cost_lam,
-                    ExpandsTo::App => shared.cost_fn.cost_app,
-                    ExpandsTo::Var(_, _) => shared.cost_fn.cost_var,
-                    ExpandsTo::Prim(p) => shared.cost_fn.compute_cost_prim(p),
-                    ExpandsTo::IVar(_) => 0,
-                } as Cost;
->>>>>>> 610a0c80
 
                 // update the upper bound
                 let util_upper_bound: Cost = utility_upper_bound(&locs, body_utility, &shared.cost_of_node_sym, &shared.cost_of_node_all, &shared.num_paths_to_node, &shared.cfg);
@@ -1294,14 +1284,14 @@
 
 }
 
-pub fn compute_body_utility_change(shared: &SharedData, expands_to: &ExpandsTo) -> i32 {
-    match expands_to {
+pub fn compute_body_utility_change(shared: &SharedData, expands_to: &ExpandsTo) -> Cost {
+    (match expands_to {
         ExpandsTo::Lam(_) => shared.cost_fn.cost_lam,
         ExpandsTo::App => shared.cost_fn.cost_app,
         ExpandsTo::Var(_, _) => shared.cost_fn.cost_var,
         ExpandsTo::Prim(p) => shared.cost_fn.compute_cost_prim(p),
         ExpandsTo::IVar(_) => 0,
-    }
+    }) as Cost
 }
 
 //#[inline(never)]
@@ -1571,11 +1561,7 @@
 }
 
 impl CompressionStepResult {
-<<<<<<< HEAD
-    pub fn new(done: FinishedPattern, inv_name: &str, shared: &mut SharedData, very_first_cost: i32, name_mapping: &[(String,String)], dc_comparison_millis: Option<usize>) -> Self {
-=======
-    fn new(done: FinishedPattern, inv_name: &str, shared: &mut SharedData, very_first_cost: Cost, name_mapping: &[(String,String)], dc_comparison_millis: Option<usize>) -> Self {
->>>>>>> 610a0c80
+    pub fn new(done: FinishedPattern, inv_name: &str, shared: &mut SharedData, very_first_cost: Cost, name_mapping: &[(String,String)], dc_comparison_millis: Option<usize>) -> Self {
 
         let inv = done.to_invention(inv_name, shared);
         let rewritten = rewrite_fast(&done, shared, &Node::Prim(inv.name.clone().into()), &shared.cost_fn);
@@ -1677,13 +1663,8 @@
 /// to changes in size that come from rewriting with an invention. Currently this is just the
 /// size of the abstraction itself
 //#[inline(never)]
-<<<<<<< HEAD
 pub fn noncompressive_utility(
-    body_utility: i32,
-=======
-fn noncompressive_utility(
     body_utility: Cost,
->>>>>>> 610a0c80
     cfg: &CompressionStepConfig,
 ) -> Cost {
     if cfg.no_other_util { return 0; }
