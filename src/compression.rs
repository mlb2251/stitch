--- conflicted
+++ resolved
@@ -1819,11 +1819,7 @@
         let (inv_name, follow_iter) = if let Some(follow) = &follow {
             (follow[i].name.clone(), Some(follow[i].clone()))
         } else {
-<<<<<<< HEAD
             (format!("{}{}", cfg.abstraction_prefix, cfg.previous_abstractions + step_results.len()), cfg.step.follow.as_ref().map(|x| Invention::from_string("inv", x, cfg.step.follow_types.clone())))
-=======
-            (format!("{}{}", cfg.abstraction_prefix, cfg.previous_abstractions + step_results.len()), cfg.step.follow.as_ref().map(|x| Invention::from_string("inv", x)))
->>>>>>> 86fed912
         };
 
         // call actual compression
