--- conflicted
+++ resolved
@@ -2004,12 +2004,8 @@
     
     // cost of just the symbolic cost of a node, ie the cost of the node itself without the children
     let cost_of_node_sym: Vec<i32> = corpus_span.clone().map(
-<<<<<<< HEAD
-        |node| cost_fn.cost_of_node_sym(&set[node])
-=======
         |node| cost_fn.compute_cost_at_node(&set[node])
->>>>>>> da21ae34
-        )    .collect();
+    ).collect();
     // cost of a single usage times number of paths to node
     let cost_of_node_all: Vec<i32> = corpus_span.clone().map(|node| analyzed_cost[node] * num_paths_to_node[node]).collect();
 
