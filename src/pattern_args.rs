use std::ops::DerefMut;
use itertools::Itertools;

use lambdas::*;
use rustc_hash::FxHashMap;

use crate::*;

#[derive(Debug, Clone, PartialEq, Eq, Hash, Copy)]
pub enum VariableType {
    Metavar,
<<<<<<< HEAD
    Symvar,
=======
>>>>>>> 81808e22
}

#[derive(Debug, Clone, PartialEq, Eq, Hash, Default)]
pub struct PatternArgs {
    arg_choices: Vec<LabelledZId>, // a hole gets moved into here when it becomes an abstraction argument, again these are in order of when they were added
    first_zid_of_var: Vec<ZId>, //first_zid_of_ivar[i] gives the index zipper to the ith argument (#i), i.e. this is zipper is also somewhere in arg_choices
    type_of_var: Vec<VariableType>,
}

impl PartialOrd for PatternArgs {
    fn partial_cmp(&self, other: &Self) -> Option<std::cmp::Ordering> {
        Some(self.cmp(other))
    }
}

impl Ord for PatternArgs {
    fn cmp(&self, other: &Self) -> std::cmp::Ordering {
        // only compare the arg_choices, since the first_zid_of_ivar is just a mapping to the arg_choices
        self.arg_choices.cmp(&other.arg_choices)
    }
}


impl PatternArgs {
    pub fn arity(&self) -> usize {
        self.first_zid_of_var.len()
    }

    pub fn num_ivars(&self) -> usize {
        self.type_of_var.iter().filter(|t| **t == VariableType::Metavar).count()
    }

    #[inline]
    pub fn iterate_arguments(&self) -> impl Iterator<Item = &LabelledZId> {
        self.arg_choices.iter()
    }

    #[inline]
    pub fn iterate_one_zid_per_argument(&self) -> impl Iterator<Item = ZId> + '_ {
        self.first_zid_of_var.iter().cloned()
    }
    
    pub fn add_var(&mut self, ivar: usize, zid: ZId, vtype: VariableType) {
        self.arg_choices.push(LabelledZId::new(zid, ivar));
        if ivar == self.first_zid_of_var.len() {
            self.first_zid_of_var.push(zid);
            self.type_of_var.push(vtype);
        }
    }

    pub fn use_args(&self, shared: &SharedData, node: &Idx) -> Vec<ZId> {
        self.first_zid_of_var.iter().map(|zid|
            shared.arg_of_zid_node[*zid][node].shifted_id
        ).collect()
    }

    pub fn multiuses(&self) -> Vec<(ZId, Cost)> {
        // returns the zids of the first zipper of each var, which is used to check for multiuse
        self.arg_choices.iter().map(|labelled|labelled.ivar).counts()
            .iter().filter_map(|(ivar,count)| if *count > 1 { Some((self.first_zid_of_var[*ivar], (*count-1) as Cost)) } else { None }).collect()
    }

    pub fn has_free_ivars(&self, shared: &SharedData, loc: &Idx) -> bool {
        //  if there are any free ivars in the arg at this location then we can't apply this invention here so *total* util should be 0
        for i in 0..self.first_zid_of_var.len() {
            if self.type_of_var[i] != VariableType::Metavar {
                continue;
            }
            let zid = self.first_zid_of_var[i];
            let shifted_arg = shared.arg_of_zid_node[zid][loc].shifted_id;
            if !shared.analyzed_ivars[shifted_arg].is_empty() {
                return true;
            }
        }
        false
    }

    pub fn is_useless_abstract(&self, shared: &SharedData, locs: &[Idx]) ->  bool {
        // Pruning (ARGUMENT CAPTURE): check for useless abstractions (ie ones that take the same arg everywhere). We check for this all the time, not just when adding a new variables,
        // because subsetting of match_locations can turn previously useful abstractions into useless ones. In the paper this is referred to as "argument capture"
        if !shared.cfg.no_opt_useless_abstract {
            // note I believe it'd be save to iterate over first_zid_of_ivar instead
            for argchoice in self.arg_choices.iter() {
                if self.type_of_var[argchoice.ivar] != VariableType::Metavar {
<<<<<<< HEAD
                    continue; // only check IVar arguments
=======
                    continue;
>>>>>>> 81808e22
                }
                // if its the same arg in every place, and doesnt have any free vars (ie it's safe to inline)
                if locs.iter().map(|loc| shared.arg_of_zid_node[argchoice.zid][loc].shifted_id).all_equal()
                    && shared.analyzed_free_vars[shared.arg_of_zid_node[argchoice.zid][&locs[0]].shifted_id].is_empty()
                {
                    if !shared.cfg.no_stats { shared.stats.lock().deref_mut().useless_abstract_fired += 1; };
                    return true;
                }
            }
        }
        false
    }

    pub fn is_redundant_argument(&self, shared: &SharedData, locs: &[Idx]) -> bool {
        // PRUNING (REDUNDANT ARGUMENT) if two different ivars #i and #j have the same arg at every location, then we can prune this pattern
        // because there must exist another pattern where theyre just both the same ivar. Note that this pruning
        // happens here and not just at the ivar creation point because new subsetting can happen. In this paper this is referred to as
        // "redundant argument elimination".
        if !shared.cfg.no_opt_force_multiuse {
            // for all pairs of ivars #i and #j, get the first zipper and compare the arg value across all locations
            for (i,ivar_zid_1) in self.first_zid_of_var.iter().enumerate() {
                if self.type_of_var[i] != VariableType::Metavar {
                    continue;
                }
                let arg_of_loc_1 = &shared.arg_of_zid_node[*ivar_zid_1];
                for (j, ivar_zid_2) in self.first_zid_of_var.iter().enumerate().skip(i+1) {
                    if self.type_of_var[j] != VariableType::Metavar {
                        continue;
                    }
                    let arg_of_loc_2 = &shared.arg_of_zid_node[*ivar_zid_2];
                    if locs.iter().all(|loc|
                        arg_of_loc_1[loc].shifted_id == arg_of_loc_2[loc].shifted_id)
                    {
                        if !shared.cfg.no_stats { shared.stats.lock().deref_mut().force_multiuse_fired += 1; };
                        return true;
                    }
                }
            }
        }
        false
    }

    pub fn find_variable(&self, shared: &SharedData, i: Idx) -> Idx {
        // in the case where we're searching for an IVar we need to be robust to relabellings
        // since this doesn't have to be canonical. What we can do is we can look over
        // each ivar the the pattern has defined with a first zid in pattern.first_zid_of_ivar, and
        // if our expressions' zids_of_ivar[i] contains this zid then we know these two ivars
        // must correspond to each other in the pattern and the tracked expr and we can just return
        // the pattern version (`j` below).
        let zids = shared.tracking.as_ref().unwrap().zids_of_ivar[i].clone();
        for (j,zid) in self.first_zid_of_var.iter().enumerate() {
<<<<<<< HEAD
            // we do not filter for ivars because this is used for both IVar and SVar
=======
>>>>>>> 81808e22
            if zids.contains(zid) {
                return j
            }
        }
        // it's a new ivar that hasnt been used already so it must take on the next largest var number
        self.first_zid_of_var.len()
<<<<<<< HEAD
=======
    }

}

pub struct LocationsForReusableArgs<'a> {
    all_locs: &'a Vec<Idx>,
}

impl LocationsForReusableArgs<'_> {
    pub fn new(all_locs: &Vec<Idx>) -> LocationsForReusableArgs {
        LocationsForReusableArgs {
            all_locs,
        }
    }

    fn relevant_locs(&mut self, var_type: VariableType) -> &Vec<Idx> {
        match var_type {
            VariableType::Metavar => self.all_locs,
        }
>>>>>>> 81808e22
    }
}

<<<<<<< HEAD
}

pub struct LocationsForReusableArgs<'a> {
    all_locs: &'a Vec<Idx>,
    // lazily computed on an as-needed basis
    sym_locs: Option<Vec<Idx>>,
}

impl LocationsForReusableArgs<'_> {
    pub fn new(all_locs: &Vec<Idx>) -> LocationsForReusableArgs {
        LocationsForReusableArgs {
            all_locs,
            sym_locs: None,
        }
    }

    fn sym_locs<'a>(&'a mut self, arg_of_loc: &FxHashMap<Idx, Arg>) -> &'a Vec<Idx> {
        if self.sym_locs.is_some() {
            return self.sym_locs.as_ref().unwrap();
        }
        let locs: Vec<_> = self.all_locs.iter()
            // TODO is_prim_symbol cache in shared
            .filter(|loc| arg_of_loc[loc].expands_to.is_prim_symbol())
            .cloned().collect();
        self.sym_locs = Some(locs.clone());
        self.sym_locs.as_mut().unwrap()
    }

    fn relevant_locs<'a>(&'a mut self, var_type: VariableType, arg_of_loc: &FxHashMap<Idx, Arg>) -> &'a Vec<Idx> {
        match var_type {
            VariableType::Symvar => self.sym_locs(arg_of_loc),
            VariableType::Metavar => self.all_locs,
        }
    }
}

=======
>>>>>>> 81808e22
impl PatternArgs {
    pub fn reusable_args_location(&self, shared: &SharedData, ivar: Idx, arg_of_loc: &FxHashMap<Idx, Arg>, match_locations: &mut LocationsForReusableArgs) -> Vec<Idx> {
        let arg_of_loc_ivar = &shared.arg_of_zid_node[self.first_zid_of_var[ivar]];
        let require_valid = match self.type_of_var[ivar] {
<<<<<<< HEAD
            VariableType::Metavar => true, // we require valid locations for IVar
            VariableType::Symvar => false, // we do not require valid locations for SVar
        };
        match_locations.relevant_locs(self.type_of_var[ivar], arg_of_loc).iter()
=======
            VariableType::Metavar => true,
        };
        match_locations.relevant_locs(self.type_of_var[ivar]).iter()
>>>>>>> 81808e22
            .filter(|loc:&&Idx|
                arg_of_loc[loc].shifted_id == 
                arg_of_loc_ivar[loc].shifted_id
                && (!require_valid || !invalid_metavar_location(shared, arg_of_loc[loc].shifted_id))
            ).cloned().collect()
    }
}<|MERGE_RESOLUTION|>--- conflicted
+++ resolved
@@ -9,10 +9,7 @@
 #[derive(Debug, Clone, PartialEq, Eq, Hash, Copy)]
 pub enum VariableType {
     Metavar,
-<<<<<<< HEAD
     Symvar,
-=======
->>>>>>> 81808e22
 }
 
 #[derive(Debug, Clone, PartialEq, Eq, Hash, Default)]
@@ -97,11 +94,7 @@
             // note I believe it'd be save to iterate over first_zid_of_ivar instead
             for argchoice in self.arg_choices.iter() {
                 if self.type_of_var[argchoice.ivar] != VariableType::Metavar {
-<<<<<<< HEAD
-                    continue; // only check IVar arguments
-=======
                     continue;
->>>>>>> 81808e22
                 }
                 // if its the same arg in every place, and doesnt have any free vars (ie it's safe to inline)
                 if locs.iter().map(|loc| shared.arg_of_zid_node[argchoice.zid][loc].shifted_id).all_equal()
@@ -153,42 +146,14 @@
         // the pattern version (`j` below).
         let zids = shared.tracking.as_ref().unwrap().zids_of_ivar[i].clone();
         for (j,zid) in self.first_zid_of_var.iter().enumerate() {
-<<<<<<< HEAD
-            // we do not filter for ivars because this is used for both IVar and SVar
-=======
->>>>>>> 81808e22
             if zids.contains(zid) {
                 return j
             }
         }
         // it's a new ivar that hasnt been used already so it must take on the next largest var number
         self.first_zid_of_var.len()
-<<<<<<< HEAD
-=======
-    }
-
-}
-
-pub struct LocationsForReusableArgs<'a> {
-    all_locs: &'a Vec<Idx>,
-}
-
-impl LocationsForReusableArgs<'_> {
-    pub fn new(all_locs: &Vec<Idx>) -> LocationsForReusableArgs {
-        LocationsForReusableArgs {
-            all_locs,
-        }
-    }
-
-    fn relevant_locs(&mut self, var_type: VariableType) -> &Vec<Idx> {
-        match var_type {
-            VariableType::Metavar => self.all_locs,
-        }
->>>>>>> 81808e22
-    }
-}
-
-<<<<<<< HEAD
+    }
+
 }
 
 pub struct LocationsForReusableArgs<'a> {
@@ -225,22 +190,14 @@
     }
 }
 
-=======
->>>>>>> 81808e22
 impl PatternArgs {
     pub fn reusable_args_location(&self, shared: &SharedData, ivar: Idx, arg_of_loc: &FxHashMap<Idx, Arg>, match_locations: &mut LocationsForReusableArgs) -> Vec<Idx> {
         let arg_of_loc_ivar = &shared.arg_of_zid_node[self.first_zid_of_var[ivar]];
         let require_valid = match self.type_of_var[ivar] {
-<<<<<<< HEAD
-            VariableType::Metavar => true, // we require valid locations for IVar
-            VariableType::Symvar => false, // we do not require valid locations for SVar
+            VariableType::Metavar => true,
+            VariableType::Symvar => false,
         };
         match_locations.relevant_locs(self.type_of_var[ivar], arg_of_loc).iter()
-=======
-            VariableType::Metavar => true,
-        };
-        match_locations.relevant_locs(self.type_of_var[ivar]).iter()
->>>>>>> 81808e22
             .filter(|loc:&&Idx|
                 arg_of_loc[loc].shifted_id == 
                 arg_of_loc_ivar[loc].shifted_id
