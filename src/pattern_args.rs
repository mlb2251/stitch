--- conflicted
+++ resolved
@@ -79,13 +79,12 @@
         }
     }
 
-<<<<<<< HEAD
     pub fn variable_types(&self) -> Vec<VariableType> {
         self.variables.iter().map(|(_,t)| *t).collect()
-=======
+    }
+
     pub fn type_of(&self, ivar: usize) -> VariableType {
         self.variables[ivar].1
->>>>>>> 2bbcab1e
     }
 
     fn zippers(&self, shared: &SharedData) -> Vec<Vec<ZNode>> {
