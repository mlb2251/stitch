use crate::*;
use std::fmt::{self, Formatter, Display, Debug};
use std::hash::Hash;
use sexp::Sexp;
use serde::{Serialize, Deserialize};

/// A node of an untyped lambda calculus expression compatible with `egg` but also used more widely throughout this crate.
/// Note that there is no domain associated with this object. This makes it easy to run compression on
/// domains that don't have semantics yet, makes it easy to add new prims (eg learned functions), etc.
/// You'll have to specify a domain when you execute the expression, type check it, etc, but you can easily do
/// that at the time through generics on those functions.
/// 
/// Variants:
/// * Var(i): "$i" a debruijn index variable
/// * IVar(i): "#i" a debruijn index variable used by inventions (advantage: readability of inventions + less shifting required)
/// * App([f, x]): f applied to x
/// * Lam([body]): lambda abstraction referred to through $i Vars
/// * Prim(Symbol): primitive (eg functions, constants, all nonvariable leaf nodes)
/// * Programs(Vec<Id>): list of root nodes of the programs. There's just one of these at the top of the program tree
/// 
/// Note there is no AppLam construct. This is because AppLams are represented through the `AppLam` struct when it comes
/// to invention-finding, and they don't belong in Lambda because they never actually show up within programs (theyre only
/// ever used in passing at the top level when constructing inventions) 
#[derive(Debug, Clone, PartialEq, Eq, PartialOrd, Ord, Hash, Serialize, Deserialize)]
pub enum Lambda {
    Var(i32), // db index ($i)
    IVar(i32), // db index used by inventions (#i)
    Prim(Symbol), // primitive (eg functions, constants, all nonvariable leaf nodes)
    App([Id; 2]), // f, x
    Lam([Id; 1]), // body
    Programs(Vec<Id>), // root node at the very top of the tree
}

/// An untyped lambda calculus expression, much like `egg::RecExpr` but with a public `nodes` field
/// and many attached functions. See `Lambda` for details on the individual nodes.
/// 
/// Creation:
/// * From<RecExpr> is implemented (and vis versa) for interop with `egg`
/// * Expr::new() directly constructs an Expr from a Vec<Lambda>
/// * Expr::prim(Symbol), Expr::app(Expr,Expr), etc let you construct Exprs from other Exprs
/// * Expr::from_curried(&str) parses from a curried string like (app (app + 3) 4)
/// * Expr::from_uncurried(&str) parses from an uncurried string like (+ 3 4)
/// 
/// Displaying an expression or subexpression:
/// * fmt::Display is implemented to return an uncurried string like (+ 3 4)
/// * Expr::to_curried_string(Option<Id>) returns a curried string like (app (app + 3) 4) rooted at the Id if given
/// * Expr::to_uncurried_string(Option<Id>) returns an uncurried string like (+ 3 4) rooted at the Id if given
/// * Expr::save() lets you save an image of the expr to a file
/// 
/// Creating a subexpression:
/// * Expr::cloned_subexpr(Id) returns the subexpression rooted at the Id. Generally you want to avoid this because
///   most methods can get by just fine by taking a parent Expr and a child Id without the need for all this cloning.
///   Importantly all Id indexing should be preserved just fine since this is implemented through truncating the underlying vector.
#[derive(Debug, Clone, Serialize, Deserialize)]
pub struct Expr {
    pub nodes: Vec<Lambda>, // just like in a RecExpr but public
}

/// printing a single node prints the operator - this is needed for `egg`.
/// If you want to print the whole expression, use `Expr` not `Lambda`.
impl Display for Lambda {
    fn fmt(&self, f: &mut Formatter<'_>) -> fmt::Result {
        match self {
            Self::Var(i) => write!(f, "${}", i),
            Self::IVar(i) => write!(f, "#{}", i),
            Self::Prim(p) => write!(f,"{}",p),
            Self::App(_) => write!(f,"app"),
            Self::Lam(_) => write!(f,"lam"),
            Self::Programs(_) => write!(f,"programs"),
        }
    }
}

/// implement egg-compatability for Lambda
impl Language for Lambda {
    fn matches(&self, other: &Self) -> bool {
        // consider only operator, not children. I believe we do want to consider number of children in the `Programs` case based on the macro code.
        match (self,other) {
            (Self::Var(i), Self::Var(j)) => i == j,
            (Self::IVar(i), Self::IVar(j)) => i == j,
            (Self::Prim(p1), Self::Prim(p2)) => p1 == p2,
            (Self::App(_), Self::App(_)) => true,
            (Self::Lam(_), Self::Lam(_)) => true,
            (Self::Programs(p1), Self::Programs(p2)) => p1.len() == p2.len(),
            (_,_) => false,
        }
    }

    fn children(&self) -> &[Id] {
        match self {
            Self::App(ids) => ids,
            Self::Lam(ids) => ids,
            Self::Programs(ids) => ids,
            _ => &[],
        }
    }

    fn children_mut(&mut self) -> &mut [Id] {
        match self {
            Self::App(ids) => ids,
            Self::Lam(ids) => ids,
            Self::Programs(ids) => ids,
            _ => &mut [],
        }
    }
}
impl FromOp for Lambda {
    type Error = String;

    /// Parse an e-node with operator `op` and children `children`.
    fn from_op(op: &str, children: Vec<Id>) -> Result<Self, Self::Error> {
        match op {
            "app" => {
                if children.len() != 2 {
                    return Err(format!("app needs 2 children, got {}", children.len()));
                }
                Ok(Self::App([children[0], children[1]]))
            },
            "lam" => {
                if children.len() != 1 {
                    return Err(format!("lam needs 1 child, got {}", children.len()));
                }
                Ok(Self::Lam([children[0]]))
            }
            "programs" => Ok(Self::Programs(children)),
            _ => {
                if children.len() != 0 {
                    return Err(format!("{} needs 0 children, got {}", op, children.len()))
                }
                if op.starts_with("$") {
                    let i = op.chars().skip(1).collect::<String>().parse::<i32>().unwrap();
                    Ok(Self::Var(i))
                } else if op.starts_with("#") {
                    let i = op.chars().skip(1).collect::<String>().parse::<i32>().unwrap();
                    Ok(Self::IVar(i))
                } else {
                    Ok(Self::Prim(egg::Symbol::from(op)))
                }
            },
        }
    }

}



/// Expr <-> RecExpr
impl From<RecExpr<Lambda>> for Expr {
    fn from(e: RecExpr<Lambda>) -> Self {
        // todo you could (and should) actually grab it recursively, this is just some unsafe cheating during experimenting
        let nodes: Vec<Lambda> = unsafe{ std::mem::transmute(e) };
        Expr::new(nodes)
    }
}
/// Expr <-> RecExpr
impl From<Expr> for RecExpr<Lambda> {
    fn from(e: Expr) -> Self {
        // todo you could (and should) actually grab it recursively, this is just some unsafe cheating during experimenting
        unsafe{ std::mem::transmute(e.nodes) }
    }
}
/// Expr <-> RecExpr
impl From<&Expr> for &RecExpr<Lambda> {
    fn from(e: &Expr) -> Self {
        // todo you could (and should) actually grab it recursively, this is just some unsafe cheating during experimenting
        let nodes: &Vec<Lambda> = &e.nodes;
        unsafe{ std::mem::transmute(nodes) }
    }
}

impl Display for Expr {
    fn fmt(&self, f: &mut fmt::Formatter<'_>) -> fmt::Result {
        write!(f, "{}", self.to_string_uncurried(None))
    }
}

impl std::str::FromStr for Expr {
    type Err = String;
    fn from_str(s: &str) -> Result<Self, Self::Err> {
        if s.contains("(app ") {
            // this is curried
            Self::from_curried(s)
        } else {
            // this is uncurried. Note that even if it's curried and just lacks
            // a "(app " then that means that it's identical to an uncurried one. 
            Self::from_uncurried(s)
        }
    }
}


impl Expr {
    /// Construct a new Expr
    pub fn new(nodes: Vec<Lambda>) -> Self {
        Self { nodes: nodes }
    }

    /// Returns the root
    pub fn root(&self) -> Id {
        Id::from(self.nodes.len()-1)
    }

    /// Returns the root
    pub fn get_root(&self) -> &Lambda {
        self.get(self.root())
    }

    /// Returns the root
    pub fn get(&self, child:Id) -> &Lambda {
        &self.nodes[usize::from(child)]
    }

    /// construct an Expr with a single Var node
    pub fn var(i: i32) -> Self {
        Self::new(vec![Lambda::Var(i)])
    }
    /// construct an Expr with a single IVar node
    pub fn ivar(i: i32) -> Self {
        Self::new(vec![Lambda::IVar(i)])
    }
    /// construct an Expr with a single Prim node
    pub fn prim(p: Symbol) -> Self {
        Self::new(vec![Lambda::Prim(p)])
    }
    /// construct an Expr with a toplevel App node
    pub fn app(f: Expr, mut x: Expr) -> Self {
        let mut nodes = f.nodes;
        let f_id = Id::from(nodes.len()-1);
        x.shift_nodes(nodes.len() as i32);
        nodes.extend(x.nodes);
        let x_id = Id::from(nodes.len()-1);
        nodes.push(Lambda::App([f_id, x_id]));
        Self::new(nodes)
    }
    /// construct an Expr with a toplevel Lam node
    pub fn lam(b: Expr) -> Self{
        let mut nodes = b.nodes.clone();
        let b_id = Id::from(b.nodes.len()-1);
        nodes.push(Lambda::Lam([b_id]));
        Self::new(nodes)
    }
    /// construct an Expr with a toplevel Programs node
    pub fn programs(programs: Vec<Expr>) -> Self {
        let mut nodes = vec![];
        let mut root_ids = vec![];
        for mut p in programs.into_iter() {
            p.shift_nodes(nodes.len() as i32);
            nodes.extend(p.nodes);
            root_ids.push(Id::from(nodes.len() - 1));
        }
        nodes.push(Lambda::Programs(root_ids));
        Self::new(nodes)
    }

    /// split a Programs node into a vector of the programs.
    /// (This does not consume `self` because you cant split a single Vec allocation
    /// into multiple (allocator restriction) so we need to make clones anyways)
    pub fn split_programs(&self) -> Vec<Expr> {
        match self.get_root() {
            Lambda::Programs(roots) => {
                // we know the separate programs are in non-overlapping contiguous
                // chunks so this is all safe
                let mut res: Vec<Expr> = vec![];
                let mut start: usize = 0;
                for root in roots.iter() {
                    let end = usize::from(*root)+1;
                    let mut e = Expr::new(self.nodes[start..end].to_vec());
                    e.shift_nodes(-(start as i32));
                    res.push(e);
                    start = end;
                }
                res
                // roots.iter().map(|root| self.to_string_uncurried(Some(*root)).parse().unwrap()).collect()
            },
            _ => unreachable!()
        }
    }

    /// helper fn to shift add the Ids by a certain amount
    pub fn shift_nodes(&mut self, shift: i32) {
        for node in &mut self.nodes {
            node.update_children(|id| Id::from((usize::from(id) as i32 + shift) as usize));
        }
    }

    /// returns expr depth as per `ProgramDepth`
    pub fn depth(&self) -> i32 {
        ProgramDepth{}.cost_rec(self.into())
    }
    /// returns expr depth as per `ProgramCost`
    pub fn cost(&self) -> i32 {
        ProgramCost{}.cost_rec(self.into())
    }

    pub fn executable<D: Domain>(&self) -> Executable<D> {
        self.clone().into()
    }

    /// Returns a subexpression cloned out of this one with new root `child`.
    /// Generally you want to avoid this because
    /// most methods can get by just fine by taking a parent Expr and a child Id without the need for all this cloning.
    /// Importantly all Id indexing should be preserved just fine since this is implemented through truncating the underlying vector.
    pub fn cloned_subexpr(&self, child:Id) -> Self {
        assert!(self.nodes.len() > child.into());
        Self::new(self.nodes.iter().take(usize::from(child)+1).cloned().collect())
<<<<<<< HEAD
=======
    }
    /// Consumes an expr and returns a subexpr.
    /// Importantly all Id indexing should be preserved just fine since this is implemented through truncating the underlying vector.
    pub fn into_subexpr(mut self, child:Id) -> Self {
        assert!(self.nodes.len() > child.into());
        self.nodes.truncate(usize::from(child)+1);
        self
>>>>>>> a0f25185
    }

    /// Go from a curried string to an Expr
    /// Uncurried: (foo x y)
    /// Curried: (app (app foo x) y)
    pub fn from_curried(s: &str) -> Result<Self,String> {
        let recexpr: RecExpr<Lambda> = s.parse().map_err(|e|format!("{:?}",e))?;
        Ok(recexpr.into())
    }

    /// Go from an uncurried string to an Expr
    /// Uncurried: (foo x y)
    /// Curried: (app (app foo x) y)
    pub fn from_uncurried(s: &str) -> Result<Self,String> {
        let mut sexpr: Sexp = sexp::parse(s).map_err(|e|e.to_string())?;
        sexpr = curry_sexp(&sexpr);
        Self::from_curried(&sexpr.to_string())
    }

    /// Print Expr as a curried string
    /// Uncurried: (foo x y)
    /// Curried: (app (app foo x) y)
    pub fn to_string_curried(&self, child: Option<Id>) -> String {
        let expr = match child {
            None => self.clone(),
            Some(id) => self.cloned_subexpr(id)
        };
        expr.to_sexp(self.root()).to_string()
    }

    /// Print Expr as an uncurried string
    /// Uncurried: (foo x y)
    /// Curried: (app (app foo x) y)
    pub fn to_string_uncurried(&self, child:Option<Id>) -> String {
        uncurry_sexp(&self.to_sexp(child.unwrap_or(self.root()))).to_string()
    }

    /// convert to an s expression. Useful for printing / parsing purposes
    pub fn to_sexp(&self, child: Id) -> Sexp {
        let node = &self.nodes[usize::from(child)];
        match node {
            Lambda::Var(_) | Lambda::IVar(_) | Lambda::Prim(_) => sexp::parse(&node.to_string()).unwrap(),
            Lambda::App([f,x]) => {
                let f = self.to_sexp(*f);
                let x = self.to_sexp(*x);
                let app = Sexp::Atom(sexp::Atom::S("app".to_string()));
                Sexp::List(vec![app,f,x])
            },
            Lambda::Lam([b]) => {
                let b = self.to_sexp(*b);
                let lam = Sexp::Atom(sexp::Atom::S("lam".to_string()));
                Sexp::List(vec![lam,b])
            },
            Lambda::Programs(root_ids) => {
                let mut res = vec![Sexp::Atom(sexp::Atom::S("programs".to_string()))];
                root_ids.iter().for_each(|id| res.push(self.to_sexp(*id)));
                Sexp::List(res)
            }
        }
    }

    /// write the Expr to a file (includes structural hashing sharing)
    /// writes to `outdir/name.png` (no need to provide the extension)
    pub fn save(&self, name: &str, outdir: &str) {
        let mut egraph: EGraph = Default::default();
        egraph.add_expr(self.into());
        egraph.dot().to_png(format!("{}/{}.png",outdir,name)).unwrap();
    }
}<|MERGE_RESOLUTION|>--- conflicted
+++ resolved
@@ -303,8 +303,6 @@
     pub fn cloned_subexpr(&self, child:Id) -> Self {
         assert!(self.nodes.len() > child.into());
         Self::new(self.nodes.iter().take(usize::from(child)+1).cloned().collect())
-<<<<<<< HEAD
-=======
     }
     /// Consumes an expr and returns a subexpr.
     /// Importantly all Id indexing should be preserved just fine since this is implemented through truncating the underlying vector.
@@ -312,7 +310,6 @@
         assert!(self.nodes.len() > child.into());
         self.nodes.truncate(usize::from(child)+1);
         self
->>>>>>> a0f25185
     }
 
     /// Go from a curried string to an Expr
