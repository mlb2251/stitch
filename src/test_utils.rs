use lambdas::{ExprOwned, ExprSet, Order};
use serde_json::Value;
use clap::Parser;
use std::path::Path;

use crate::{multistep_compression, rewrite_with_inventions, Input, InputFormat, Invention, MultistepCompressionConfig};
use crate::util::timestamp;

pub const CLOBBER: bool = false;

pub fn run_compression_testing(inputs: &Input, cfg: &MultistepCompressionConfig) -> Value {
    multistep_compression(
        &inputs.train_programs,
        inputs.tasks.clone(),
        None,
        inputs.name_mapping.clone(),
        None,
        cfg,
        ).1
}


fn write_json_for_diff(out: &Value, expected_out_path: &str) {
    let path = format!("out/test_outputs/{}_{}.json",timestamp(), Path::new(expected_out_path).file_stem().unwrap().to_str().unwrap());
    let out_path = std::path::Path::new(&path);
    if let Some(out_path_dir) = out_path.parent() {
        if !out_path_dir.exists() {
            std::fs::create_dir_all(out_path_dir).unwrap();
        }
    }
    std::fs::write(out_path, serde_json::to_string_pretty(&out).unwrap()).unwrap();
    println!("Wrote test output to {out_path:?} diff with expected out path {expected_out_path:?}");
    println!("Command to replace:");
    println!("cp {out_path:?} {expected_out_path:?}");
    if CLOBBER {
        std::fs::copy(out_path, expected_out_path).unwrap();
    }
}

pub fn compare_out_jsons_testing(file: &str, expected_out_file: &str, args: &str, input_format: InputFormat) {
    let input = input_format.load_programs_and_tasks(std::path::Path::new(file)).unwrap();

    let mut cfg = MultistepCompressionConfig::parse_from(shlex::split(&format!("compress {args}")).unwrap());

    cfg.previous_abstractions = input.name_mapping.clone().unwrap_or_default().len();

    let output = run_compression_testing(&input, &cfg);

<<<<<<< HEAD
        let invs = output["abstractions"].as_array().unwrap().iter().map(
        |item| {
            let mut set = ExprSet::empty(Order::ChildFirst, false, false);
            let name = item["name"].as_str().unwrap();
            let body = item["body"].as_str().unwrap();
            let arity = item["arity"].as_u64().unwrap() as usize;
            let idx = set.parse_extend(body).unwrap();
            Invention::new(ExprOwned {set, idx}, arity, name)
=======
    let invs: Vec<Invention> = output["abstractions"].as_array().unwrap().iter().map(
        |item| {
            Invention::from_compression_output(item)
>>>>>>> 0ef5ec7f
        }
    ).collect::<Vec<_>>();

    let (rewritten, _, _) = rewrite_with_inventions(&input.train_programs, &invs, &cfg);
    if let Some(expected_rewritten) = output.get("rewritten") {
        assert_eq!(rewritten, expected_rewritten.as_array().unwrap().iter().map(|v| v.as_str().unwrap()).collect::<Vec<_>>(),
                   "Rewritten programs do not match expected output");
    } else {
        panic!("Expected output does not contain 'rewritten' field");
    }

    println!("{}", serde_json::to_string(&output).unwrap());

    let expected_out_file_path = std::path::Path::new(expected_out_file);
    if !expected_out_file_path.exists() {
        write_json_for_diff(&output, expected_out_file);
    }

    let expected_output: Value = serde_json::from_str(&std::fs::read_to_string(std::path::Path::new(expected_out_file)).unwrap()).unwrap();

    check_eq(&output["original"], &expected_output["original"], vec!["original".into()], &output, expected_out_file);
    check_eq(&output["original_cost"], &expected_output["original_cost"], vec!["original_cost".into()], &output, expected_out_file);
    check_eq(&output["final_cost"], &expected_output["final_cost"], vec!["final_cost".into()], &output, expected_out_file);
    check_eq(&output["compression_ratio"], &expected_output["compression_ratio"], vec!["compression_ratio".into()], &output, expected_out_file);
    check_eq(&output["num_abstractions"], &expected_output["num_abstractions"], vec!["num_abstractions".into()], &output, expected_out_file);
    check_eq(&output["abstractions"], &expected_output["abstractions"], vec!["abstractions".into()], &output, expected_out_file);
    check_eq(&output["rewritten"], &expected_output["rewritten"], vec!["rewritten".into()], &output, expected_out_file);
    check_eq(&output["variable_types"], &expected_output["variable_types"], vec!["rewritten".into()], &output, expected_out_file);



}

//todo add write_json_for_diff calls and also make it add a random suffix too

fn check_eq(actual: &Value, expected: &Value, path: Vec<String>, out: &Value, expected_out_path: &str) {
    match (actual,expected) {
        (Value::Null,Value::Null) => {}
        (Value::Bool(actual),Value::Bool(expected)) => {
            if actual != expected {
                write_json_for_diff(out, expected_out_path);
                panic!("\nmismatch at {}:\nactual:  {}\nexpected:{}\n", path.join("."), actual, expected);
            }
        }
        (Value::String(actual),Value::String(expected)) => {
            if actual != expected {
                write_json_for_diff(out, expected_out_path);
                panic!("\nmismatch at {}:\nactual:  {}\nexpected:{}\n", path.join("."), actual, expected);
            }
        }
        (Value::Number(actual),Value::Number(expected)) => {
            if actual.is_f64() {
                if (actual.as_f64().unwrap() - expected.as_f64().unwrap()).abs() > 1e-2  {
                    write_json_for_diff(out, expected_out_path);
                    panic!("\nmismatch at {}:\nactual:  {}\nexpected:{}\n", path.join("."), actual, expected);
                }
            } else if actual != expected {
                write_json_for_diff(out, expected_out_path);
                panic!("\nmismatch at {}:\nactual:  {}\nexpected:{}\n", path.join("."), actual, expected);
            }
        }

        (Value::Array(actual),Value::Array(expected)) => {
            if actual.len() != expected.len() {
                write_json_for_diff(out, expected_out_path);
                panic!("\nmismatched array lengths at at {}:\nactual:  {}\nexpected:{}\n", path.join("."), actual.len(), expected.len());
            }
            for (i,(a,e)) in actual.iter().zip(expected.iter()).enumerate() {
                let mut new_path = path.clone();
                new_path.push(format!("{i}"));
                check_eq(a,e, new_path, out, expected_out_path);
            }
        }
        (Value::Object(actual),Value::Object(expected)) => {

            // iterate over Expected keys only bc its fine to add NEW things to the spec in Actual, we just need to ensure everything from Expected is still there.
            for k in expected.keys() {
                if !actual.contains_key(k) {
                    write_json_for_diff(out, expected_out_path);
                    panic!("\nmissing json map key at {}: {}\n", path.join("."), k);
                }

                let mut new_path = path.clone();
                new_path.push(k.clone());
                check_eq(&actual[k],&expected[k], new_path, out, expected_out_path);
            }

        }
        _ => {
            write_json_for_diff(out, expected_out_path);
            panic!("mismatch between types in json at {}:\nactual:  {}\nexpected:{}\n", path.join("."), actual, expected);
        }
    }
}<|MERGE_RESOLUTION|>--- conflicted
+++ resolved
@@ -46,20 +46,9 @@
 
     let output = run_compression_testing(&input, &cfg);
 
-<<<<<<< HEAD
-        let invs = output["abstractions"].as_array().unwrap().iter().map(
-        |item| {
-            let mut set = ExprSet::empty(Order::ChildFirst, false, false);
-            let name = item["name"].as_str().unwrap();
-            let body = item["body"].as_str().unwrap();
-            let arity = item["arity"].as_u64().unwrap() as usize;
-            let idx = set.parse_extend(body).unwrap();
-            Invention::new(ExprOwned {set, idx}, arity, name)
-=======
     let invs: Vec<Invention> = output["abstractions"].as_array().unwrap().iter().map(
         |item| {
             Invention::from_compression_output(item)
->>>>>>> 0ef5ec7f
         }
     ).collect::<Vec<_>>();
 
